--- conflicted
+++ resolved
@@ -1,10 +1,5 @@
-<<<<<<< HEAD
-/* eslint-disable @typescript-eslint/ban-ts-comment */
 import { google, type sheets_v4 } from 'googleapis'
 import { describe, expectTypeOf, test, vi } from 'vitest'
-=======
-import { describe, expectTypeOf, test } from 'vitest'
->>>>>>> 16033e07
 
 describe('test', () => {
   test('some-test', () => {
