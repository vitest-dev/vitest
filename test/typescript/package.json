--- conflicted
+++ resolved
@@ -9,13 +9,8 @@
     "vitest": "workspace:*"
   },
   "devDependencies": {
-<<<<<<< HEAD
-    "googleapis": "^122.0.0",
-    "typescript": "^4.8.4",
-    "vue-tsc": "^0.40.13"
-=======
+    "googleapis": "^128.0.0",
     "typescript": "^5.2.2",
     "vue-tsc": "^1.8.20"
->>>>>>> 16033e07
   }
 }