--- conflicted
+++ resolved
@@ -5,28 +5,6 @@
 const root = resolve(__dirname, '../fixtures')
 const port = ports.ui
 
-<<<<<<< HEAD
-beforeAll(async () => {
-  if (process.platform === 'win32')
-    return
-
-  const exit = await startServerCommand(
-    root,
-    `npx vitest --ui --open false --api.port ${port} --watch --allowOnly`,
-    `http://localhost:${port}/__vitest__/`,
-  )
-
-  return exit
-})
-
-it.runIf(process.platform !== 'win32')('dashboard', async () => {
-  await untilUpdated(() => page.textContent('[aria-labelledby]'), '1 Pass 0 Fail 1 Total ')
-})
-
-describe.runIf(process.platform !== 'win32')('file detail', async () => {
-  beforeAll(async () => {
-    await page.click('.details-panel span')
-=======
 // TODO: fix flakyness on windows
 describe.skipIf(isWindows)('ui', () => {
   beforeAll(async () => {
@@ -37,7 +15,6 @@
     )
 
     return exit
->>>>>>> 489b2473
   })
 
   it('dashboard', async () => {
@@ -71,11 +48,4 @@
   it('no error happen', () => {
     expect(browserErrors.length).toEqual(0)
   })
-<<<<<<< HEAD
-})
-
-it.runIf(process.platform !== 'win32')('no error happen', () => {
-  expect(browserErrors.length).toEqual(0)
-=======
->>>>>>> 489b2473
 })