--- conflicted
+++ resolved
@@ -23,11 +23,7 @@
     await page.goto(pageUrl)
 
     // dashbaord
-<<<<<<< HEAD
-    await expect(page.locator('[aria-labelledby=tests]')).toContainText('6 Pass 0 Fail 6 Total')
-=======
-    await expect(page.locator('[aria-labelledby=tests]')).toContainText('5 Pass 1 Fail 6 Total')
->>>>>>> 51d1d472
+    await expect(page.locator('[aria-labelledby=tests]')).toContainText('6 Pass 1 Fail 7 Total')
 
     // unhandled errors
     await expect(page.getByTestId('unhandled-errors')).toContainText(
