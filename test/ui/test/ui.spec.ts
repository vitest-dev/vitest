import { expect, test } from '@playwright/test'
import { type Vitest, startVitest } from 'vitest/node'

const port = 9000
const pageUrl = `http://localhost:${port}/__vitest__/`

test.describe('ui', () => {
  let vitest: Vitest | undefined

  test.beforeAll(async () => {
    vitest = await startVitest('test', [], { watch: true, ui: true, open: false, api: { port }, coverage: { enabled: true } })
    expect(vitest).toBeDefined()
  })

  test.afterAll(async () => {
    await vitest?.close()
  })

  test('basic', async ({ page }) => {
    const pageErrors: unknown[] = []
    page.on('pageerror', error => pageErrors.push(error))

    await page.goto(pageUrl)

    // dashbaord
    await expect(page.locator('[aria-labelledby=tests]')).toContainText('5 Pass 0 Fail 5 Total')

    // report
    await page.getByText('sample.test.ts').click()
    await page.getByText('All tests passed in this file').click()
    await expect(page.getByTestId('filenames')).toContainText('sample.test.ts')

    // graph tab
    await page.getByTestId('btn-graph').click()
    await expect(page.locator('[data-testid=graph] text')).toContainText('sample.test.ts')

    // console tab
    await page.getByTestId('btn-console').click()
    await expect(page.getByTestId('console')).toContainText('log test')

    expect(pageErrors).toEqual([])
  })

<<<<<<< HEAD
  test('file-filter', async ({ page }) => {
    await page.goto(pageUrl)

    // match all files when no filter
    await page.getByPlaceholder('Search...').fill('')
    await page.getByText('PASS (1)').click()
    await expect(page.getByText('fixtures/sample.test.ts', { exact: true })).toBeVisible()

    // match nothing
    await page.getByPlaceholder('Search...').fill('nothing')
    await page.getByText('No matched test').click()

    // searching "add" will match "sample.test.ts" since it includes a test case named "add"
    await page.getByPlaceholder('Search...').fill('add')
    await page.getByText('PASS (1)').click()
    await expect(page.getByText('fixtures/sample.test.ts', { exact: true })).toBeVisible()
=======
  test('coverage', async ({ page }) => {
    await page.goto(pageUrl)
    await page.getByLabel('Show coverage').click()
    await page.frameLocator('#vitest-ui-coverage').getByRole('heading', { name: 'All files' }).click()
  })

  test('console', async ({ page }) => {
    await page.goto(pageUrl)
    await page.getByText('fixtures/console.test.ts').click()
    await page.getByTestId('btn-console').click()
    await page.getByText('/(?<char>\\w)/').click()
>>>>>>> fd5d7e66
  })
})<|MERGE_RESOLUTION|>--- conflicted
+++ resolved
@@ -41,7 +41,19 @@
     expect(pageErrors).toEqual([])
   })
 
-<<<<<<< HEAD
+  test('coverage', async ({ page }) => {
+    await page.goto(pageUrl)
+    await page.getByLabel('Show coverage').click()
+    await page.frameLocator('#vitest-ui-coverage').getByRole('heading', { name: 'All files' }).click()
+  })
+
+  test('console', async ({ page }) => {
+    await page.goto(pageUrl)
+    await page.getByText('fixtures/console.test.ts').click()
+    await page.getByTestId('btn-console').click()
+    await page.getByText('/(?<char>\\w)/').click()
+  })
+
   test('file-filter', async ({ page }) => {
     await page.goto(pageUrl)
 
@@ -58,18 +70,5 @@
     await page.getByPlaceholder('Search...').fill('add')
     await page.getByText('PASS (1)').click()
     await expect(page.getByText('fixtures/sample.test.ts', { exact: true })).toBeVisible()
-=======
-  test('coverage', async ({ page }) => {
-    await page.goto(pageUrl)
-    await page.getByLabel('Show coverage').click()
-    await page.frameLocator('#vitest-ui-coverage').getByRole('heading', { name: 'All files' }).click()
-  })
-
-  test('console', async ({ page }) => {
-    await page.goto(pageUrl)
-    await page.getByText('fixtures/console.test.ts').click()
-    await page.getByTestId('btn-console').click()
-    await page.getByText('/(?<char>\\w)/').click()
->>>>>>> fd5d7e66
   })
 })