import { expect, test } from '@playwright/test'
import { type Vitest, startVitest } from 'vitest/node'

const port = 9000
const pageUrl = `http://localhost:${port}/__vitest__/`

test.describe('ui', () => {
  let vitest: Vitest | undefined

  test.beforeAll(async () => {
    vitest = await startVitest('test', [], { watch: true, ui: true, open: false, api: { port }, coverage: { enabled: true } })
    expect(vitest).toBeDefined()
  })

<<<<<<< HEAD
  describe('dashboard', async () => {
    it('summary', async () => {
      await untilUpdated(() => page.textContent('[aria-labelledby]'), '1 Pass 0 Fail 1 Total ')
    })

    it('unhandled errors', async () => {
      await untilUpdated(
        () => page.textContent('[data-testid=unhandled-errors]'),
        'Vitest caught 2 errors during the test run. This might cause false positive tests. '
        + 'Resolve unhandled errors to make sure your tests are not affected.',
      )
      await untilUpdated(() => page.textContent('[data-testid=unhandled-errors-details]'), 'Error: error')
      await untilUpdated(() => page.textContent('[data-testid=unhandled-errors-details]'), 'Unknown Error: 1')
    })
=======
  test.afterAll(async () => {
    await vitest?.close()
>>>>>>> 9497f484
  })

  test('basic', async ({ page }) => {
    const pageErrors: unknown[] = []
    page.on('pageerror', error => pageErrors.push(error))

    await page.goto(pageUrl)

    // dashbaord
    await expect(page.locator('[aria-labelledby=tests]')).toContainText('5 Pass 0 Fail 5 Total')

    // report
    await page.getByText('sample.test.ts').click()
    await page.getByText('All tests passed in this file').click()
    await expect(page.getByTestId('filenames')).toContainText('sample.test.ts')

    // graph tab
    await page.getByTestId('btn-graph').click()
    await expect(page.locator('[data-testid=graph] text')).toContainText('sample.test.ts')

    // console tab
    await page.getByTestId('btn-console').click()
    await expect(page.getByTestId('console')).toContainText('log test')

    expect(pageErrors).toEqual([])
  })

  test('coverage', async ({ page }) => {
    await page.goto(pageUrl)
    await page.getByLabel('Show coverage').click()
    await page.frameLocator('#vitest-ui-coverage').getByRole('heading', { name: 'All files' }).click()
  })

  test('console', async ({ page }) => {
    await page.goto(pageUrl)
    await page.getByText('fixtures/console.test.ts').click()
    await page.getByTestId('btn-console').click()
    await page.getByText('/(?<char>\\w)/').click()
  })

  test('file-filter', async ({ page }) => {
    await page.goto(pageUrl)

    // match all files when no filter
    await page.getByPlaceholder('Search...').fill('')
    await page.getByText('PASS (3)').click()
    await expect(page.getByText('fixtures/sample.test.ts', { exact: true })).toBeVisible()

    // match nothing
    await page.getByPlaceholder('Search...').fill('nothing')
    await page.getByText('No matched test').click()

    // searching "add" will match "sample.test.ts" since it includes a test case named "add"
    await page.getByPlaceholder('Search...').fill('add')
    await page.getByText('PASS (1)').click()
    await expect(page.getByText('fixtures/sample.test.ts', { exact: true })).toBeVisible()
  })
})<|MERGE_RESOLUTION|>--- conflicted
+++ resolved
@@ -12,25 +12,8 @@
     expect(vitest).toBeDefined()
   })
 
-<<<<<<< HEAD
-  describe('dashboard', async () => {
-    it('summary', async () => {
-      await untilUpdated(() => page.textContent('[aria-labelledby]'), '1 Pass 0 Fail 1 Total ')
-    })
-
-    it('unhandled errors', async () => {
-      await untilUpdated(
-        () => page.textContent('[data-testid=unhandled-errors]'),
-        'Vitest caught 2 errors during the test run. This might cause false positive tests. '
-        + 'Resolve unhandled errors to make sure your tests are not affected.',
-      )
-      await untilUpdated(() => page.textContent('[data-testid=unhandled-errors-details]'), 'Error: error')
-      await untilUpdated(() => page.textContent('[data-testid=unhandled-errors-details]'), 'Unknown Error: 1')
-    })
-=======
   test.afterAll(async () => {
     await vitest?.close()
->>>>>>> 9497f484
   })
 
   test('basic', async ({ page }) => {
@@ -42,8 +25,17 @@
     // dashbaord
     await expect(page.locator('[aria-labelledby=tests]')).toContainText('5 Pass 0 Fail 5 Total')
 
+    // unhandled errors
+    await expect(page.getByTestId('unhandled-errors')).toContainText(
+      'Vitest caught 2 errors during the test run. This might cause false positive tests. '
+      + 'Resolve unhandled errors to make sure your tests are not affected.',
+    )
+
+    await expect(page.getByTestId('unhandled-errors-details')).toContainText('Error: error')
+    await expect(page.getByTestId('unhandled-errors-details')).toContainText('Unknown Error: 1')
+
     // report
-    await page.getByText('sample.test.ts').click()
+    await page.getByTestId('details-panel').getByText('sample.test.ts').click()
     await page.getByText('All tests passed in this file').click()
     await expect(page.getByTestId('filenames')).toContainText('sample.test.ts')
 
@@ -77,7 +69,7 @@
     // match all files when no filter
     await page.getByPlaceholder('Search...').fill('')
     await page.getByText('PASS (3)').click()
-    await expect(page.getByText('fixtures/sample.test.ts', { exact: true })).toBeVisible()
+    await expect(page.getByTestId('details-panel').getByText('fixtures/sample.test.ts', { exact: true })).toBeVisible()
 
     // match nothing
     await page.getByPlaceholder('Search...').fill('nothing')
@@ -86,6 +78,6 @@
     // searching "add" will match "sample.test.ts" since it includes a test case named "add"
     await page.getByPlaceholder('Search...').fill('add')
     await page.getByText('PASS (1)').click()
-    await expect(page.getByText('fixtures/sample.test.ts', { exact: true })).toBeVisible()
+    await expect(page.getByTestId('details-panel').getByText('fixtures/sample.test.ts', { exact: true })).toBeVisible()
   })
 })