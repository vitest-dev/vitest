import { resolve } from 'node:path'
import { beforeAll, describe, expect, it } from 'vitest'
import { execaCommandSync } from 'execa'
import { browserErrors, isWindows, page, ports, startServerCommand, untilUpdated } from '../setup'

const root = resolve(__dirname, '../fixtures')
const port = ports.report

<<<<<<< HEAD
beforeAll(async () => {
  if (process.platform === 'win32')
    return

  execaCommandSync('npx vitest run --reporter=html --outputFile=html/index.html', {
    cwd: root,
    env: {
      ...process.env,
      CI: 'true',
      NO_COLOR: 'true',
    },
  })

  const exit = await startServerCommand(
    root,
    `npx vite preview --outDir html --strict-port --port ${port}`,
    `http://localhost:${port}/`,
  )

  return exit
})

it.runIf(process.platform !== 'win32')('dashboard', async () => {
  await untilUpdated(() => page.textContent('[aria-labelledby]'), '1 Pass 0 Fail 1 Total ')
})

describe.runIf(process.platform !== 'win32')('file detail', async () => {
  beforeAll(async () => {
    await page.click('.details-panel span')
=======
// TODO: fix flakyness on windows
describe.skipIf(isWindows)('html report', () => {
  beforeAll(async () => {
    execaCommandSync('npx vitest run --reporter=html --outputFile=html/index.html', {
      cwd: root,
      env: {
        ...process.env,
        CI: 'true',
        NO_COLOR: 'true',
      },
    })

    const exit = await startServerCommand(
      root,
    `npx vite preview --outDir html --strict-port --base /__vitest__/ --port ${port}`,
    `http://localhost:${port}/__vitest__/`,
    )

    return exit
>>>>>>> 489b2473
  })

  it('dashboard', async () => {
    await untilUpdated(() => page.textContent('[aria-labelledby]'), '1 Pass 0 Fail 1 Total ')
  })

  describe('file detail', async () => {
    beforeAll(async () => {
      await page.click('.details-panel span')
    })

    it('report', async () => {
      await page.click('[data-testid=btn-report]')
      await untilUpdated(() => page.textContent('[data-testid=report]'), 'All tests passed in this file')
      await untilUpdated(() => page.textContent('[data-testid=filenames]'), 'sample.test.ts')
    })

    it('graph', async () => {
      await page.click('[data-testid=btn-graph]')
      expect(page.url()).toMatch('graph')
      await untilUpdated(() => page.textContent('[data-testid=graph] text'), 'sample.test.ts')
    })

    it('console', async () => {
      await page.click('[data-testid=btn-console]')
      expect(page.url()).toMatch('console')
      await untilUpdated(() => page.textContent('[data-testid=console] pre'), 'log test')
    })
  })

  it('no error happen', () => {
    expect(browserErrors.length).toEqual(0)
  })
<<<<<<< HEAD
})

it.runIf(process.platform !== 'win32')('no error happen', () => {
  expect(browserErrors.length).toEqual(0)
=======
>>>>>>> 489b2473
})<|MERGE_RESOLUTION|>--- conflicted
+++ resolved
@@ -6,37 +6,6 @@
 const root = resolve(__dirname, '../fixtures')
 const port = ports.report
 
-<<<<<<< HEAD
-beforeAll(async () => {
-  if (process.platform === 'win32')
-    return
-
-  execaCommandSync('npx vitest run --reporter=html --outputFile=html/index.html', {
-    cwd: root,
-    env: {
-      ...process.env,
-      CI: 'true',
-      NO_COLOR: 'true',
-    },
-  })
-
-  const exit = await startServerCommand(
-    root,
-    `npx vite preview --outDir html --strict-port --port ${port}`,
-    `http://localhost:${port}/`,
-  )
-
-  return exit
-})
-
-it.runIf(process.platform !== 'win32')('dashboard', async () => {
-  await untilUpdated(() => page.textContent('[aria-labelledby]'), '1 Pass 0 Fail 1 Total ')
-})
-
-describe.runIf(process.platform !== 'win32')('file detail', async () => {
-  beforeAll(async () => {
-    await page.click('.details-panel span')
-=======
 // TODO: fix flakyness on windows
 describe.skipIf(isWindows)('html report', () => {
   beforeAll(async () => {
@@ -56,7 +25,6 @@
     )
 
     return exit
->>>>>>> 489b2473
   })
 
   it('dashboard', async () => {
@@ -90,11 +58,4 @@
   it('no error happen', () => {
     expect(browserErrors.length).toEqual(0)
   })
-<<<<<<< HEAD
-})
-
-it.runIf(process.platform !== 'win32')('no error happen', () => {
-  expect(browserErrors.length).toEqual(0)
-=======
->>>>>>> 489b2473
 })