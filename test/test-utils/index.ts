--- conflicted
+++ resolved
@@ -1,10 +1,5 @@
 import type { Options } from 'tinyexec'
 import type { UserConfig as ViteUserConfig } from 'vite'
-<<<<<<< HEAD
-import type { WorkerGlobalState } from 'vitest'
-import type { WorkspaceProjectConfiguration } from 'vitest/config'
-import type { TestModule, UserConfig, Vitest } from 'vitest/node'
-=======
 import type { SerializedConfig, WorkerGlobalState } from 'vitest'
 import type { TestProjectConfiguration } from 'vitest/config'
 import type {
@@ -14,9 +9,7 @@
   TestSpecification,
   TestUserConfig,
   Vitest,
-  VitestRunMode,
 } from 'vitest/node'
->>>>>>> 2dd3dd83
 import { webcrypto as crypto } from 'node:crypto'
 import fs from 'node:fs'
 import { Readable, Writable } from 'node:stream'
@@ -43,17 +36,13 @@
   mode?: 'test' | 'benchmark'
 }
 
-export interface RunVitestConfig extends UserConfig {
+export interface RunVitestConfig extends TestUserConfig {
   $viteConfig?: ViteUserConfig
-  $cliOptions?: UserConfig
+  $cliOptions?: TestUserConfig
 }
 
 export async function runVitest(
-<<<<<<< HEAD
   config: RunVitestConfig,
-=======
-  cliOptions: TestUserConfig,
->>>>>>> 2dd3dd83
   cliFilters: string[] = [],
   runnerOptions: VitestRunnerCLIOptions = {},
 ) {
@@ -411,11 +400,7 @@
 
 export async function runInlineTests(
   structure: TestFsStructure,
-<<<<<<< HEAD
-  cliOptions?: UserConfig,
-=======
-  config?: TestUserConfig,
->>>>>>> 2dd3dd83
+  cliOptions?: TestUserConfig,
   options?: VitestRunnerCLIOptions,
   viteOverrides: ViteUserConfig = {},
 ) {
