import { execa } from 'execa'
import { resolve } from 'pathe'
import { expect, test } from 'vitest'

<<<<<<< HEAD
test.skip('custom resolvers work with threads', async() => {
=======
test.skip('custom reporters work with threads', async() => {
>>>>>>> 95049058
  const root = resolve(__dirname, '..')

  const { stdout } = await execa('npx', ['vitest', 'run', '--config', 'custom-reporter.vitest.config.ts'], {
    cwd: root,
    env: {
      ...process.env,
      CI: 'true',
      NO_COLOR: 'true',
    },
  })

  expect(stdout).toContain('hello from custom reporter')
}, 20000)<|MERGE_RESOLUTION|>--- conflicted
+++ resolved
@@ -2,11 +2,7 @@
 import { resolve } from 'pathe'
 import { expect, test } from 'vitest'
 
-<<<<<<< HEAD
-test.skip('custom resolvers work with threads', async() => {
-=======
 test.skip('custom reporters work with threads', async() => {
->>>>>>> 95049058
   const root = resolve(__dirname, '..')
 
   const { stdout } = await execa('npx', ['vitest', 'run', '--config', 'custom-reporter.vitest.config.ts'], {
