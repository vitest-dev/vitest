--- conflicted
+++ resolved
@@ -2,15 +2,13 @@
 import { resolve } from 'pathe'
 import { describe, expect, test } from 'vitest'
 
-<<<<<<< HEAD
 const customTsReporterPath = resolve(__dirname, '../src/custom-reporter.ts')
 const customJSReporterPath = resolve(__dirname, '../src/custom-reporter.js')
-=======
+
 test('custom reporters work', async () => {
   // in Windows child_process is very unstable, we skip testing it
   if (process.platform === 'win32' && process.env.CI)
     return
->>>>>>> 4f198ef2
 
 async function runTest(...runOptions: string[]): Promise<string> {
   const root = resolve(__dirname, '..')
