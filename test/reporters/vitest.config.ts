import { defineConfig } from 'vitest/config'

export default defineConfig({
  test: {
<<<<<<< HEAD
    exclude: ['node_modules', 'fixtures', 'dist', '**/vitest-test-*/**'],
=======
    watch: false,
    exclude: ['node_modules', 'fixtures', 'dist'],
>>>>>>> 8fad7356
    reporters: ['verbose'],
    testTimeout: 100000,
    pool: 'forks',
    chaiConfig: {
      truncateThreshold: 0,
    },
    typecheck: {
      enabled: true,
      include: ['./tests/configuration-options.test-d.ts'],
    },
  },
})<|MERGE_RESOLUTION|>--- conflicted
+++ resolved
@@ -2,12 +2,8 @@
 
 export default defineConfig({
   test: {
-<<<<<<< HEAD
+    watch: false,
     exclude: ['node_modules', 'fixtures', 'dist', '**/vitest-test-*/**'],
-=======
-    watch: false,
-    exclude: ['node_modules', 'fixtures', 'dist'],
->>>>>>> 8fad7356
     reporters: ['verbose'],
     testTimeout: 100000,
     pool: 'forks',
