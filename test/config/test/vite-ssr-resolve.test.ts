--- conflicted
+++ resolved
@@ -284,10 +284,6 @@
             resolve: externalOptions,
           },
         },
-<<<<<<< HEAD
-        // pass it through vite config to test merge correctly
-=======
->>>>>>> f97ac398
         test: options,
       }
     : {
