import { expect, test } from 'vitest'

import { runVitest } from '../../test-utils'

test('unhandled rejections of main thread are reported even when no reporter is used', async () => {
  const { stderr, exitCode } = await runVitest({
    root: 'fixtures/unhandled-rejections',
    globalSetup: ['setup-unhandled-rejections.ts'],
    reporters: [{ onInit: () => {} }],
  })

  expect(exitCode).toBe(1)
  expect(stderr).toContain('Unhandled Rejection')
  expect(stderr).toContain('Error: intentional unhandled rejection')
<<<<<<< HEAD
  // FIXME: this should be the correct location, but rolldown (possibly) shows 2:41
  // TODO: requires https://github.com/vitest-dev/vitest/pull/7101
  // expect(stderr).toContain('setup-unhandled-rejections.ts:2:42')
=======
  // TODO: fix source map of global setup
  // expect(stderr).toContain('setup-unhandled-rejections.ts:2:42')
  expect(stderr).toContain('setup-unhandled-rejections.ts')
>>>>>>> 94b27af5
})<|MERGE_RESOLUTION|>--- conflicted
+++ resolved
@@ -12,13 +12,7 @@
   expect(exitCode).toBe(1)
   expect(stderr).toContain('Unhandled Rejection')
   expect(stderr).toContain('Error: intentional unhandled rejection')
-<<<<<<< HEAD
-  // FIXME: this should be the correct location, but rolldown (possibly) shows 2:41
-  // TODO: requires https://github.com/vitest-dev/vitest/pull/7101
-  // expect(stderr).toContain('setup-unhandled-rejections.ts:2:42')
-=======
   // TODO: fix source map of global setup
   // expect(stderr).toContain('setup-unhandled-rejections.ts:2:42')
   expect(stderr).toContain('setup-unhandled-rejections.ts')
->>>>>>> 94b27af5
 })