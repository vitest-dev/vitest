import type { CoverageSummary, FileCoverageData } from 'istanbul-lib-coverage'
import type { UserConfig as ViteUserConfig } from 'vite'
import type { TestFunction } from 'vitest'
import type { TestUserConfig } from 'vitest/node'
import { existsSync, readFileSync } from 'node:fs'
import { unlink } from 'node:fs/promises'
import { resolve } from 'node:path'
import { fileURLToPath } from 'node:url'
import { stripVTControlCharacters } from 'node:util'
import { playwright } from '@vitest/browser-playwright'
import libCoverage from 'istanbul-lib-coverage'
import { normalize } from 'pathe'
import { onTestFailed, vi, describe as vitestDescribe, test as vitestTest } from 'vitest'
import { getCurrentTest } from 'vitest/suite'
import * as testUtils from '../test-utils'

export function test(name: string, fn: TestFunction, skip = false) {
  if (process.env.COVERAGE_TEST !== 'true') {
    return vitestTest.skipIf(skip)(name, fn)
  }
}

export function describe(name: string, fn: () => void) {
  if (process.env.COVERAGE_TEST !== 'true') {
    return vitestDescribe(name, () => fn())
  }
}

export function coverageTest(name: string, fn: TestFunction) {
  if (process.env.COVERAGE_TEST === 'true') {
    return vitestTest(name, fn)
  }
}

export async function runVitest(config: TestUserConfig, options = { throwOnError: true }, viteOverrides: ViteUserConfig = {}) {
  const provider = process.env.COVERAGE_PROVIDER as any

  const result = await testUtils.runVitest({
    config: 'fixtures/configs/vitest.config.ts',
    pool: 'threads',
    ...config,
<<<<<<< HEAD
    env: {
      COVERAGE_TEST: 'true',
      ...config.env,
    },
    coverage: {
      enabled: true,
      reporter: [],
      ...config.coverage,
      provider: provider === 'v8-ast-aware' ? 'v8' : provider,
      experimentalAstAwareRemapping: provider === 'v8-ast-aware',
      customProviderModule: provider === 'custom' ? 'fixtures/custom-provider' : undefined,
    },
    browser: {
      enabled: process.env.COVERAGE_BROWSER === 'true',
      headless: true,
      instances: [{ browser: 'chromium' }],
      provider: 'playwright',
      ...config.browser,
=======
    browser: config.browser,
  }, [], 'test', {
    ...viteOverrides,
    test: {
      env: {
        COVERAGE_TEST: 'true',
        ...config.env,
      },
      coverage: {
        enabled: true,
        reporter: [],
        ...config.coverage,
        provider,
        customProviderModule: provider === 'custom' ? 'fixtures/custom-provider' : undefined,
      },
      browser: {
        enabled: process.env.COVERAGE_BROWSER === 'true',
        headless: true,
        instances: [{ browser: 'chromium' }],
        provider: playwright(),
      },
>>>>>>> 2dd3dd83
    },
  })

  if (getCurrentTest()) {
    onTestFailed(() => {
      console.error('stderr:', result.stderr)
      console.error('stdout:', result.stdout)
    })
  }

  if (options.throwOnError) {
    if (result.stderr !== '') {
      throw new Error(`stderr:\n${result.stderr}\n\nstdout:\n${result.stdout}`)
    }
  }

  return result
}

export async function cleanupCoverageJson(name = './coverage/coverage-final.json') {
  if (existsSync(name)) {
    await unlink(name)
  }
}

/**
 * Read JSON coverage report from file system.
 * Normalizes paths to keep contents consistent between OS's
 */
export async function readCoverageJson(name = './coverage/coverage-final.json') {
  const jsonReport = JSON.parse(readFileSync(name, 'utf8')) as Record<string, FileCoverageData>

  const normalizedReport: typeof jsonReport = {}

  for (const [filename, coverage] of Object.entries(jsonReport)) {
    coverage.path = normalizeFilename(coverage.path)
    normalizedReport[normalizeFilename(filename)] = coverage
  }

  return normalizedReport
}

/**
 * Read coverage report from file system as Istanbul's `CoverageMap`
 */
export async function readCoverageMap(name = './coverage/coverage-final.json') {
  const coverageJson = await readCoverageJson(name)
  return libCoverage.createCoverageMap(coverageJson)
}

export function formatSummary(summary: CoverageSummary) {
  return (['branches', 'functions', 'lines', 'statements'] as const).reduce((all, current) => ({
    ...all,
    [current]: `${summary[current].covered}/${summary[current].total} (${summary[current].pct}%)`,
  }), {})
}

export function normalizeFilename(filename: string) {
  return normalize(filename)
    .replace(normalize(process.cwd()), '<process-cwd>')
    .replace(normalize(resolve(process.cwd(), '../../')), '<project-root>')
}

export function isV8Provider() {
  return process.env.COVERAGE_PROVIDER === 'v8'
}

export function isBrowser() {
  return process.env.COVERAGE_BROWSER === 'true'
}

export function normalizeURL(importMetaURL: string) {
  return normalize(fileURLToPath(importMetaURL))
}

export function captureStdout() {
  const spy = vi.fn()
  const original = process.stdout.write
  process.stdout.write = spy

  return function collect() {
    process.stdout.write = original
    return stripVTControlCharacters(spy.mock.calls.map(call => call[0]).join(''))
  }
}<|MERGE_RESOLUTION|>--- conflicted
+++ resolved
@@ -39,7 +39,6 @@
     config: 'fixtures/configs/vitest.config.ts',
     pool: 'threads',
     ...config,
-<<<<<<< HEAD
     env: {
       COVERAGE_TEST: 'true',
       ...config.env,
@@ -48,40 +47,17 @@
       enabled: true,
       reporter: [],
       ...config.coverage,
-      provider: provider === 'v8-ast-aware' ? 'v8' : provider,
-      experimentalAstAwareRemapping: provider === 'v8-ast-aware',
+      provider,
       customProviderModule: provider === 'custom' ? 'fixtures/custom-provider' : undefined,
     },
     browser: {
       enabled: process.env.COVERAGE_BROWSER === 'true',
       headless: true,
       instances: [{ browser: 'chromium' }],
-      provider: 'playwright',
+      provider: playwright(),
       ...config.browser,
-=======
-    browser: config.browser,
-  }, [], 'test', {
-    ...viteOverrides,
-    test: {
-      env: {
-        COVERAGE_TEST: 'true',
-        ...config.env,
-      },
-      coverage: {
-        enabled: true,
-        reporter: [],
-        ...config.coverage,
-        provider,
-        customProviderModule: provider === 'custom' ? 'fixtures/custom-provider' : undefined,
-      },
-      browser: {
-        enabled: process.env.COVERAGE_BROWSER === 'true',
-        headless: true,
-        instances: [{ browser: 'chromium' }],
-        provider: playwright(),
-      },
->>>>>>> 2dd3dd83
     },
+    $viteConfig: viteOverrides,
   })
 
   if (getCurrentTest()) {
