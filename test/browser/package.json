--- conflicted
+++ resolved
@@ -4,15 +4,10 @@
   "private": true,
   "scripts": {
     "test": "pnpm run test:webdriverio && pnpm run test:playwright",
-<<<<<<< HEAD
     "test:webdriverio": "PROVIDER=webdriverio node --test --test-concurrency=1 specs/",
     "test:playwright": "PROVIDER=playwright node --test --test-concurrency=1 specs/",
+    "test:safaridriver": "PROVIDER=webdriverio BROWSER=safari node --test --test-concurrency=1 specs/",
     "test-fixtures": "vitest",
-=======
-    "test:webdriverio": "PROVIDER=webdriverio node --test specs/",
-    "test:playwright": "PROVIDER=playwright node --test specs/",
-    "test:safaridriver": "PROVIDER=webdriverio BROWSER=safari node --test specs/",
->>>>>>> 345a25d6
     "coverage": "vitest --coverage.enabled --coverage.provider=istanbul --browser.headless=yes"
   },
   "devDependencies": {
