import { readFile } from 'node:fs/promises'
import { beforeAll, describe, expect, onTestFailed, test } from 'vitest'
import { instances, provider, runBrowserTests } from './utils'

describe('running browser tests', async () => {
  let stderr: string
  let stdout: string
  let browserResultJson: any
  let passedTests: any[]
  let failedTests: any[]

  beforeAll(async () => {
    ({
      stderr,
      stdout,
    } = await runBrowserTests())

    const browserResult = await readFile('./browser.json', 'utf-8')
    browserResultJson = JSON.parse(browserResult)
    const getPassed = results => results.filter(result => result.status === 'passed' && !result.mesage)
    const getFailed = results => results.filter(result => result.status === 'failed')
    passedTests = getPassed(browserResultJson.testResults)
    failedTests = getFailed(browserResultJson.testResults)
  })

  test('tests are actually running', () => {
    onTestFailed(() => {
      console.error(stderr)
    })

    expect(browserResultJson.testResults).toHaveLength(19 * instances.length)
    expect(passedTests).toHaveLength(17 * instances.length)
    expect(failedTests).toHaveLength(2 * instances.length)

    expect(stderr).not.toContain('optimized dependencies changed')
    expect(stderr).not.toContain('has been externalized for browser compatibility')
    expect(stderr).not.toContain('Unhandled Error')
  })

  test('runs in-source tests', () => {
    expect(stdout).toContain('src/actions.ts')
    const actionsTest = passedTests.find(t => t.name.includes('/actions.ts'))
    expect(actionsTest).toBeDefined()
    expect(actionsTest.assertionResults).toHaveLength(1)
  })

  test('correctly prints error', () => {
    expect(stderr).toContain('expected 1 to be 2')
    expect(stderr).toMatch(/- 2\s+\+ 1/)
    expect(stderr).toContain('Expected to be')
    expect(stderr).toContain('But got')
    expect(stderr).toContain('Failure screenshot')
    expect(stderr).toContain('__screenshots__/failing')
  })

  test('logs are redirected to stdout', () => {
    expect(stdout).toContain('stdout | test/logs.test.ts > logging to stdout')
    expect(stdout).toContain('hello from console.log')
    expect(stdout).toContain('hello from console.info')
    expect(stdout).toContain('hello from console.debug')
    expect(stdout).toContain(`
{
  "hello": "from dir",
}
      `.trim())
    expect(stdout).toContain(`
{
  "hello": "from dirxml",
}
      `.trim())
    expect(stdout).toContain('dom <div />')
    expect(stdout).toContain('default: 1')
    expect(stdout).toContain('default: 2')
    expect(stdout).toContain('default: 3')
    expect(stdout).toContain('count: 1')
    expect(stdout).toContain('count: 2')
    expect(stdout).toContain('count: 3')
    expect(stdout).toMatch(/default: [\d.]+ ms/)
    expect(stdout).toMatch(/time: [\d.]+ ms/)
  })

  test('logs are redirected to stderr', () => {
    expect(stderr).toContain('stderr | test/logs.test.ts > logging to stderr')
    expect(stderr).toContain('hello from console.error')
    expect(stderr).toContain('hello from console.warn')
    expect(stderr).toContain('Timer "invalid timeLog" does not exist')
    expect(stderr).toContain('Timer "invalid timeEnd" does not exist')
    // safari logs the stack files with @https://...
    expect(stderr).toMatch(/hello from console.trace\s+(\w+|@)/)
  })

  test(`logs have stack traces`, () => {
    expect(stdout).toMatch(`
log with a stack
 ❯ test/logs.test.ts:58:10
    `.trim())
    expect(stderr).toMatch(`
error with a stack
 ❯ test/logs.test.ts:59:10
    `.trim())
    // console.trace processes the stack trace correctly
    expect(stderr).toMatch('test/logs.test.ts:60:10')

    if (instances.some(({ browser }) => browser === 'webkit')) {
    // safari print stack trace in a different place
      expect(stdout).toMatch(`
log with a stack
 ❯ test/logs.test.ts:58:14
    `.trim())
      expect(stderr).toMatch(`
error with a stack
 ❯ test/logs.test.ts:59:16
    `.trim())
      // console.trace processes the stack trace correctly
      expect(stderr).toMatch('test/logs.test.ts:60:16')
    }
  })

  test(`stack trace points to correct file in every browser`, () => {
    // dependeing on the browser it references either `.toBe()` or `expect()`
    expect(stderr).toMatch(/test\/failing.test.ts:10:(12|17)/)

    // column is 18 in safari, 8 in others
    expect(stderr).toMatch(/throwError src\/error.ts:8:(18|8)/)

    expect(stderr).toContain('The call was not awaited. This method is asynchronous and must be awaited; otherwise, the call will not start to avoid unhandled rejections.')
    expect(stderr).toMatch(/test\/failing.test.ts:18:(27|36)/)
    expect(stderr).toMatch(/test\/failing.test.ts:19:(27|33)/)
    expect(stderr).toMatch(/test\/failing.test.ts:20:(27|39)/)
  })

  test('popup apis should log a warning', () => {
    expect(stderr).toContain('Vitest encountered a `alert("test")`')
    expect(stderr).toContain('Vitest encountered a `confirm("test")`')
    expect(stderr).toContain('Vitest encountered a `prompt("test")`')
  })

  test('snapshot inaccessible file debuggability', () => {
    expect(stderr).toContain('Access denied to "/inaccesible/path".')
  })
})

test('user-event', async () => {
<<<<<<< HEAD
  const { ctx, stderr } = await runBrowserTests({
    root: './fixtures/user-event',
  })
  onTestFailed(() => console.error(stderr))

  expect(Object.fromEntries(ctx.state.getFiles().map(f => [f.name, f.result.state]))).toMatchInlineSnapshot(`
    {
      "cleanup-retry.test.ts": "pass",
      "cleanup1.test.ts": "pass",
      "cleanup2.test.ts": "pass",
      "clipboard.test.ts": "pass",
    }
  `)
=======
  const { stdout } = await runBrowserTests({
    root: './fixtures/user-event',
  })
  instances.forEach(({ browser }) => {
    expect(stdout).toReportPassedTest('cleanup-retry.test.ts', browser)
    expect(stdout).toReportPassedTest('cleanup1.test.ts', browser)
    expect(stdout).toReportPassedTest('cleanup2.test.ts', browser)
    expect(stdout).toReportPassedTest('keyboard.test.ts', browser)
  })
})

test('timeout', async () => {
  const { stderr } = await runBrowserTests({
    root: './fixtures/timeout',
  })
  expect(stderr).toContain('Matcher did not succeed in 500ms')
  if (provider === 'playwright') {
    expect(stderr).toContain('locator.click: Timeout 500ms exceeded.')
    expect(stderr).toContain('locator.click: Timeout 345ms exceeded.')
  }
  if (provider === 'webdriverio') {
    expect(stderr).toContain('Cannot find element with locator')
  }
>>>>>>> 78b62ffe
})<|MERGE_RESOLUTION|>--- conflicted
+++ resolved
@@ -141,21 +141,6 @@
 })
 
 test('user-event', async () => {
-<<<<<<< HEAD
-  const { ctx, stderr } = await runBrowserTests({
-    root: './fixtures/user-event',
-  })
-  onTestFailed(() => console.error(stderr))
-
-  expect(Object.fromEntries(ctx.state.getFiles().map(f => [f.name, f.result.state]))).toMatchInlineSnapshot(`
-    {
-      "cleanup-retry.test.ts": "pass",
-      "cleanup1.test.ts": "pass",
-      "cleanup2.test.ts": "pass",
-      "clipboard.test.ts": "pass",
-    }
-  `)
-=======
   const { stdout } = await runBrowserTests({
     root: './fixtures/user-event',
   })
@@ -164,6 +149,7 @@
     expect(stdout).toReportPassedTest('cleanup1.test.ts', browser)
     expect(stdout).toReportPassedTest('cleanup2.test.ts', browser)
     expect(stdout).toReportPassedTest('keyboard.test.ts', browser)
+    expect(stdout).toReportPassedTest('clipboard.test.ts', browser)
   })
 })
 
@@ -179,5 +165,4 @@
   if (provider === 'webdriverio') {
     expect(stderr).toContain('Cannot find element with locator')
   }
->>>>>>> 78b62ffe
 })