import type { Vitest } from 'vitest/node'
import type { JsonTestResults } from 'vitest/reporters'
import { readFile } from 'node:fs/promises'
import { beforeAll, describe, expect, onTestFailed, test } from 'vitest'
import { instances, provider, runBrowserTests } from './utils'

function noop() {}

describe('running browser tests', async () => {
  let stderr: string
  let stdout: string
  let browserResultJson: JsonTestResults
  let passedTests: any[]
  let failedTests: any[]
  let vitest: Vitest
  const events: string[] = []

  beforeAll(async () => {
    ({
      stderr,
      stdout,
      ctx: vitest,
    } = await runBrowserTests({
      reporters: [
        {
          onBrowserInit(project) {
            events.push(`onBrowserInit ${project.name}`)
          },
        },
        'json',
        {
          onInit: noop,
          onPathsCollected: noop,
          onCollected: noop,
          onFinished: noop,
          onTaskUpdate: noop,
          onTestRemoved: noop,
          onWatcherStart: noop,
          onWatcherRerun: noop,
          onServerRestart: noop,
          onUserConsoleLog: noop,
        },
        'default',
      ],
    }))

    const browserResult = await readFile('./browser.json', 'utf-8')
    browserResultJson = JSON.parse(browserResult)
    const getPassed = results => results.filter(result => result.status === 'passed' && !result.mesage)
    const getFailed = results => results.filter(result => result.status === 'failed')
    passedTests = getPassed(browserResultJson.testResults)
    failedTests = getFailed(browserResultJson.testResults)
  })

  test('tests are actually running', () => {
    onTestFailed(() => {
      console.error(stderr)
    })

    const testFiles = browserResultJson.testResults.map(t => t.name)

    vitest.projects.forEach((project) => {
      // the order is non-deterministic
      expect(events).toContain(`onBrowserInit ${project.name}`)
    })

    // test files are optimized automatically
    expect(vitest.projects.map(p => p.browser?.vite.config.optimizeDeps.entries))
      .toEqual(vitest.projects.map(() => expect.arrayContaining(testFiles)))

    // This should match the number of actual tests from browser.json
    // if you added new tests, these assertion will fail and you should
    // update the numbers
    expect(browserResultJson.testResults).toHaveLength(20 * instances.length)
    expect(passedTests).toHaveLength(18 * instances.length)
    expect(failedTests).toHaveLength(2 * instances.length)

    expect(stderr).not.toContain('optimized dependencies changed')
    expect(stderr).not.toContain('has been externalized for browser compatibility')
    expect(stderr).not.toContain('Unhandled Error')
  })

  test('runs in-source tests', () => {
    expect(stdout).toContain('src/actions.ts')
    const actionsTest = passedTests.find(t => t.name.includes('/actions.ts'))
    expect(actionsTest).toBeDefined()
    expect(actionsTest.assertionResults).toHaveLength(1)
  })

  test('correctly prints error', () => {
    expect(stderr).toContain('expected 1 to be 2')
    expect(stderr).toMatch(/- 2\s+\+ 1/)
    expect(stderr).toContain('Expected to be')
    expect(stderr).toContain('But got')
    expect(stderr).toContain('Failure screenshot')
    expect(stderr).toContain('__screenshots__/failing')
  })

  test('logs are redirected to stdout', () => {
    expect(stdout).toContain('stdout | test/logs.test.ts > logging to stdout')
    expect(stdout).toContain('hello from console.log')
    expect(stdout).toContain('hello from console.info')
    expect(stdout).toContain('hello from console.debug')
    expect(stdout).toContain(`
{
  "hello": "from dir",
}
      `.trim())
    expect(stdout).toContain(`
{
  "hello": "from dirxml",
}
      `.trim())
    expect(stdout).toContain('dom <div />')
    expect(stdout).toContain('default: 1')
    expect(stdout).toContain('default: 2')
    expect(stdout).toContain('default: 3')
    expect(stdout).toContain('count: 1')
    expect(stdout).toContain('count: 2')
    expect(stdout).toContain('count: 3')
    expect(stdout).toMatch(/default: [\d.]+ ms/)
    expect(stdout).toMatch(/time: [\d.]+ ms/)
    expect(stdout).toMatch(/\[console-time-fake\]: [\d.]+ ms/)
    expect(stdout).not.toContain('[console-time-fake]: 0 ms')
  })

  test('logs are redirected to stderr', () => {
    expect(stderr).toContain('stderr | test/logs.test.ts > logging to stderr')
    expect(stderr).toContain('hello from console.error')
    expect(stderr).toContain('hello from console.warn')
    expect(stderr).toContain('Timer "invalid timeLog" does not exist')
    expect(stderr).toContain('Timer "invalid timeEnd" does not exist')
    // safari logs the stack files with @https://...
    expect(stderr).toMatch(/hello from console.trace\s+(\w+|@)/)
  })

  test(`logs have stack traces`, () => {
    expect(stdout).toMatch(`
log with a stack
 ❯ test/logs.test.ts:58:10
    `.trim())
    expect(stderr).toMatch(`
error with a stack
 ❯ test/logs.test.ts:59:10
    `.trim())
    // console.trace processes the stack trace correctly
    expect(stderr).toMatch('test/logs.test.ts:60:10')

    if (instances.some(({ browser }) => browser === 'webkit')) {
    // safari print stack trace in a different place
      expect(stdout).toMatch(`
log with a stack
 ❯ test/logs.test.ts:58:14
    `.trim())
      expect(stderr).toMatch(`
error with a stack
 ❯ test/logs.test.ts:59:16
    `.trim())
      // console.trace processes the stack trace correctly
      expect(stderr).toMatch('test/logs.test.ts:60:16')
    }
  })

  test(`stack trace points to correct file in every browser`, () => {
    // depending on the browser it references either `.toBe()` or `expect()`
    expect(stderr).toMatch(/test\/failing.test.ts:11:(12|17)/)

    // column is 18 in safari, 8 in others
    expect(stderr).toMatch(/throwError src\/error.ts:8:(18|8)/)

    expect(stderr).toContain('The call was not awaited. This method is asynchronous and must be awaited; otherwise, the call will not start to avoid unhandled rejections.')
<<<<<<< HEAD
    expect(stderr).toMatch(/test\/failing.test.ts:18:(27|36)/)
    expect(stderr).toMatch(/test\/failing.test.ts:19:(27|33)/)
    expect(stderr).toMatch(/test\/failing.test.ts:20:(27|39)/)

    // page.getByRole('code').click()
    expect(stderr).toContain('locator.click: Timeout')
    // playwright error is proxied from the server to the client and back correctly
    expect(stderr).toContain('waiting for locator(\'[data-vitest="true"]\').contentFrame().getByRole(\'code\')')
    expect(stderr).toMatch(/test\/failing.test.ts:25:(33|39)/)
    // await expect.element().toBeVisible()
    expect(stderr).toContain('Cannot find element with locator: getByRole(\'code\')')
    expect(stderr).toMatch(/test\/failing.test.ts:29:(49|61)/)
=======
    expect(stderr).toMatch(/test\/failing.test.ts:19:(27|36)/)
    expect(stderr).toMatch(/test\/failing.test.ts:20:(27|33)/)
    expect(stderr).toMatch(/test\/failing.test.ts:21:(27|39)/)

    expect(stderr).toMatch(/bundled-lib\/src\/b.js:2:(8|18)/)
    expect(stderr).toMatch(/bundled-lib\/src\/index.js:5:(15|17)/)
    expect(stderr).toMatch(/test\/failing.test.ts:25:(2|8)/)
>>>>>>> 4325ac67
  })

  test('popup apis should log a warning', () => {
    expect(stderr).toContain('Vitest encountered a `alert("test")`')
    expect(stderr).toContain('Vitest encountered a `confirm("test")`')
    expect(stderr).toContain('Vitest encountered a `prompt("test")`')
  })

  test('snapshot inaccessible file debuggability', () => {
    expect(stderr).toContain('Access denied to "/inaccesible/path".')
  })
})

test('user-event', async () => {
  const { stdout, stderr } = await runBrowserTests({
    root: './fixtures/user-event',
  })
  if (provider !== 'webdriverio') {
    expect(stderr).toBe('')
  }
  onTestFailed(() => console.error(stderr))
  instances.forEach(({ browser }) => {
    expect(stdout).toReportPassedTest('cleanup-retry.test.ts', browser)
    expect(stdout).toReportPassedTest('cleanup1.test.ts', browser)
    expect(stdout).toReportPassedTest('cleanup2.test.ts', browser)
    expect(stdout).toReportPassedTest('keyboard.test.ts', browser)
    expect(stdout).toReportPassedTest('clipboard.test.ts', browser)
  })
})

test('timeout', async () => {
  const { stderr } = await runBrowserTests({
    root: './fixtures/timeout',
  })
  expect(stderr).toContain('Matcher did not succeed in time.')
  if (provider === 'playwright') {
    expect(stderr).toContain('locator.click: Timeout 500ms exceeded.')
    expect(stderr).toContain('locator.click: Timeout 345ms exceeded.')
  }
  if (provider === 'webdriverio') {
    expect(stderr).toContain('Cannot find element with locator')
  }
})<|MERGE_RESOLUTION|>--- conflicted
+++ resolved
@@ -169,28 +169,24 @@
     expect(stderr).toMatch(/throwError src\/error.ts:8:(18|8)/)
 
     expect(stderr).toContain('The call was not awaited. This method is asynchronous and must be awaited; otherwise, the call will not start to avoid unhandled rejections.')
-<<<<<<< HEAD
-    expect(stderr).toMatch(/test\/failing.test.ts:18:(27|36)/)
-    expect(stderr).toMatch(/test\/failing.test.ts:19:(27|33)/)
-    expect(stderr).toMatch(/test\/failing.test.ts:20:(27|39)/)
+    expect(stderr).toMatch(/test\/failing.test.ts:19:(27|36)/)
+    expect(stderr).toMatch(/test\/failing.test.ts:20:(27|33)/)
+    expect(stderr).toMatch(/test\/failing.test.ts:21:(27|39)/)
+
+    expect(stderr).toMatch(/bundled-lib\/src\/b.js:2:(8|18)/)
+    expect(stderr).toMatch(/bundled-lib\/src\/index.js:5:(15|17)/)
+
+    // index() is called from a bundled file
+    expect(stderr).toMatch(/test\/failing.test.ts:35:(2|8)/)
 
     // page.getByRole('code').click()
     expect(stderr).toContain('locator.click: Timeout')
     // playwright error is proxied from the server to the client and back correctly
     expect(stderr).toContain('waiting for locator(\'[data-vitest="true"]\').contentFrame().getByRole(\'code\')')
-    expect(stderr).toMatch(/test\/failing.test.ts:25:(33|39)/)
+    expect(stderr).toMatch(/test\/failing.test.ts:26:(33|39)/)
     // await expect.element().toBeVisible()
     expect(stderr).toContain('Cannot find element with locator: getByRole(\'code\')')
-    expect(stderr).toMatch(/test\/failing.test.ts:29:(49|61)/)
-=======
-    expect(stderr).toMatch(/test\/failing.test.ts:19:(27|36)/)
-    expect(stderr).toMatch(/test\/failing.test.ts:20:(27|33)/)
-    expect(stderr).toMatch(/test\/failing.test.ts:21:(27|39)/)
-
-    expect(stderr).toMatch(/bundled-lib\/src\/b.js:2:(8|18)/)
-    expect(stderr).toMatch(/bundled-lib\/src\/index.js:5:(15|17)/)
-    expect(stderr).toMatch(/test\/failing.test.ts:25:(2|8)/)
->>>>>>> 4325ac67
+    expect(stderr).toMatch(/test\/failing.test.ts:30:(49|61)/)
   })
 
   test('popup apis should log a warning', () => {
