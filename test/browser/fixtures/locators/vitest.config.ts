import { fileURLToPath } from 'node:url'
import { defineConfig } from 'vitest/config'
import { instances, provider } from '../../settings'

export default defineConfig({
  optimizeDeps: {
    include: ['react/jsx-dev-runtime'],
  },
  cacheDir: fileURLToPath(new URL("./node_modules/.vite", import.meta.url)),
  test: {
    setupFiles: ['vitest-browser-react'],
    browser: {
      enabled: true,
      provider,
<<<<<<< HEAD
      name,
=======
      headless: true,
      instances,
>>>>>>> f31a07bb
    },
    onConsoleLog(log) {
      if (log.includes('ReactDOMTestUtils.act')) {
        return false
      }
    }
  },
})<|MERGE_RESOLUTION|>--- conflicted
+++ resolved
@@ -12,12 +12,8 @@
     browser: {
       enabled: true,
       provider,
-<<<<<<< HEAD
-      name,
-=======
       headless: true,
       instances,
->>>>>>> f31a07bb
     },
     onConsoleLog(log) {
       if (log.includes('ReactDOMTestUtils.act')) {
