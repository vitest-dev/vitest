<<<<<<< HEAD
=======
import { expect } from 'vitest'

>>>>>>> db824cf4
test('something has been added to global by setupFiles entry', async() => {
  // @ts-expect-error type
  const result = something
  expect(result).toBe('something')
})<|MERGE_RESOLUTION|>--- conflicted
+++ resolved
@@ -1,8 +1,5 @@
-<<<<<<< HEAD
-=======
 import { expect } from 'vitest'
 
->>>>>>> db824cf4
 test('something has been added to global by setupFiles entry', async() => {
   // @ts-expect-error type
   const result = something
