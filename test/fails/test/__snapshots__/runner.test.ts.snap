--- conflicted
+++ resolved
@@ -36,14 +36,10 @@
 TypeError: failure"
 `;
 
-<<<<<<< HEAD
 exports[`should fails > test-timeout.test.ts > test-timeout.test.ts 1`] = `
 "Error: Test timed out in 100ms.
 Error: Test timed out in 10ms."
 `;
-=======
-exports[`should fail test-timeout.test.ts > test-timeout.test.ts 1`] = `"Error: Test timed out in 10ms."`;
->>>>>>> 1988fcb4
 
 exports[`should fail unhandled.test.ts > unhandled.test.ts 1`] = `
 "Error: some error
