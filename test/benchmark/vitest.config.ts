--- conflicted
+++ resolved
@@ -1,12 +1,3 @@
 import { defineConfig } from 'vitest/config'
 
-<<<<<<< HEAD
-export default defineConfig({
-  test: {
-    update: false,
-    allowOnly: true,
-  },
-})
-=======
-export default defineConfig({})
->>>>>>> d4003882
+export default defineConfig({})