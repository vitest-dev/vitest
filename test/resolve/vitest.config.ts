import { defineConfig } from 'vite'

export default defineConfig({
  test: {
<<<<<<< HEAD
    server: {
      transformMode: {
        web: [/web\.test\.ts/],
        ssr: [/ssr\.test\.ts/],
      },
      deps: {
        external: [/pkg-/],
      },
=======
    environmentMatchGlobs: [
      ['**/web.test.ts', 'happy-dom'],
      ['**/ssr.test.ts', 'node'],
    ],
    deps: {
      external: [/pkg-/],
>>>>>>> a90d64fe
    },
  },
})<|MERGE_RESOLUTION|>--- conflicted
+++ resolved
@@ -2,23 +2,14 @@
 
 export default defineConfig({
   test: {
-<<<<<<< HEAD
-    server: {
-      transformMode: {
-        web: [/web\.test\.ts/],
-        ssr: [/ssr\.test\.ts/],
-      },
-      deps: {
-        external: [/pkg-/],
-      },
-=======
     environmentMatchGlobs: [
       ['**/web.test.ts', 'happy-dom'],
       ['**/ssr.test.ts', 'node'],
     ],
-    deps: {
-      external: [/pkg-/],
->>>>>>> a90d64fe
+    server: {
+      deps: {
+        external: [/pkg-/],
+      },
     },
   },
 })