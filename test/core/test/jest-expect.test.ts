--- conflicted
+++ resolved
@@ -904,7 +904,98 @@
   }
 })
 
-<<<<<<< HEAD
+it('toHaveProperty error diff', () => {
+  setupColors(getDefaultColors())
+
+  // make it easy for dev who trims trailing whitespace on IDE
+  function trim(s: string): string {
+    return s.replaceAll(/ *$/gm, '')
+  }
+
+  function getError(f: () => unknown) {
+    try {
+      f()
+      return expect.unreachable()
+    }
+    catch (error) {
+      const processed = processError(error)
+      return [processed.message, trim(processed.diff)]
+    }
+  }
+
+  // non match value
+  expect(getError(() => expect({ name: 'foo' }).toHaveProperty('name', 'bar'))).toMatchInlineSnapshot(`
+    [
+      "expected { name: 'foo' } to have property "name" with value 'bar'",
+      "- Expected
+    + Received
+
+    - bar
+    + foo",
+    ]
+  `)
+
+  // non match key
+  expect(getError(() => expect({ noName: 'foo' }).toHaveProperty('name', 'bar'))).toMatchInlineSnapshot(`
+    [
+      "expected { noName: 'foo' } to have property "name" with value 'bar'",
+      "- Expected:
+    "bar"
+
+    + Received:
+    undefined",
+    ]
+  `)
+
+  // non match value (with asymmetric matcher)
+  expect(getError(() => expect({ name: 'foo' }).toHaveProperty('name', expect.any(Number)))).toMatchInlineSnapshot(`
+    [
+      "expected { name: 'foo' } to have property "name" with value Any{ …(3) }",
+      "- Expected:
+    Any<Number>
+
+    + Received:
+    "foo"",
+    ]
+  `)
+
+  // non match key (with asymmetric matcher)
+  expect(getError(() => expect({ noName: 'foo' }).toHaveProperty('name', expect.any(Number)))).toMatchInlineSnapshot(`
+    [
+      "expected { noName: 'foo' } to have property "name" with value Any{ …(3) }",
+      "- Expected:
+    Any<Number>
+
+    + Received:
+    undefined",
+    ]
+  `)
+
+  // non match value (deep key)
+  expect(getError(() => expect({ parent: { name: 'foo' } }).toHaveProperty('parent.name', 'bar'))).toMatchInlineSnapshot(`
+    [
+      "expected { parent: { name: 'foo' } } to have property "parent.name" with value 'bar'",
+      "- Expected
+    + Received
+
+    - bar
+    + foo",
+    ]
+  `)
+
+  // non match key (deep key)
+  expect(getError(() => expect({ parent: { noName: 'foo' } }).toHaveProperty('parent.name', 'bar'))).toMatchInlineSnapshot(`
+    [
+      "expected { parent: { noName: 'foo' } } to have property "parent.name" with value 'bar'",
+      "- Expected:
+    "bar"
+
+    + Received:
+    undefined",
+    ]
+  `)
+})
+
 it('timeout', () => new Promise(resolve => setTimeout(resolve, 500)))
 
 describe('custom equality testers', () => {
@@ -989,99 +1080,4 @@
     expect(new Duration(60, 'S')).not.toEqualDuration(new Duration(2, 'H'))
     expect(new Duration(80, 'M')).not.toEqualDuration(new Duration(1, 'H'))
   })
-})
-=======
-it('toHaveProperty error diff', () => {
-  setupColors(getDefaultColors())
-
-  // make it easy for dev who trims trailing whitespace on IDE
-  function trim(s: string): string {
-    return s.replaceAll(/ *$/gm, '')
-  }
-
-  function getError(f: () => unknown) {
-    try {
-      f()
-      return expect.unreachable()
-    }
-    catch (error) {
-      const processed = processError(error)
-      return [processed.message, trim(processed.diff)]
-    }
-  }
-
-  // non match value
-  expect(getError(() => expect({ name: 'foo' }).toHaveProperty('name', 'bar'))).toMatchInlineSnapshot(`
-    [
-      "expected { name: 'foo' } to have property "name" with value 'bar'",
-      "- Expected
-    + Received
-
-    - bar
-    + foo",
-    ]
-  `)
-
-  // non match key
-  expect(getError(() => expect({ noName: 'foo' }).toHaveProperty('name', 'bar'))).toMatchInlineSnapshot(`
-    [
-      "expected { noName: 'foo' } to have property "name" with value 'bar'",
-      "- Expected:
-    "bar"
-
-    + Received:
-    undefined",
-    ]
-  `)
-
-  // non match value (with asymmetric matcher)
-  expect(getError(() => expect({ name: 'foo' }).toHaveProperty('name', expect.any(Number)))).toMatchInlineSnapshot(`
-    [
-      "expected { name: 'foo' } to have property "name" with value Any{ …(3) }",
-      "- Expected:
-    Any<Number>
-
-    + Received:
-    "foo"",
-    ]
-  `)
-
-  // non match key (with asymmetric matcher)
-  expect(getError(() => expect({ noName: 'foo' }).toHaveProperty('name', expect.any(Number)))).toMatchInlineSnapshot(`
-    [
-      "expected { noName: 'foo' } to have property "name" with value Any{ …(3) }",
-      "- Expected:
-    Any<Number>
-
-    + Received:
-    undefined",
-    ]
-  `)
-
-  // non match value (deep key)
-  expect(getError(() => expect({ parent: { name: 'foo' } }).toHaveProperty('parent.name', 'bar'))).toMatchInlineSnapshot(`
-    [
-      "expected { parent: { name: 'foo' } } to have property "parent.name" with value 'bar'",
-      "- Expected
-    + Received
-
-    - bar
-    + foo",
-    ]
-  `)
-
-  // non match key (deep key)
-  expect(getError(() => expect({ parent: { noName: 'foo' } }).toHaveProperty('parent.name', 'bar'))).toMatchInlineSnapshot(`
-    [
-      "expected { parent: { noName: 'foo' } } to have property "parent.name" with value 'bar'",
-      "- Expected:
-    "bar"
-
-    + Received:
-    undefined",
-    ]
-  `)
-})
-
-it('timeout', () => new Promise(resolve => setTimeout(resolve, 500)))
->>>>>>> 9497f484
+})