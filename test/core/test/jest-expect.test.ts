--- conflicted
+++ resolved
@@ -52,17 +52,14 @@
     expect('string').toEqual(expect.anything())
     expect(null).not.toEqual(expect.anything())
     expect(undefined).not.toEqual(expect.anything())
-<<<<<<< HEAD
     expect({ a: 0, b: 0 }).toEqual(expect.objectContaining({ a: 0 }))
     expect({ a: 0, b: 0 }).not.toEqual(expect.objectContaining({ z: 0 }))
-=======
     expect(0).toEqual(expect.any(Number))
     expect('string').toEqual(expect.any(String))
     expect('string').not.toEqual(expect.any(Number))
 
     expect(['Bob', 'Eve']).toEqual(expect.arrayContaining(['Bob']))
     expect(['Bob', 'Eve']).not.toEqual(expect.arrayContaining(['Mohammad']))
->>>>>>> f47a3451
 
     // TODO: support set
     // expect(new Set(['bar'])).not.toEqual(new Set([expect.stringContaining('zoo')]))
