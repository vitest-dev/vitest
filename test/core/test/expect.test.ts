--- conflicted
+++ resolved
@@ -391,180 +391,6 @@
   })
 })
 
-<<<<<<< HEAD
-describe('Standard Schema', () => {
-  function createMockSchema(validate: StandardSchemaV1['~standard']['validate']): StandardSchemaV1 {
-    return {
-      '~standard': {
-        version: 1,
-        vendor: 'mock',
-        validate,
-      },
-    }
-  }
-
-  function createAsyncMockSchema(validate: StandardSchemaV1['~standard']['validate']): StandardSchemaV1 {
-    return {
-      '~standard': {
-        version: 1,
-        vendor: 'mock-async',
-        validate: value => Promise.resolve(validate(value)),
-      },
-    }
-  }
-
-  const stringSchema = createMockSchema(value =>
-    typeof value === 'string' ? { issues: undefined, value } : { issues: [{ message: 'Expected string' }] },
-  )
-  const numberSchema = createMockSchema(value =>
-    typeof value === 'number' ? { issues: undefined, value } : { issues: [{ message: 'Expected number' }] },
-  )
-
-  const objectSchema = createMockSchema(value =>
-    typeof value === 'object' && value !== null && 'name' in value && 'age' in value && typeof value.name === 'string' && typeof value.age === 'number' ? { issues: undefined, value } : { issues: [{ message: 'Expected object' }] },
-  )
-
-  const asyncStringSchema = createAsyncMockSchema(value =>
-    typeof value === 'string' ? { issues: undefined, value } : { issues: [{ message: 'Expected string' }] },
-  )
-
-  describe('toEqual(schema)', () => {
-    test('should validate data against schema', () => {
-      expect('hello').toEqual(stringSchema)
-      expect('42').toEqual(numberSchema)
-
-      expect({
-        name: 'John',
-        age: 30,
-      }).toEqual({
-        name: stringSchema,
-        age: numberSchema,
-      })
-      expect({
-        name: 'John',
-        age: 30,
-      }).toEqual(objectSchema)
-
-      expect(() => expect(123).toEqual(stringSchema)).toThrow()
-    })
-
-    test('should validate data against schema in asymmetric matchers', () => {
-      expect({
-        name: 'John',
-        age: '30',
-      }).toEqual(expect.objectContaining({
-        age: numberSchema,
-      }))
-      expect([{
-        name: 'John',
-        age: 30,
-      }]).toEqual(expect.arrayContaining([objectSchema]))
-    })
-
-    test('should work with negation', () => {
-      expect(123).not.toEqual(stringSchema)
-      expect(() => expect('hello').not.toEqual(stringSchema)).toThrow()
-    })
-
-    test('should throw error for async schemas', () => {
-      expect(() => expect('hello').toEqual(asyncStringSchema)).toThrow('Async schema validation is not supported')
-    })
-  })
-
-  describe('toEqualSchema(schema)', () => {
-    test('should validate data against schema', () => {
-      expect('hello').toEqualSchema(stringSchema)
-      expect('42').toEqualSchema(numberSchema)
-
-      expect(() => expect(123).toEqualSchema(stringSchema)).toThrow()
-      expect(() => expect('hello').toEqualSchema(numberSchema)).toThrow()
-    })
-
-    test('should validate data against schema in asymmetric matchers', () => {
-      expect({
-        name: 'John',
-        age: '30',
-      }).toEqual(expect.objectContaining({
-        age: expect.toEqualSchema(numberSchema),
-      }))
-      expect([{
-        name: 'John',
-        age: 30,
-      }]).toEqual(expect.arrayContaining([expect.toEqualSchema(objectSchema)]))
-    })
-
-    test('should work with negation', () => {
-      expect(123).not.toEqualSchema(stringSchema)
-      expect('hello').not.toEqualSchema(numberSchema)
-
-      expect(() => expect('hello').not.toEqualSchema(stringSchema)).toThrow()
-    })
-
-    test('should throw error for async schemas', () => {
-      expect(() => expect('hello').toEqual(asyncStringSchema)).toThrow('Async schema validation is not supported')
-    })
-
-    test('should throw error for non-schema argument', () => {
-      expect(() => expect('hello').toEqualSchema('not-a-schema')).toThrow()
-    })
-  })
-
-  describe('schemaMatching()', () => {
-    test('should validate data against schema', () => {
-      expect('hello').toEqual(expect.schemaMatching(stringSchema))
-      expect('42').toEqual(expect.schemaMatching(numberSchema))
-
-      expect(() => expect(123).toEqual(expect.schemaMatching(stringSchema))).toThrow()
-      expect(() => expect('hello').toEqual(expect.schemaMatching(numberSchema))).toThrow()
-    })
-
-    test('should work with objectContaining', () => {
-      expect({
-        name: 'John',
-        age: '30',
-      }).toEqual(expect.objectContaining({
-        age: expect.schemaMatching(numberSchema),
-      }))
-    })
-
-    test('should work with arrayContaining', () => {
-      expect([{
-        name: 'John',
-        age: 30,
-      }]).toEqual(expect.arrayContaining([expect.schemaMatching(objectSchema)]))
-    })
-
-    test('should work with negation', () => {
-      expect(123).not.toEqual(expect.schemaMatching(stringSchema))
-      expect('hello').not.toEqual(expect.schemaMatching(numberSchema))
-
-      expect(() => expect('hello').not.toEqual(expect.schemaMatching(stringSchema))).toThrow()
-    })
-
-    test('should throw error for async schemas', () => {
-      expect(() => expect('hello').toEqual(expect.schemaMatching(asyncStringSchema))).toThrow('Async schema validation is not supported')
-    })
-
-    test('should throw error for non-schema argument', () => {
-      expect(() => expect.schemaMatching('not-a-schema')).toThrow('SchemaMatching expected to receive a Standard Schema')
-    })
-
-    test('should work with toMatchObject', () => {
-      const data = {
-        user: {
-          name: 'John',
-          age: 30,
-        },
-        extra: 'data',
-      }
-
-      expect(data).toMatchObject({
-        user: {
-          name: expect.schemaMatching(stringSchema),
-          age: expect.schemaMatching(numberSchema),
-        },
-      })
-=======
 describe('expect with custom message', () => {
   describe('built-in matchers', () => {
     test('sync matcher throws custom message on failure', () => {
@@ -649,7 +475,182 @@
 
     test('undefined custom message falls back to default matcher message', () => {
       expect(() => expect(1, undefined as any).toBe(2)).toThrow('expected 1 to be 2 // Object.is equality')
->>>>>>> d7fca038
+    })
+  })
+})
+
+describe('Standard Schema', () => {
+  function createMockSchema(validate: StandardSchemaV1['~standard']['validate']): StandardSchemaV1 {
+    return {
+      '~standard': {
+        version: 1,
+        vendor: 'mock',
+        validate,
+      },
+    }
+  }
+
+  function createAsyncMockSchema(validate: StandardSchemaV1['~standard']['validate']): StandardSchemaV1 {
+    return {
+      '~standard': {
+        version: 1,
+        vendor: 'mock-async',
+        validate: value => Promise.resolve(validate(value)),
+      },
+    }
+  }
+
+  const stringSchema = createMockSchema(value =>
+    typeof value === 'string' ? { issues: undefined, value } : { issues: [{ message: 'Expected string' }] },
+  )
+  const numberSchema = createMockSchema(value =>
+    typeof value === 'number' ? { issues: undefined, value } : { issues: [{ message: 'Expected number' }] },
+  )
+
+  const objectSchema = createMockSchema(value =>
+    typeof value === 'object' && value !== null && 'name' in value && 'age' in value && typeof value.name === 'string' && typeof value.age === 'number' ? { issues: undefined, value } : { issues: [{ message: 'Expected object' }] },
+  )
+
+  const asyncStringSchema = createAsyncMockSchema(value =>
+    typeof value === 'string' ? { issues: undefined, value } : { issues: [{ message: 'Expected string' }] },
+  )
+
+  describe('toEqual(schema)', () => {
+    test('should validate data against schema', () => {
+      expect('hello').toEqual(stringSchema)
+      expect('42').toEqual(numberSchema)
+
+      expect({
+        name: 'John',
+        age: 30,
+      }).toEqual({
+        name: stringSchema,
+        age: numberSchema,
+      })
+      expect({
+        name: 'John',
+        age: 30,
+      }).toEqual(objectSchema)
+
+      expect(() => expect(123).toEqual(stringSchema)).toThrow()
+    })
+
+    test('should validate data against schema in asymmetric matchers', () => {
+      expect({
+        name: 'John',
+        age: '30',
+      }).toEqual(expect.objectContaining({
+        age: numberSchema,
+      }))
+      expect([{
+        name: 'John',
+        age: 30,
+      }]).toEqual(expect.arrayContaining([objectSchema]))
+    })
+
+    test('should work with negation', () => {
+      expect(123).not.toEqual(stringSchema)
+      expect(() => expect('hello').not.toEqual(stringSchema)).toThrow()
+    })
+
+    test('should throw error for async schemas', () => {
+      expect(() => expect('hello').toEqual(asyncStringSchema)).toThrow('Async schema validation is not supported')
+    })
+  })
+
+  describe('toEqualSchema(schema)', () => {
+    test('should validate data against schema', () => {
+      expect('hello').toEqualSchema(stringSchema)
+      expect('42').toEqualSchema(numberSchema)
+
+      expect(() => expect(123).toEqualSchema(stringSchema)).toThrow()
+      expect(() => expect('hello').toEqualSchema(numberSchema)).toThrow()
+    })
+
+    test('should validate data against schema in asymmetric matchers', () => {
+      expect({
+        name: 'John',
+        age: '30',
+      }).toEqual(expect.objectContaining({
+        age: expect.toEqualSchema(numberSchema),
+      }))
+      expect([{
+        name: 'John',
+        age: 30,
+      }]).toEqual(expect.arrayContaining([expect.toEqualSchema(objectSchema)]))
+    })
+
+    test('should work with negation', () => {
+      expect(123).not.toEqualSchema(stringSchema)
+      expect('hello').not.toEqualSchema(numberSchema)
+
+      expect(() => expect('hello').not.toEqualSchema(stringSchema)).toThrow()
+    })
+
+    test('should throw error for async schemas', () => {
+      expect(() => expect('hello').toEqual(asyncStringSchema)).toThrow('Async schema validation is not supported')
+    })
+
+    test('should throw error for non-schema argument', () => {
+      expect(() => expect('hello').toEqualSchema('not-a-schema')).toThrow()
+    })
+  })
+
+  describe('schemaMatching()', () => {
+    test('should validate data against schema', () => {
+      expect('hello').toEqual(expect.schemaMatching(stringSchema))
+      expect('42').toEqual(expect.schemaMatching(numberSchema))
+
+      expect(() => expect(123).toEqual(expect.schemaMatching(stringSchema))).toThrow()
+      expect(() => expect('hello').toEqual(expect.schemaMatching(numberSchema))).toThrow()
+    })
+
+    test('should work with objectContaining', () => {
+      expect({
+        name: 'John',
+        age: '30',
+      }).toEqual(expect.objectContaining({
+        age: expect.schemaMatching(numberSchema),
+      }))
+    })
+
+    test('should work with arrayContaining', () => {
+      expect([{
+        name: 'John',
+        age: 30,
+      }]).toEqual(expect.arrayContaining([expect.schemaMatching(objectSchema)]))
+    })
+
+    test('should work with negation', () => {
+      expect(123).not.toEqual(expect.schemaMatching(stringSchema))
+      expect('hello').not.toEqual(expect.schemaMatching(numberSchema))
+
+      expect(() => expect('hello').not.toEqual(expect.schemaMatching(stringSchema))).toThrow()
+    })
+
+    test('should throw error for async schemas', () => {
+      expect(() => expect('hello').toEqual(expect.schemaMatching(asyncStringSchema))).toThrow('Async schema validation is not supported')
+    })
+
+    test('should throw error for non-schema argument', () => {
+      expect(() => expect.schemaMatching('not-a-schema')).toThrow('SchemaMatching expected to receive a Standard Schema')
+    })
+
+    test('should work with toMatchObject', () => {
+      const data = {
+        user: {
+          name: 'John',
+          age: 30,
+        },
+        extra: 'data',
+      }
+
+      expect(data).toMatchObject({
+        user: {
+          name: expect.schemaMatching(stringSchema),
+          age: expect.schemaMatching(numberSchema),
+        },
+      })
     })
   })
 })