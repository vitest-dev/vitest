--- conflicted
+++ resolved
@@ -1,12 +1,8 @@
 /* eslint-disable prefer-rest-params */
 /* eslint-disable no-empty-pattern */
-<<<<<<< HEAD
 import type { InferFixturesTypes } from '@vitest/runner'
 import type { TestAPI } from 'vitest'
-import { describe, expect, expectTypeOf, test, vi } from 'vitest'
-=======
 import { afterAll, afterEach, beforeEach, describe, expect, expectTypeOf, test, vi } from 'vitest'
->>>>>>> f8dacb2c
 
 interface Fixtures {
   todoList: number[]
@@ -44,7 +40,6 @@
   })
 
 describe('test.extend()', () => {
-<<<<<<< HEAD
   test('types', () => {
     interface TypesContext {
       number: number
@@ -68,19 +63,11 @@
 
     expectTypeOf(typesTest).toEqualTypeOf<TestAPI<InferFixturesTypes<typeof typesTest>>>()
   })
-  myTest('todoList and doneList', ({ todoList, doneList, archiveList }) => {
-    expect(todoFn).toBeCalledTimes(1)
-    expect(doneFn).toBeCalledTimes(1)
-
-    expectTypeOf(todoList).toEqualTypeOf<number[]>()
-    expectTypeOf(doneList).toEqualTypeOf<number[]>()
-    expectTypeOf(doneList).toEqualTypeOf<number[]>()
-=======
+
   describe('basic', () => {
     myTest('todoList and doneList', ({ todoList, doneList, archiveList }) => {
       expect(todoFn).toBeCalledTimes(1)
       expect(doneFn).toBeCalledTimes(1)
->>>>>>> f8dacb2c
 
       expectTypeOf(todoList).toEqualTypeOf<number[]>()
       expectTypeOf(doneList).toEqualTypeOf<number[]>()
@@ -105,6 +92,7 @@
       archiveList.pop()
     })
   })
+
   describe('smartly init fixtures', () => {
     myTest('should not init any fixtures', function () {
       expect(todoFn).not.toBeCalled()
