--- conflicted
+++ resolved
@@ -13,7 +13,7 @@
 
 exports[`stacktraces should respect sourcemaps > add.test.ts > add.test.ts 1`] = `
 " ❯ add.test.ts:12:24
-     10| 
+     10|
      11| it('add', () => {
      12|   expect(add(a.count)).toBe(100)
        |                        ^
@@ -29,13 +29,13 @@
       8|  expect(add(1)).toBe 3
        |                 ^
       9|  expect(add(1, 2, 3)).toBe 6
-     10| 
+     10|
 "
 `;
 
 exports[`stacktraces should respect sourcemaps > add-in-js.test.js > add-in-js.test.js 1`] = `
 " ❯ add-in-js.test.js:6:17
-      4| 
+      4|
       5| it('add', () => {
       6|   expect(add()).toBe(100)
        |                 ^
@@ -44,38 +44,39 @@
 "
 `;
 
-<<<<<<< HEAD
 exports[`stacktraces should respect sourcemaps > mocked-global.test.js > mocked-global.test.js 1`] = `
 " ❯ mocked-global.test.js:6:13
-      4| 
+      4|
       5| test('failed', () => {
       6|   expect(1).toBe(2)
        |             ^
       7| })
-      8| 
+      8|
 "
 `;
 
 exports[`stacktraces should respect sourcemaps > mocked-imported.test.js > mocked-imported.test.js 1`] = `
 " ❯ mocked-imported.test.js:6:13
-      4| 
+      4|
       5| test('failed', () => {
       6|   expect(1).toBe(2)
        |             ^
       7| })
-      8| 
+      8|
 "
 `;
 
 exports[`stacktraces should respect sourcemaps > mocked-imported.test.ts > mocked-imported.test.ts 1`] = `
 " ❯ mocked-imported.test.ts:6:13
-      4| 
+      4|
       5| test('failed', () => {
       6|   expect(1).toBe(2)
        |             ^
       7| })
-      8| 
-=======
+      8|
+"
+`;
+
 exports[`stacktraces should respect sourcemaps > reset-modules.test.ts > reset-modules.test.ts 1`] = `
 " ❯ reset-modules.test.ts:16:26
      14|     expect(2 + 1).eq(3)
@@ -84,6 +85,5 @@
        |                          ^
      17|   })
      18| })
->>>>>>> 0ddf7220
 "
 `;