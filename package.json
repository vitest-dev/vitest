--- conflicted
+++ resolved
@@ -63,13 +63,9 @@
     "tinyglobby": "^0.2.12",
     "tsx": "^4.19.3",
     "typescript": "^5.7.3",
-<<<<<<< HEAD
     "unplugin-isolated-decl": "^0.11.2",
     "unplugin-oxc": "^0.2.4",
-    "vite": "^6.0.11",
-=======
     "vite": "^6.2.0",
->>>>>>> 0a0b9bbe
     "vitest": "workspace:*",
     "zx": "^8.3.2"
   },
