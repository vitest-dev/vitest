{
  "name": "vitest",
  "version": "0.0.48",
  "description": "A blazing fast unit test framework powered by Vite",
  "keywords": [
    "vite",
    "vite-node",
    "test",
    "jest"
  ],
  "homepage": "https://github.com/antfu/vitest#readme",
  "bugs": {
    "url": "https://github.com/antfu/vitest/issues"
  },
  "repository": {
    "type": "git",
    "url": "git+https://github.com/antfu/vitest.git"
  },
  "funding": "https://github.com/sponsors/antfu",
  "license": "MIT",
  "author": "Anthony Fu <anthonyfu117@hotmail.com>",
  "type": "module",
  "exports": {
    ".": {
      "import": "./dist/index.js",
      "types": "./dist/index.d.ts"
    },
    "./*": "./*"
  },
  "main": "./dist/index.js",
  "module": "./dist/index.js",
  "types": "./dist/index.d.ts",
  "bin": {
    "vitest": "./bin/vitest.mjs"
  },
  "files": [
    "dist",
    "bin",
    "*.d.ts"
  ],
  "scripts": {
    "build": "tsup --dts --minify-whitespace --minify-syntax",
    "coverage": "node bin/vitest.mjs -r test/core --coverage",
    "dev": "tsup --watch src",
    "lint": "eslint \"{src,test}/**/*.ts\"",
    "prepare": "esmo scripts/generate-types.ts",
    "prepublishOnly": "nr build",
    "release": "bumpp --commit --push --tag && esmo scripts/publish.ts",
    "test": "node bin/vitest.mjs -r test/core",
    "test:all": "pnpm -r --stream --filter !vitest run test --"
  },
  "dependencies": {
    "@antfu/utils": "^0.3.0",
    "@jest/test-result": "^27.4.2",
    "@types/chai": "^4.3.0",
    "@types/sinon-chai": "^3.2.6",
    "c8": "^7.10.0",
    "chai": "^4.3.4",
    "chai-subset": "^1.6.0",
    "cli-truncate": "^3.1.0",
    "diff": "^5.0.0",
    "elegant-spinner": "^3.0.0",
    "fast-glob": "^3.2.7",
    "figures": "^4.0.0",
    "find-up": "^6.2.0",
    "happy-dom": "^2.24.5",
    "jest-snapshot": "^27.4.2",
    "jest-util": "^27.4.2",
    "jsdom": "^19.0.0",
<<<<<<< HEAD
    "nanoid": "^3.1.30",
=======
    "log-symbols": "^4.1.0",
    "log-update": "^5.0.0",
>>>>>>> 7884b29d
    "picocolors": "^1.0.0",
    "piscina": "^3.1.0",
    "sade": "^1.7.4",
    "sinon": "^12.0.1",
    "sinon-chai": "^3.7.0",
    "source-map": "^0.7.3",
    "source-map-support": "^0.5.21",
    "strip-ansi": "^7.0.1"
  },
  "devDependencies": {
    "@antfu/eslint-config": "^0.12.2",
    "@antfu/ni": "^0.11.1",
    "@types/chai-subset": "^1.3.3",
    "@types/diff": "^5.0.1",
    "@types/jsdom": "^16.2.13",
    "@types/node": "^16.11.12",
    "@types/sade": "^1.7.3",
    "@types/sinon": "^10.0.6",
    "bumpp": "^7.1.1",
    "eslint": "^8.4.1",
    "esno": "^0.12.1",
    "npm-run-all": "^4.1.5",
    "rimraf": "^3.0.2",
    "tsup": "^5.10.3",
    "typescript": "^4.5.2",
    "vite": "^2.7.1"
  },
  "peerDependencies": {
    "vite": "^2.7.1"
  },
  "engines": {
    "node": ">=16.0.0"
  }
}<|MERGE_RESOLUTION|>--- conflicted
+++ resolved
@@ -67,12 +67,9 @@
     "jest-snapshot": "^27.4.2",
     "jest-util": "^27.4.2",
     "jsdom": "^19.0.0",
-<<<<<<< HEAD
     "nanoid": "^3.1.30",
-=======
     "log-symbols": "^4.1.0",
     "log-update": "^5.0.0",
->>>>>>> 7884b29d
     "picocolors": "^1.0.0",
     "piscina": "^3.1.0",
     "sade": "^1.7.4",
