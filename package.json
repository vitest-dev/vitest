{
  "name": "vitest",
  "version": "0.0.45",
  "description": "A blazing fast unit test framework powered by Vite",
  "keywords": [
    "vite",
    "vite-node",
    "test",
    "jest"
  ],
  "engines": {
    "node": ">=16.0.0"
  },
  "homepage": "https://github.com/antfu/vitest#readme",
  "bugs": {
    "url": "https://github.com/antfu/vitest/issues"
  },
  "repository": {
    "type": "git",
    "url": "git+https://github.com/antfu/vitest.git"
  },
  "funding": "https://github.com/sponsors/antfu",
  "license": "MIT",
  "author": "Anthony Fu <anthonyfu117@hotmail.com>",
  "type": "module",
  "exports": {
    ".": {
      "import": "./dist/index.js",
      "types": "./dist/index.d.ts"
    },
    "./*": "./*"
  },
  "main": "./dist/index.js",
  "module": "./dist/index.js",
  "types": "./dist/index.d.ts",
  "bin": {
    "vitest": "./bin/vitest.mjs"
  },
  "files": [
    "dist",
    "bin",
    "*.d.ts"
  ],
  "scripts": {
    "prepare": "esmo scripts/generate-types.ts",
    "build": "tsup --dts --minify-whitespace --minify-syntax",
    "dev": "tsup --watch src",
    "lint": "eslint \"{src,test}/**/*.ts\"",
    "prepublishOnly": "nr build",
    "release": "bumpp --commit --push --tag && esmo scripts/publish.ts",
<<<<<<< HEAD
    "test": "run-s test:*",
    "test:core": "node bin/vitest.mjs -r test/core",
    "test:vue": "node bin/vitest.mjs -r test/vue",
    "test:react": "node bin/vitest.mjs -r test/react",
=======
    "test:all": "pnpm -r --stream --filter !vitest run test --",
    "test": "node bin/vitest.mjs -r test/core",
>>>>>>> cb6dbc5d
    "coverage": "node bin/vitest.mjs -r test/core --coverage"
  },
  "dependencies": {
    "@antfu/utils": "^0.3.0",
    "@jest/test-result": "^27.4.2",
    "@types/chai": "^4.2.22",
    "@types/sinon-chai": "^3.2.6",
    "c8": "^7.10.0",
    "chai": "^4.3.4",
    "chai-subset": "^1.6.0",
    "diff": "^5.0.0",
    "externality": "^0.1.5",
    "fast-glob": "^3.2.7",
    "find-up": "^6.2.0",
    "happy-dom": "^2.24.4",
    "jest-snapshot": "^27.4.2",
    "jest-util": "^27.4.2",
    "jsdom": "^19.0.0",
    "listr": "^0.14.3",
    "nanoid": "^3.1.30",
    "picocolors": "^1.0.0",
    "piscina": "^3.1.0",
    "sade": "^1.7.4",
    "sinon": "^12.0.1",
    "sinon-chai": "^3.7.0",
    "source-map": "^0.7.3",
    "source-map-support": "^0.5.21"
  },
  "peerDependencies": {
    "vite": "^2.7.1"
  },
  "devDependencies": {
    "@antfu/eslint-config": "^0.12.2",
    "@antfu/ni": "^0.11.0",
    "@types/chai-subset": "^1.3.3",
    "@types/diff": "^5.0.1",
    "@types/jsdom": "^16.2.13",
    "@types/listr": "^0.14.4",
    "@types/node": "^16.11.12",
    "@types/sade": "^1.7.3",
    "@types/sinon": "^10.0.6",
    "bumpp": "^7.1.1",
    "eslint": "^8.4.1",
    "esno": "^0.12.1",
    "npm-run-all": "^4.1.5",
    "rimraf": "^3.0.2",
    "tsup": "^5.10.3",
    "typescript": "^4.5.2",
    "vite": "^2.7.1"
  }
}<|MERGE_RESOLUTION|>--- conflicted
+++ resolved
@@ -48,15 +48,8 @@
     "lint": "eslint \"{src,test}/**/*.ts\"",
     "prepublishOnly": "nr build",
     "release": "bumpp --commit --push --tag && esmo scripts/publish.ts",
-<<<<<<< HEAD
-    "test": "run-s test:*",
-    "test:core": "node bin/vitest.mjs -r test/core",
-    "test:vue": "node bin/vitest.mjs -r test/vue",
-    "test:react": "node bin/vitest.mjs -r test/react",
-=======
     "test:all": "pnpm -r --stream --filter !vitest run test --",
     "test": "node bin/vitest.mjs -r test/core",
->>>>>>> cb6dbc5d
     "coverage": "node bin/vitest.mjs -r test/core --coverage"
   },
   "dependencies": {
