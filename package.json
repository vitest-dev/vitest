{
  "name": "@vitest/monorepo",
  "type": "module",
  "version": "3.0.8",
  "private": true,
  "packageManager": "pnpm@10.4.1",
  "description": "Next generation testing framework powered by Vite",
  "engines": {
    "node": "^18.0.0 || >=20.0.0"
  },
  "scripts": {
    "ci": "ni && nr typecheck && nr lint && nr build && nr test:ci",
    "ci:docs": "pnpm run build && pnpm run docs:build",
    "build": "pnpm -r --filter @vitest/ui --filter='./packages/**' run build",
    "dev": "NODE_OPTIONS=\"--max-old-space-size=8192\" pnpm -r --parallel --filter='./packages/**' run dev",
    "docs": "pnpm -C docs run dev",
    "docs:build": "pnpm -C docs run build",
    "docs:serve": "pnpm -C docs run serve",
    "docs:https": "pnpm -C docs run preview-https",
    "docs:https-no-prefetch": "pnpm -C docs run preview-https-no-prefetch",
    "docs:contributors": "tsx scripts/update-contributors.ts",
    "lint": "eslint --cache .",
    "lint:fix": "nr lint --fix",
    "publish-ci": "tsx scripts/publish-ci.ts",
    "release": "tsx scripts/release.ts",
    "test": "pnpm --filter test-core test:threads",
    "test:ci": "CI=true pnpm -r --reporter-hide-prefix --stream --sequential --filter '@vitest/test-*' --filter !test-browser run test",
    "test:examples": "CI=true pnpm -r --reporter-hide-prefix --stream --filter '@vitest/example-*' run test",
    "test:ecosystem-ci": "ECOSYSTEM_CI=true pnpm test:ci",
    "typecheck": "tsc -p tsconfig.check.json --noEmit",
    "typecheck:why": "tsc -p tsconfig.check.json --noEmit --explainFiles > explainTypes.txt",
    "ui:build": "vite build packages/ui",
    "ui:dev": "npm -C packages/ui run dev:client",
    "ui:test": "npm -C packages/ui run test:run",
    "test:browser:webdriverio": "pnpm -C test/browser run test:webdriverio",
    "test:browser:playwright": "pnpm -C test/browser run test:playwright"
  },
  "devDependencies": {
    "@antfu/eslint-config": "^3.16.0",
    "@antfu/ni": "^23.3.1",
    "@playwright/test": "^1.50.1",
    "@rollup/plugin-commonjs": "^28.0.2",
    "@rollup/plugin-json": "^6.1.0",
    "@rollup/plugin-node-resolve": "^16.0.0",
    "@types/node": "^22.13.5",
    "@types/ws": "^8.5.14",
    "@vitest/browser": "workspace:*",
    "@vitest/coverage-istanbul": "workspace:*",
    "@vitest/coverage-v8": "workspace:*",
    "@vitest/ui": "workspace:*",
    "bumpp": "^10.0.3",
    "changelogithub": "^13.12.1",
    "esbuild": "^0.25.0",
    "eslint": "^9.21.0",
    "magic-string": "^0.30.17",
    "oxc-transform": "^0.56.0",
    "pathe": "^2.0.3",
    "rimraf": "^6.0.1",
    "rolldown": "1.0.0-beta.3-commit.b546e53",
    "rollup": "^4.34.8",
    "rollup-plugin-dts": "^6.1.1",
    "rollup-plugin-esbuild": "^6.2.0",
    "rollup-plugin-license": "^3.6.0",
    "tinyglobby": "^0.2.12",
    "tsx": "^4.19.3",
    "typescript": "^5.7.3",
<<<<<<< HEAD
    "vite": "https://pkg.pr.new/rolldown/vite@7e5a8b6",
=======
    "unplugin-isolated-decl": "^0.12.0",
    "vite": "^6.2.0",
>>>>>>> 94b27af5
    "vitest": "workspace:*",
    "zx": "^8.3.2"
  },
  "pnpm": {
    "overrides": {
      "@types/node": "$@types/node",
      "@vitest/browser": "workspace:*",
      "@vitest/ui": "workspace:*",
      "acorn": "8.11.3",
      "esbuild": "$esbuild",
      "mlly": "^1.7.4",
      "rollup": "$rollup",
      "tsx": "$tsx",
      "vite": "$vite",
      "vitest": "workspace:*"
    },
    "peerDependencyRules": {
      "ignoreMissing": [
        "@algolia/client-search"
      ]
    },
    "patchedDependencies": {
      "@types/chai@5.0.1": "patches/@types__chai@5.0.1.patch",
      "@sinonjs/fake-timers@14.0.0": "patches/@sinonjs__fake-timers@14.0.0.patch",
      "cac@6.7.14": "patches/cac@6.7.14.patch",
      "@types/sinonjs__fake-timers@8.1.5": "patches/@types__sinonjs__fake-timers@8.1.5.patch",
      "v8-to-istanbul@9.3.0": "patches/v8-to-istanbul@9.3.0.patch",
      "acorn@8.11.3": "patches/acorn@8.11.3.patch"
    },
    "onlyBuiltDependencies": [
      "@sveltejs/kit",
      "@swc/core",
      "edgedriver",
      "esbuild",
      "geckodriver",
      "msw",
      "sharp",
      "svelte-preprocess",
      "vue-demi"
    ]
  }
}<|MERGE_RESOLUTION|>--- conflicted
+++ resolved
@@ -64,12 +64,8 @@
     "tinyglobby": "^0.2.12",
     "tsx": "^4.19.3",
     "typescript": "^5.7.3",
-<<<<<<< HEAD
+    "unplugin-isolated-decl": "^0.12.0",
     "vite": "https://pkg.pr.new/rolldown/vite@7e5a8b6",
-=======
-    "unplugin-isolated-decl": "^0.12.0",
-    "vite": "^6.2.0",
->>>>>>> 94b27af5
     "vitest": "workspace:*",
     "zx": "^8.3.2"
   },
