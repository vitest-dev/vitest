--- conflicted
+++ resolved
@@ -1,11 +1,7 @@
 {
   "name": "@vitest/monorepo",
   "type": "module",
-<<<<<<< HEAD
-  "version": "0.10.4",
-=======
   "version": "0.10.5",
->>>>>>> d9ad0441
   "private": true,
   "packageManager": "pnpm@7.0.0",
   "description": "A blazing fast unit test framework powered by Vite",
