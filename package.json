{
  "name": "@vitest/monorepo",
  "type": "module",
  "version": "3.0.7",
  "private": true,
  "packageManager": "pnpm@10.4.1",
  "description": "Next generation testing framework powered by Vite",
  "engines": {
    "node": "^18.0.0 || >=20.0.0"
  },
  "scripts": {
    "ci": "ni && nr typecheck && nr lint && nr build && nr test:ci",
    "ci:docs": "pnpm run build && pnpm run docs:build",
    "build": "pnpm -r --filter @vitest/ui --filter='./packages/**' run build",
    "dev": "NODE_OPTIONS=\"--max-old-space-size=8192\" pnpm -r --parallel --filter='./packages/**' run dev",
    "docs": "pnpm -C docs run dev",
    "docs:build": "pnpm -C docs run build",
    "docs:serve": "pnpm -C docs run serve",
    "docs:https": "pnpm -C docs run preview-https",
    "docs:https-no-prefetch": "pnpm -C docs run preview-https-no-prefetch",
    "docs:contributors": "tsx scripts/update-contributors.ts",
    "lint": "eslint --cache .",
    "lint:fix": "nr lint --fix",
    "publish-ci": "tsx scripts/publish-ci.ts",
    "release": "tsx scripts/release.ts",
    "test": "pnpm --filter test-core test:threads",
    "test:ci": "CI=true pnpm -r --reporter-hide-prefix --stream --sequential --filter '@vitest/test-*' --filter !test-browser run test",
    "test:examples": "CI=true pnpm -r --reporter-hide-prefix --stream --filter '@vitest/example-*' run test",
    "test:ecosystem-ci": "ECOSYSTEM_CI=true pnpm test:ci",
    "typecheck": "tsc -p tsconfig.check.json --noEmit",
    "typecheck:why": "tsc -p tsconfig.check.json --noEmit --explainFiles > explainTypes.txt",
    "ui:build": "vite build packages/ui",
    "ui:dev": "npm -C packages/ui run dev:client",
    "ui:test": "npm -C packages/ui run test:run",
    "test:browser:webdriverio": "pnpm -C test/browser run test:webdriverio",
    "test:browser:playwright": "pnpm -C test/browser run test:playwright"
  },
  "devDependencies": {
    "@antfu/eslint-config": "^3.16.0",
    "@antfu/ni": "^23.3.1",
    "@playwright/test": "^1.50.1",
    "@rollup/plugin-commonjs": "^28.0.2",
    "@rollup/plugin-json": "^6.1.0",
    "@rollup/plugin-node-resolve": "^16.0.0",
    "@types/node": "^22.13.5",
    "@types/ws": "^8.5.14",
    "@vitest/browser": "workspace:*",
    "@vitest/coverage-istanbul": "workspace:*",
    "@vitest/coverage-v8": "workspace:*",
    "@vitest/ui": "workspace:*",
    "bumpp": "^10.0.3",
    "changelogithub": "^13.12.1",
    "esbuild": "^0.25.0",
    "eslint": "^9.21.0",
    "magic-string": "^0.30.17",
    "pathe": "^2.0.3",
    "rimraf": "^6.0.1",
    "rollup": "^4.34.8",
    "rollup-plugin-dts": "^6.1.1",
    "rollup-plugin-esbuild": "^6.2.0",
    "rollup-plugin-license": "^3.6.0",
    "tinyglobby": "^0.2.12",
    "tsx": "^4.19.3",
    "typescript": "^5.7.3",
    "vite": "^6.2.0",
    "vitest": "workspace:*",
    "zx": "^8.3.2"
  },
  "pnpm": {
    "overrides": {
      "@vitest/browser": "workspace:*",
      "@vitest/ui": "workspace:*",
      "acorn": "8.11.3",
      "mlly": "^1.7.4",
      "rollup": "$rollup",
      "vite": "$vite",
      "vitest": "workspace:*"
    },
    "peerDependencyRules": {
      "ignoreMissing": [
        "@algolia/client-search"
      ]
    },
    "patchedDependencies": {
<<<<<<< HEAD
      "@types/chai": "patches/@types__chai.patch",
      "@sinonjs/fake-timers@11.1.0": "patches/@sinonjs__fake-timers@11.1.0.patch",
=======
      "@types/chai@4.3.6": "patches/@types__chai@4.3.6.patch",
      "@sinonjs/fake-timers@14.0.0": "patches/@sinonjs__fake-timers@14.0.0.patch",
>>>>>>> 63e89702
      "cac@6.7.14": "patches/cac@6.7.14.patch",
      "@types/sinonjs__fake-timers@8.1.5": "patches/@types__sinonjs__fake-timers@8.1.5.patch",
      "v8-to-istanbul@9.3.0": "patches/v8-to-istanbul@9.3.0.patch",
      "acorn@8.11.3": "patches/acorn@8.11.3.patch"
    },
    "onlyBuiltDependencies": [
      "@sveltejs/kit",
      "@swc/core",
      "edgedriver",
      "esbuild",
      "geckodriver",
      "msw",
      "sharp",
      "svelte-preprocess",
      "vue-demi"
    ]
  }
}<|MERGE_RESOLUTION|>--- conflicted
+++ resolved
@@ -82,13 +82,8 @@
       ]
     },
     "patchedDependencies": {
-<<<<<<< HEAD
       "@types/chai": "patches/@types__chai.patch",
-      "@sinonjs/fake-timers@11.1.0": "patches/@sinonjs__fake-timers@11.1.0.patch",
-=======
-      "@types/chai@4.3.6": "patches/@types__chai@4.3.6.patch",
       "@sinonjs/fake-timers@14.0.0": "patches/@sinonjs__fake-timers@14.0.0.patch",
->>>>>>> 63e89702
       "cac@6.7.14": "patches/cac@6.7.14.patch",
       "@types/sinonjs__fake-timers@8.1.5": "patches/@types__sinonjs__fake-timers@8.1.5.patch",
       "v8-to-istanbul@9.3.0": "patches/v8-to-istanbul@9.3.0.patch",
