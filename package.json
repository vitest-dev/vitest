{
  "name": "@vitest/monorepo",
  "type": "module",
  "version": "3.2.0-beta.3",
  "private": true,
  "packageManager": "pnpm@10.11.0",
  "description": "Next generation testing framework powered by Vite",
  "engines": {
    "node": "^18.0.0 || >=20.0.0"
  },
  "scripts": {
    "ci": "ni && nr typecheck && nr lint && nr build && nr test:ci",
    "ci:docs": "pnpm run build && pnpm run docs:build",
    "build": "pnpm -r --filter @vitest/ui --filter='./packages/**' run build",
    "dev": "NODE_OPTIONS=\"--max-old-space-size=8192\" pnpm -r --parallel --filter='./packages/**' run dev",
    "docs": "pnpm -C docs run dev",
    "docs:build": "ROLLDOWN_OPTIONS_VALIDATION=loose pnpm -C docs run build",
    "docs:serve": "pnpm -C docs run serve",
    "docs:https": "pnpm -C docs run preview-https",
    "docs:https-no-prefetch": "pnpm -C docs run preview-https-no-prefetch",
    "docs:contributors": "tsx scripts/update-contributors.ts",
    "lint": "eslint --cache .",
    "lint:fix": "nr lint --fix",
    "publish-ci": "tsx scripts/publish-ci.ts",
    "release": "tsx scripts/release.ts",
    "test": "pnpm --filter test-core test:threads",
    "test:ci": "CI=true pnpm -r --reporter-hide-prefix --stream --sequential --filter '@vitest/test-*' --filter !test-browser run test",
    "test:examples": "CI=true pnpm -r --reporter-hide-prefix --stream --filter '@vitest/example-*' run test",
    "test:ecosystem-ci": "ECOSYSTEM_CI=true pnpm test:ci",
    "typecheck": "tsc -p tsconfig.check.json --noEmit",
    "typecheck:why": "tsc -p tsconfig.check.json --noEmit --explainFiles > explainTypes.txt",
    "ui:build": "vite build packages/ui",
    "ui:dev": "npm -C packages/ui run dev:client",
    "ui:test": "npm -C packages/ui run test:run",
    "test:browser:webdriverio": "pnpm -C test/browser run test:webdriverio",
    "test:browser:playwright": "pnpm -C test/browser run test:playwright"
  },
  "devDependencies": {
    "@antfu/eslint-config": "^4.13.2",
    "@antfu/ni": "^24.4.0",
    "@playwright/test": "^1.52.0",
    "@rollup/plugin-commonjs": "^28.0.3",
    "@rollup/plugin-json": "^6.1.0",
    "@rollup/plugin-node-resolve": "^16.0.1",
    "@types/node": "^22.15.21",
    "@types/ws": "catalog:",
    "@vitest/browser": "workspace:*",
    "@vitest/coverage-istanbul": "workspace:*",
    "@vitest/coverage-v8": "workspace:*",
    "@vitest/ui": "workspace:*",
    "bumpp": "^10.1.1",
    "changelogithub": "^13.14.0",
    "esbuild": "^0.25.5",
    "eslint": "^9.27.0",
    "magic-string": "^0.30.17",
    "pathe": "^2.0.3",
    "rimraf": "^6.0.1",
    "rollup": "^4.41.1",
    "rollup-plugin-dts": "^6.2.1",
    "rollup-plugin-license": "^3.6.0",
<<<<<<< HEAD
    "tinyglobby": "^0.2.12",
    "tsx": "^4.19.3",
    "typescript": "^5.7.3",
    "unplugin-isolated-decl": "^0.12.0",
    "vite": "npm:rolldown-vite@6.3.0-beta.6",
=======
    "tinyglobby": "catalog:",
    "tsx": "^4.19.4",
    "typescript": "^5.8.3",
    "unplugin-isolated-decl": "^0.14.2",
    "unplugin-oxc": "^0.4.4",
    "vite": "^6.2.0",
>>>>>>> 8fad7356
    "vitest": "workspace:*",
    "zx": "^8.5.4"
  },
  "pnpm": {
    "overrides": {
      "@types/node": "$@types/node",
      "@vitest/browser": "workspace:*",
      "@vitest/ui": "workspace:*",
      "acorn": "8.11.3",
      "esbuild": "$esbuild",
      "mlly": "^1.7.4",
      "rollup": "$rollup",
      "tsx": "$tsx",
      "vite": "$vite",
      "vitest": "workspace:*"
    },
    "peerDependencyRules": {
      "ignoreMissing": [
        "@algolia/client-search"
      ]
    },
    "patchedDependencies": {
      "@sinonjs/fake-timers@14.0.0": "patches/@sinonjs__fake-timers@14.0.0.patch",
      "cac@6.7.14": "patches/cac@6.7.14.patch",
      "@types/sinonjs__fake-timers@8.1.5": "patches/@types__sinonjs__fake-timers@8.1.5.patch",
      "v8-to-istanbul@9.3.0": "patches/v8-to-istanbul@9.3.0.patch",
      "acorn@8.11.3": "patches/acorn@8.11.3.patch"
    },
    "onlyBuiltDependencies": [
      "@sveltejs/kit",
      "@swc/core",
      "edgedriver",
      "esbuild",
      "geckodriver",
      "msw",
      "sharp",
      "svelte-preprocess",
      "vue-demi"
    ]
  }
}<|MERGE_RESOLUTION|>--- conflicted
+++ resolved
@@ -58,20 +58,12 @@
     "rollup": "^4.41.1",
     "rollup-plugin-dts": "^6.2.1",
     "rollup-plugin-license": "^3.6.0",
-<<<<<<< HEAD
-    "tinyglobby": "^0.2.12",
-    "tsx": "^4.19.3",
-    "typescript": "^5.7.3",
-    "unplugin-isolated-decl": "^0.12.0",
-    "vite": "npm:rolldown-vite@6.3.0-beta.6",
-=======
     "tinyglobby": "catalog:",
     "tsx": "^4.19.4",
     "typescript": "^5.8.3",
     "unplugin-isolated-decl": "^0.14.2",
     "unplugin-oxc": "^0.4.4",
-    "vite": "^6.2.0",
->>>>>>> 8fad7356
+    "vite": "npm:rolldown-vite@6.3.0-beta.6",
     "vitest": "workspace:*",
     "zx": "^8.5.4"
   },
