{
  "name": "vitest",
  "version": "0.0.46",
  "description": "A blazing fast unit test framework powered by Vite",
  "keywords": [
    "vite",
    "vite-node",
    "test",
    "jest"
  ],
  "engines": {
    "node": ">=16.0.0"
  },
  "homepage": "https://github.com/antfu/vitest#readme",
  "bugs": {
    "url": "https://github.com/antfu/vitest/issues"
  },
  "repository": {
    "type": "git",
    "url": "git+https://github.com/antfu/vitest.git"
  },
  "funding": "https://github.com/sponsors/antfu",
  "license": "MIT",
  "author": "Anthony Fu <anthonyfu117@hotmail.com>",
  "type": "module",
  "exports": {
    ".": {
      "import": "./dist/index.js",
      "types": "./dist/index.d.ts"
    },
    "./*": "./*"
  },
  "main": "./dist/index.js",
  "module": "./dist/index.js",
  "types": "./dist/index.d.ts",
  "bin": {
    "vitest": "./bin/vitest.mjs"
  },
  "files": [
    "dist",
    "bin",
    "*.d.ts"
  ],
  "scripts": {
    "prepare": "esmo scripts/generate-types.ts",
    "build": "tsup --dts --minify-whitespace --minify-syntax",
    "dev": "tsup --watch src",
    "lint": "eslint \"{src,test}/**/*.ts\"",
    "prepublishOnly": "nr build",
    "release": "bumpp --commit --push --tag && esmo scripts/publish.ts",
    "test:all": "pnpm -r --stream --filter !vitest run test --",
    "test": "node bin/vitest.mjs -r test/core",
    "coverage": "node bin/vitest.mjs -r test/core --coverage"
  },
  "dependencies": {
    "@antfu/utils": "^0.3.0",
    "@jest/test-result": "^27.4.2",
    "@types/chai": "^4.2.22",
    "@types/sinon-chai": "^3.2.6",
    "c8": "^7.10.0",
    "chai": "^4.3.4",
    "chai-subset": "^1.6.0",
    "cli-truncate": "^3.1.0",
    "diff": "^5.0.0",
    "elegant-spinner": "^3.0.0",
    "fast-glob": "^3.2.7",
    "figures": "^4.0.0",
    "find-up": "^6.2.0",
    "happy-dom": "^2.24.4",
    "jest-snapshot": "^27.4.2",
    "jest-util": "^27.4.2",
    "jsdom": "^19.0.0",
    "listr": "^0.14.3",
    "log-symbols": "^5.1.0",
    "log-update": "^5.0.0",
    "picocolors": "^1.0.0",
    "sade": "^1.7.4",
    "sinon": "^12.0.1",
    "sinon-chai": "^3.7.0",
    "source-map": "^0.7.3",
<<<<<<< HEAD
    "strip-ansi": "^7.0.1"
=======
    "source-map-support": "^0.5.21"
>>>>>>> f25bf1bd
  },
  "peerDependencies": {
    "vite": "^2.7.1"
  },
  "devDependencies": {
    "@antfu/eslint-config": "^0.12.2",
    "@antfu/ni": "^0.11.0",
    "@types/chai-subset": "^1.3.3",
    "@types/diff": "^5.0.1",
    "@types/jsdom": "^16.2.13",
    "@types/listr": "^0.14.4",
    "@types/node": "^16.11.12",
    "@types/sade": "^1.7.3",
    "@types/sinon": "^10.0.6",
    "bumpp": "^7.1.1",
    "eslint": "^8.4.1",
    "esno": "^0.12.1",
    "npm-run-all": "^4.1.5",
    "rimraf": "^3.0.2",
    "tsup": "^5.10.3",
    "typescript": "^4.5.2",
    "vite": "^2.7.1"
  }
}<|MERGE_RESOLUTION|>--- conflicted
+++ resolved
@@ -78,11 +78,8 @@
     "sinon": "^12.0.1",
     "sinon-chai": "^3.7.0",
     "source-map": "^0.7.3",
-<<<<<<< HEAD
-    "strip-ansi": "^7.0.1"
-=======
+    "strip-ansi": "^7.0.1",
     "source-map-support": "^0.5.21"
->>>>>>> f25bf1bd
   },
   "peerDependencies": {
     "vite": "^2.7.1"
