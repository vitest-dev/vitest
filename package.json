{
  "name": "vitest",
  "version": "0.0.65",
  "description": "A blazing fast unit test framework powered by Vite",
  "keywords": [
    "vite",
    "vite-node",
    "test",
    "jest"
  ],
  "homepage": "https://github.com/antfu/vitest#readme",
  "bugs": {
    "url": "https://github.com/antfu/vitest/issues"
  },
  "repository": {
    "type": "git",
    "url": "git+https://github.com/antfu/vitest.git"
  },
  "funding": "https://github.com/sponsors/antfu",
  "license": "MIT",
  "author": "Anthony Fu <anthonyfu117@hotmail.com>",
  "type": "module",
  "exports": {
    ".": {
      "import": "./dist/index.js",
      "types": "./dist/index.d.ts"
    },
    "./*": "./*"
  },
  "main": "./dist/index.js",
  "module": "./dist/index.js",
  "types": "./dist/index.d.ts",
  "bin": {
    "vitest": "./bin/vitest.mjs"
  },
  "files": [
    "dist",
    "bin",
    "*.d.ts"
  ],
  "scripts": {
<<<<<<< HEAD
    "build": "tsup --dts --minify-whitespace --minify-syntax",
    "build:ui": "vite build src/ui",
    "coverage": "node bin/vitest.mjs -r test/core --coverage",
    "dev": "tsup --watch src",
    "dev:ui": "vite src/ui",
    "typecheck": "tsc --noEmit",
=======
    "build": "tsup --dts",
    "coverage": "node bin/vitest.mjs -r test/core --coverage",
    "dev": "tsup --watch src",
    "docs": "npm -C docs run dev",
    "docs:build": "npm -C docs run build",
    "docs:serve": "npm -C docs run serve",
>>>>>>> fa937c2f
    "lint": "eslint \"{src,test}/**/*.ts\"",
    "prepare": "esmo scripts/generate-types.ts",
    "prepublishOnly": "nr build",
    "release": "bumpp --commit --push --tag && esmo scripts/publish.ts",
    "test": "node bin/vitest.mjs -r test/core",
    "test:all": "pnpm -r --stream --filter !vitest run test --",
    "test:ci": "pnpm -r --stream --filter !vitest --filter !@vitest/test-fails run test --",
    "typecheck": "tsc --noEmit && nr lint"
  },
  "dependencies": {
    "@types/chai": "^4.3.0",
    "@types/sinon-chai": "^3.2.6",
<<<<<<< HEAD
    "@vueuse/core": "^7.2.2",
    "c8": "^7.10.0",
=======
>>>>>>> fa937c2f
    "chai": "^4.3.4",
    "chai-subset": "^1.6.0",
    "fast-glob": "^3.2.7",
    "log-update": "^5.0.0",
    "micromatch": "^4.0.4",
    "picocolors": "^1.0.0",
    "piscina": "^3.2.0",
    "sade": "^1.7.4",
    "sinon": "^12.0.1",
    "sinon-chai": "^3.7.0",
<<<<<<< HEAD
    "sirv": "^1.0.19",
    "source-map": "^0.7.3",
    "source-map-support": "^0.5.21",
    "strip-ansi": "^7.0.1",
    "ws": "^8.3.0"
  },
  "devDependencies": {
    "@antfu/eslint-config": "^0.12.2",
    "@antfu/ni": "^0.11.1",
    "@iconify-json/carbon": "^1.0.12",
=======
    "source-map": "^0.7.3"
  },
  "devDependencies": {
    "@antfu/eslint-config": "^0.13.1",
    "@antfu/ni": "^0.12.0",
>>>>>>> fa937c2f
    "@types/chai-subset": "^1.3.3",
    "@types/diff": "^5.0.1",
    "@types/jsdom": "^16.2.13",
    "@types/micromatch": "^4.0.2",
    "@types/natural-compare": "^1.4.1",
    "@types/node": "^16.11.12",
    "@types/sade": "^1.7.3",
    "@types/sinon": "^10.0.6",
<<<<<<< HEAD
    "@types/source-map-support": "^0.5.4",
    "@types/ws": "^8.2.2",
=======
>>>>>>> fa937c2f
    "bumpp": "^7.1.1",
    "c8": "^7.10.0",
    "cli-truncate": "^3.1.0",
    "diff": "^5.0.0",
    "eslint": "^8.4.1",
    "esno": "^0.12.1",
    "find-up": "^6.2.0",
    "happy-dom": "^2.24.5",
    "jsdom": "^19.0.0",
    "nanoid": "^3.1.30",
    "natural-compare": "^1.4.0",
    "npm-run-all": "^4.1.5",
    "pretty-format": "^27.4.2",
    "rimraf": "^3.0.2",
<<<<<<< HEAD
    "tsup": "^5.10.3",
    "typescript": "^4.5.2",
    "unocss": "^0.16.1",
    "unplugin-auto-import": "^0.5.3",
    "unplugin-vue-components": "^0.17.8",
=======
    "strip-ansi": "^7.0.1",
    "tsup": "^5.11.1",
    "typescript": "^4.5.3",
>>>>>>> fa937c2f
    "vite": "^2.7.1"
  },
  "peerDependencies": {
    "c8": "*",
    "happy-dom": "*",
    "jsdom": "*",
    "vite": "^2.7.1"
  },
  "peerDependenciesMeta": {
    "c8": {
      "optional": true
    },
    "happy-dom": {
      "optional": true
    },
    "jsdom": {
      "optional": true
    }
  },
  "engines": {
    "node": ">=16.0.0"
  }
}<|MERGE_RESOLUTION|>--- conflicted
+++ resolved
@@ -39,21 +39,14 @@
     "*.d.ts"
   ],
   "scripts": {
-<<<<<<< HEAD
-    "build": "tsup --dts --minify-whitespace --minify-syntax",
-    "build:ui": "vite build src/ui",
-    "coverage": "node bin/vitest.mjs -r test/core --coverage",
-    "dev": "tsup --watch src",
-    "dev:ui": "vite src/ui",
-    "typecheck": "tsc --noEmit",
-=======
     "build": "tsup --dts",
     "coverage": "node bin/vitest.mjs -r test/core --coverage",
     "dev": "tsup --watch src",
     "docs": "npm -C docs run dev",
     "docs:build": "npm -C docs run build",
     "docs:serve": "npm -C docs run serve",
->>>>>>> fa937c2f
+    "ui:build": "vite build src/ui",
+    "ui:dev": "vite src/ui",
     "lint": "eslint \"{src,test}/**/*.ts\"",
     "prepare": "esmo scripts/generate-types.ts",
     "prepublishOnly": "nr build",
@@ -66,12 +59,8 @@
   "dependencies": {
     "@types/chai": "^4.3.0",
     "@types/sinon-chai": "^3.2.6",
-<<<<<<< HEAD
+    "chai": "^4.3.4",
     "@vueuse/core": "^7.2.2",
-    "c8": "^7.10.0",
-=======
->>>>>>> fa937c2f
-    "chai": "^4.3.4",
     "chai-subset": "^1.6.0",
     "fast-glob": "^3.2.7",
     "log-update": "^5.0.0",
@@ -81,24 +70,14 @@
     "sade": "^1.7.4",
     "sinon": "^12.0.1",
     "sinon-chai": "^3.7.0",
-<<<<<<< HEAD
-    "sirv": "^1.0.19",
     "source-map": "^0.7.3",
-    "source-map-support": "^0.5.21",
-    "strip-ansi": "^7.0.1",
-    "ws": "^8.3.0"
+    "sirv": "^1.0.19", 
+    "ws": "^8.3.0" 
   },
   "devDependencies": {
-    "@antfu/eslint-config": "^0.12.2",
-    "@antfu/ni": "^0.11.1",
     "@iconify-json/carbon": "^1.0.12",
-=======
-    "source-map": "^0.7.3"
-  },
-  "devDependencies": {
     "@antfu/eslint-config": "^0.13.1",
     "@antfu/ni": "^0.12.0",
->>>>>>> fa937c2f
     "@types/chai-subset": "^1.3.3",
     "@types/diff": "^5.0.1",
     "@types/jsdom": "^16.2.13",
@@ -107,11 +86,6 @@
     "@types/node": "^16.11.12",
     "@types/sade": "^1.7.3",
     "@types/sinon": "^10.0.6",
-<<<<<<< HEAD
-    "@types/source-map-support": "^0.5.4",
-    "@types/ws": "^8.2.2",
-=======
->>>>>>> fa937c2f
     "bumpp": "^7.1.1",
     "c8": "^7.10.0",
     "cli-truncate": "^3.1.0",
@@ -126,18 +100,13 @@
     "npm-run-all": "^4.1.5",
     "pretty-format": "^27.4.2",
     "rimraf": "^3.0.2",
-<<<<<<< HEAD
-    "tsup": "^5.10.3",
-    "typescript": "^4.5.2",
-    "unocss": "^0.16.1",
-    "unplugin-auto-import": "^0.5.3",
-    "unplugin-vue-components": "^0.17.8",
-=======
     "strip-ansi": "^7.0.1",
     "tsup": "^5.11.1",
     "typescript": "^4.5.3",
->>>>>>> fa937c2f
-    "vite": "^2.7.1"
+    "vite": "^2.7.1",
+    "unocss": "^0.16.1",
+    "unplugin-auto-import": "^0.5.3",
+    "unplugin-vue-components": "^0.17.8"
   },
   "peerDependencies": {
     "c8": "*",
