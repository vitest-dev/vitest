{
  "name": "@vitest/monorepo",
  "type": "module",
  "version": "0.16.0",
  "private": true,
  "packageManager": "pnpm@7.3.0",
  "description": "A blazing fast unit test framework powered by Vite",
  "scripts": {
    "ci": "ni && nr typecheck && nr lint && nr build && nr test:all",
    "build": "pnpm -r --filter=./packages/** run build",
    "dev": "pnpm -r --parallel --filter=./packages/** run dev",
    "docs": "pnpm -C docs run dev",
    "docs:build": "pnpm -C docs run build",
    "docs:serve": "pnpm -C docs run serve",
    "docs:https": "pnpm -C docs run preview-https",
    "docs:https-no-prefetch": "pnpm -C docs run preview-https-no-prefecth",
    "docs:examples": "esmo scripts/update-examples.ts",
    "docs:contributors": "esmo scripts/update-contributors.ts",
    "lint": "eslint .",
    "lint:fix": "nr lint --fix",
    "release": "bumpp package.json packages/*/package.json --commit --push --tag && pnpm -r publish --access public",
    "test": "vitest --api -r test/core",
    "test:run": "vitest run -r test/core",
    "test:all": "cross-env CI=true pnpm -r --stream run test --allowOnly",
    "test:ci": "cross-env CI=true pnpm -r --stream --filter !test-fails run test --allowOnly",
    "test:ci:single-thread": "cross-env CI=true pnpm -r --stream --filter !test-fails run test --allowOnly --no-threads",
    "typecheck": "tsc --noEmit",
    "ui:build": "vite build packages/ui",
    "ui:dev": "vite packages/ui",
    "ui:test": "npm -C packages/ui run test:run"
  },
  "devDependencies": {
    "@antfu/eslint-config": "^0.25.1",
    "@antfu/ni": "^0.16.2",
    "@rollup/plugin-alias": "^3.1.9",
    "@rollup/plugin-commonjs": "^22.0.0",
    "@rollup/plugin-json": "^4.1.0",
    "@rollup/plugin-node-resolve": "^13.3.0",
    "@types/fs-extra": "^9.0.13",
    "@types/lodash": "^4.14.182",
    "@types/node": "^17.0.40",
    "@types/ws": "^8.5.3",
    "bumpp": "^7.2.0",
    "c8": "^7.11.3",
    "cross-env": "^7.0.3",
    "esbuild": "~0.14.47",
    "eslint": "^8.18.0",
    "esno": "^0.14.1",
    "fast-glob": "^3.2.11",
    "if-node-version": "^1.1.1",
    "lint-staged": "^12.5.0",
    "magic-string": "^0.26.2",
    "node-fetch-native": "^0.1.4",
    "npm-run-all": "^4.1.5",
    "ohmyfetch": "^0.4.18",
    "pathe": "^0.2.0",
    "pnpm": "7.3.0",
    "rimraf": "^3.0.2",
    "rollup": "^2.75.7",
    "rollup-plugin-dts": "^4.2.2",
    "rollup-plugin-esbuild": "^4.9.1",
    "rollup-plugin-license": "^2.8.1",
    "simple-git-hooks": "^2.8.0",
    "typescript": "^4.7.4",
    "vite": "^2.9.12 || ^3.0.0-0",
    "vitest": "workspace:*",
    "vue": "^3.2.37"
  },
  "pnpm": {
    "overrides": {
<<<<<<< HEAD
      "vite": "^2.9.10 || ^3.0.0-0",
      "esbuild": "^0.14.42",
=======
      "vite": "^2.9.12",
      "esbuild": "^0.14.47",
>>>>>>> b054cd5e
      "vitest": "workspace:*"
    }
  },
  "simple-git-hooks": {
    "pre-commit": "npx lint-staged"
  },
  "lint-staged": {
    "*.{js,ts,tsx,vue,md}": [
      "eslint --fix"
    ]
  }
}<|MERGE_RESOLUTION|>--- conflicted
+++ resolved
@@ -68,13 +68,8 @@
   },
   "pnpm": {
     "overrides": {
-<<<<<<< HEAD
       "vite": "^2.9.10 || ^3.0.0-0",
-      "esbuild": "^0.14.42",
-=======
-      "vite": "^2.9.12",
       "esbuild": "^0.14.47",
->>>>>>> b054cd5e
       "vitest": "workspace:*"
     }
   },
