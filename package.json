--- conflicted
+++ resolved
@@ -74,15 +74,10 @@
   "devDependencies": {
     "@antfu/eslint-config": "^0.13.1",
     "@antfu/ni": "^0.12.0",
-<<<<<<< HEAD
-    "@iconify-json/carbon": "^1.0.12",
-    "@types/chai-subset": "^1.3.3",
-=======
     "@rollup/plugin-alias": "^3.1.8",
     "@rollup/plugin-commonjs": "^21.0.1",
     "@rollup/plugin-json": "^4.1.0",
     "@rollup/plugin-node-resolve": "^13.0.6",
->>>>>>> 99dfdcae
     "@types/diff": "^5.0.1",
     "@types/jsdom": "^16.2.13",
     "@types/micromatch": "^4.0.2",
