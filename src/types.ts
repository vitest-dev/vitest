--- conflicted
+++ resolved
@@ -79,15 +79,8 @@
 export type TestState = RunMode | 'pass' | 'fail'
 export type ComputeMode = 'serial' | 'concurrent'
 
-<<<<<<< HEAD
-export type TaskType = 'test' | 'suite'
-
-export interface Task {
+export interface TaskBase {
   id: string
-  type: TaskType
-=======
-export interface TaskBase {
->>>>>>> a1355a24
   name: string
   mode: RunMode
   computeMode: ComputeMode
@@ -174,20 +167,6 @@
 
 export type TestFactory = (test: (name: string, fn: TestFunction) => void) => Awaitable<void>
 
-<<<<<<< HEAD
-export interface File extends Suite {
-  filepath: string
-=======
-export interface RunnerContext {
-  filesMap: Record<string, File>
-  files: File[]
-  tests: Test[]
-  config: ResolvedConfig
-  reporter: Reporter
-  snapshotManager: SnapshotManager
->>>>>>> a1355a24
-}
-
 export interface GlobalContext {
   tasks: (SuiteCollector | Test)[]
   currentSuite: SuiteCollector | null
