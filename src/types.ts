--- conflicted
+++ resolved
@@ -81,7 +81,6 @@
   reporter?: Reporter
 
   /**
-<<<<<<< HEAD
    * Enable multi-threading
    *
    * @default true
@@ -101,13 +100,13 @@
    * @default available CPUs
    */
   minThreads?: number
-=======
+
+  /*
    * Interpret CJS module's default as named exports
    *
    * @default true
    */
   interpretDefault?: boolean
->>>>>>> ed5c4423
 }
 
 export interface CliOptions extends UserOptions {
