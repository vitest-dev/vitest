<<<<<<< HEAD
import { HookListener, SuiteHooks } from 'vitest'
import { getSnapshotManager } from '../integrations/chai/snapshot'
import { File, Task, Suite } from '../types'
=======
import { performance } from 'perf_hooks'
import { HookListener } from 'vitest'
import { ResolvedConfig, Test, RunnerContext, Suite, SuiteHooks, Task } from '../types'
import { getSnapshotManager } from '../integrations/chai/snapshot'
import { startWatcher } from '../node/watcher'
import { globTestFiles } from '../node/glob'
import { hasFailed, hasTests, partitionSuiteChildren } from '../utils'
import { getFn, getHooks } from './map'
>>>>>>> cb6dbc5d
import { collectTests } from './collect'
import { getFn, getHooks } from './map'
import { rpc } from './rpc'

async function callHook<T extends keyof SuiteHooks>(suite: Suite, name: T, args: SuiteHooks[T][0] extends HookListener<infer A> ? A : never) {
  await Promise.all(getHooks(suite)[name].map(fn => fn(...(args as any))))
}

<<<<<<< HEAD
export async function runTask(task: Task) {
  if (task.mode !== 'run')
    return

  getSnapshotManager()?.setTask(task)

  rpc('onTaskBegin', task)

  task.result = {
=======
export async function runTest(test: Test, ctx: RunnerContext) {
  if (test.mode !== 'run')
    return

  const { reporter } = ctx

  getSnapshotManager()?.setTest(test)

  await reporter.onTestBegin?.(test, ctx)
  test.result = {
    start: performance.now(),
>>>>>>> cb6dbc5d
    state: 'run',
    start: performance.now(),
  }

<<<<<<< HEAD
  if (task.mode === 'run') {
    try {
      await callHook(task.suite, 'beforeEach', [task, task.suite])
      await getFn(task)()
      task.result.state = 'pass'
    }
    catch (e) {
      task.result.state = 'fail'
      task.result.error = e
      process.exitCode = 1
    }
    try {
      await callHook(task.suite, 'afterEach', [task, task.suite])
    }
    catch (e) {
      task.result.state = 'fail'
      task.result.error = e
      process.exitCode = 1
    }
  }
  task.result.end = performance.now()

  rpc('onTaskEnd', task)
}

export async function runSuite(suite: Suite) {
  await rpc('onSuiteBegin', suite)
=======
  try {
    await callHook(test.suite, 'beforeEach', [test, test.suite])
    await getFn(test)()
    test.result.state = 'pass'
  }
  catch (e) {
    test.result.state = 'fail'
    test.result.error = e
    process.exitCode = 1
  }
  try {
    await callHook(test.suite, 'afterEach', [test, test.suite])
  }
  catch (e) {
    test.result.state = 'fail'
    test.result.error = e
    process.exitCode = 1
  }

  test.result.end = performance.now()

  await reporter.onTestEnd?.(test, ctx)
}

export async function runSuite(suite: Suite, ctx: RunnerContext) {
  const { reporter } = ctx

  await reporter.onSuiteBegin?.(suite, ctx)
>>>>>>> cb6dbc5d

  suite.result = {
    start: performance.now(),
    state: 'run',
  }

  if (suite.mode === 'skip') {
    suite.result.state = 'skip'
  }
  else if (suite.mode === 'todo') {
    suite.result.state = 'todo'
  }
  else {
    try {
      await callHook(suite, 'beforeAll', [suite])

      for (const tasksGroup of partitionSuiteChildren(suite)) {
        const computeMode = tasksGroup[0].computeMode
        if (computeMode === 'serial') {
<<<<<<< HEAD
          for (const c of childrenGroup)
            await runSuiteChild(c)
        }
        else if (computeMode === 'concurrent') {
          await Promise.all(childrenGroup.map(c => runSuiteChild(c)))
=======
          for (const c of tasksGroup)
            await runSuiteChild(c, ctx)
        }
        else if (computeMode === 'concurrent') {
          await Promise.all(tasksGroup.map(c => runSuiteChild(c, ctx)))
>>>>>>> cb6dbc5d
        }
      }

      await callHook(suite, 'afterAll', [suite])
    }
    catch (e) {
      suite.result.state = 'fail'
      suite.result.error = e
      process.exitCode = 1
    }
  }
<<<<<<< HEAD
  await rpc('onSuiteEnd', suite)
}

export async function runSuiteChild(c: (Task | Suite)) {
  return c.type === 'task'
    ? runTask(c)
    : runSuite(c)
}

export async function runFile(file: File) {
  const runnable = file.children.filter(i => i.mode === 'run')
  if (runnable.length === 0)
    return

  await rpc('onFileBegin', file)

  for (const suite of file.children)
    await runSuiteChild(suite)

  await rpc('onFileEnd', file)
}

export async function runFiles(filesMap: Record<string, File>) {
  await rpc('onCollected', Object.values(filesMap))

  for (const file of Object.values(filesMap))
    await runFile(file)
}

export async function startTests(paths: string[]) {
  const filesMap = await collectTests(paths)
  await runFiles(filesMap)
}

/**
 * Partition in tasks groups by consecutive computeMode ('serial', 'concurrent')
 */
function partitionSuiteChildren(suite: Suite) {
  let childrenGroup: (Task | Suite)[] = []
  const childrenGroups: (Task | Suite)[][] = []
  for (const c of suite.children) {
    if (childrenGroup.length === 0 || c.computeMode === childrenGroup[0].computeMode) {
      childrenGroup.push(c)
=======
  suite.result.end = performance.now()
  if (suite.mode === 'run') {
    if (!hasTests(suite)) {
      suite.result.state = 'fail'
      suite.result.error = new Error(`No tests found in suite ${suite.name}`)
      process.exitCode = 1
>>>>>>> cb6dbc5d
    }
    else if (hasFailed(suite)) {
      suite.result.state = 'fail'
    }
  }

<<<<<<< HEAD
  return childrenGroups
=======
  await reporter.onSuiteEnd?.(suite, ctx)
}

async function runSuiteChild(c: Task, ctx: RunnerContext) {
  return c.type === 'test'
    ? runTest(c, ctx)
    : runSuite(c, ctx)
}

export async function runSuites(suites: Suite[], ctx: RunnerContext) {
  for (const suite of suites)
    await runSuite(suite, ctx)
}

export async function run(config: ResolvedConfig) {
  const testFilepaths = await globTestFiles(config)
  if (!testFilepaths.length) {
    console.error('No test files found')
    process.exitCode = 1
    return
  }

  // setup envs
  const ctx = await setupRunner(config)

  const { filesMap, snapshotManager, reporter } = ctx

  await reporter.onStart?.(config)

  const newFileMap = await collectTests(testFilepaths)

  Object.assign(filesMap, newFileMap)
  const files = Object.values(filesMap)

  await reporter.onCollected?.(files, ctx)
  await runSuites(files, ctx)

  snapshotManager.saveSnap()

  await reporter.onFinished?.(ctx)

  if (config.watch)
    await startWatcher(ctx)
>>>>>>> cb6dbc5d
}<|MERGE_RESOLUTION|>--- conflicted
+++ resolved
@@ -1,18 +1,8 @@
-<<<<<<< HEAD
-import { HookListener, SuiteHooks } from 'vitest'
-import { getSnapshotManager } from '../integrations/chai/snapshot'
-import { File, Task, Suite } from '../types'
-=======
 import { performance } from 'perf_hooks'
 import { HookListener } from 'vitest'
-import { ResolvedConfig, Test, RunnerContext, Suite, SuiteHooks, Task } from '../types'
+import { Test, Suite, SuiteHooks, Task } from '../types'
 import { getSnapshotManager } from '../integrations/chai/snapshot'
-import { startWatcher } from '../node/watcher'
-import { globTestFiles } from '../node/glob'
 import { hasFailed, hasTests, partitionSuiteChildren } from '../utils'
-import { getFn, getHooks } from './map'
->>>>>>> cb6dbc5d
-import { collectTests } from './collect'
 import { getFn, getHooks } from './map'
 import { rpc } from './rpc'
 
@@ -20,62 +10,18 @@
   await Promise.all(getHooks(suite)[name].map(fn => fn(...(args as any))))
 }
 
-<<<<<<< HEAD
-export async function runTask(task: Task) {
-  if (task.mode !== 'run')
-    return
-
-  getSnapshotManager()?.setTask(task)
-
-  rpc('onTaskBegin', task)
-
-  task.result = {
-=======
-export async function runTest(test: Test, ctx: RunnerContext) {
+export async function runTest(test: Test) {
   if (test.mode !== 'run')
     return
 
-  const { reporter } = ctx
-
   getSnapshotManager()?.setTest(test)
 
-  await reporter.onTestBegin?.(test, ctx)
+  await rpc('onTestBegin', test)
   test.result = {
     start: performance.now(),
->>>>>>> cb6dbc5d
     state: 'run',
-    start: performance.now(),
   }
 
-<<<<<<< HEAD
-  if (task.mode === 'run') {
-    try {
-      await callHook(task.suite, 'beforeEach', [task, task.suite])
-      await getFn(task)()
-      task.result.state = 'pass'
-    }
-    catch (e) {
-      task.result.state = 'fail'
-      task.result.error = e
-      process.exitCode = 1
-    }
-    try {
-      await callHook(task.suite, 'afterEach', [task, task.suite])
-    }
-    catch (e) {
-      task.result.state = 'fail'
-      task.result.error = e
-      process.exitCode = 1
-    }
-  }
-  task.result.end = performance.now()
-
-  rpc('onTaskEnd', task)
-}
-
-export async function runSuite(suite: Suite) {
-  await rpc('onSuiteBegin', suite)
-=======
   try {
     await callHook(test.suite, 'beforeEach', [test, test.suite])
     await getFn(test)()
@@ -97,14 +43,11 @@
 
   test.result.end = performance.now()
 
-  await reporter.onTestEnd?.(test, ctx)
+  await rpc('onTestEnd', test)
 }
 
-export async function runSuite(suite: Suite, ctx: RunnerContext) {
-  const { reporter } = ctx
-
-  await reporter.onSuiteBegin?.(suite, ctx)
->>>>>>> cb6dbc5d
+export async function runSuite(suite: Suite) {
+  await rpc('onSuiteBegin', suite)
 
   suite.result = {
     start: performance.now(),
@@ -124,19 +67,11 @@
       for (const tasksGroup of partitionSuiteChildren(suite)) {
         const computeMode = tasksGroup[0].computeMode
         if (computeMode === 'serial') {
-<<<<<<< HEAD
-          for (const c of childrenGroup)
+          for (const c of tasksGroup)
             await runSuiteChild(c)
         }
         else if (computeMode === 'concurrent') {
-          await Promise.all(childrenGroup.map(c => runSuiteChild(c)))
-=======
-          for (const c of tasksGroup)
-            await runSuiteChild(c, ctx)
-        }
-        else if (computeMode === 'concurrent') {
-          await Promise.all(tasksGroup.map(c => runSuiteChild(c, ctx)))
->>>>>>> cb6dbc5d
+          await Promise.all(tasksGroup.map(c => runSuiteChild(c)))
         }
       }
 
@@ -148,109 +83,28 @@
       process.exitCode = 1
     }
   }
-<<<<<<< HEAD
-  await rpc('onSuiteEnd', suite)
-}
-
-export async function runSuiteChild(c: (Task | Suite)) {
-  return c.type === 'task'
-    ? runTask(c)
-    : runSuite(c)
-}
-
-export async function runFile(file: File) {
-  const runnable = file.children.filter(i => i.mode === 'run')
-  if (runnable.length === 0)
-    return
-
-  await rpc('onFileBegin', file)
-
-  for (const suite of file.children)
-    await runSuiteChild(suite)
-
-  await rpc('onFileEnd', file)
-}
-
-export async function runFiles(filesMap: Record<string, File>) {
-  await rpc('onCollected', Object.values(filesMap))
-
-  for (const file of Object.values(filesMap))
-    await runFile(file)
-}
-
-export async function startTests(paths: string[]) {
-  const filesMap = await collectTests(paths)
-  await runFiles(filesMap)
-}
-
-/**
- * Partition in tasks groups by consecutive computeMode ('serial', 'concurrent')
- */
-function partitionSuiteChildren(suite: Suite) {
-  let childrenGroup: (Task | Suite)[] = []
-  const childrenGroups: (Task | Suite)[][] = []
-  for (const c of suite.children) {
-    if (childrenGroup.length === 0 || c.computeMode === childrenGroup[0].computeMode) {
-      childrenGroup.push(c)
-=======
   suite.result.end = performance.now()
   if (suite.mode === 'run') {
     if (!hasTests(suite)) {
       suite.result.state = 'fail'
       suite.result.error = new Error(`No tests found in suite ${suite.name}`)
       process.exitCode = 1
->>>>>>> cb6dbc5d
     }
     else if (hasFailed(suite)) {
       suite.result.state = 'fail'
     }
   }
 
-<<<<<<< HEAD
-  return childrenGroups
-=======
-  await reporter.onSuiteEnd?.(suite, ctx)
+  await rpc('onSuiteEnd', suite)
 }
 
-async function runSuiteChild(c: Task, ctx: RunnerContext) {
+async function runSuiteChild(c: Task) {
   return c.type === 'test'
-    ? runTest(c, ctx)
-    : runSuite(c, ctx)
+    ? runTest(c)
+    : runSuite(c)
 }
 
-export async function runSuites(suites: Suite[], ctx: RunnerContext) {
+export async function runSuites(suites: Suite[]) {
   for (const suite of suites)
-    await runSuite(suite, ctx)
-}
-
-export async function run(config: ResolvedConfig) {
-  const testFilepaths = await globTestFiles(config)
-  if (!testFilepaths.length) {
-    console.error('No test files found')
-    process.exitCode = 1
-    return
-  }
-
-  // setup envs
-  const ctx = await setupRunner(config)
-
-  const { filesMap, snapshotManager, reporter } = ctx
-
-  await reporter.onStart?.(config)
-
-  const newFileMap = await collectTests(testFilepaths)
-
-  Object.assign(filesMap, newFileMap)
-  const files = Object.values(filesMap)
-
-  await reporter.onCollected?.(files, ctx)
-  await runSuites(files, ctx)
-
-  snapshotManager.saveSnap()
-
-  await reporter.onFinished?.(ctx)
-
-  if (config.watch)
-    await startWatcher(ctx)
->>>>>>> cb6dbc5d
+    await runSuite(suite)
 }