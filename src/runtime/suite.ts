<<<<<<< HEAD
import { nanoid } from 'nanoid'
import { SuiteHooks, Task, SuiteCollector, TestCollector, RunMode, ComputeMode, TestFactory, TestFunction, Suite, File } from '../types'
=======
import { Test, SuiteCollector, TestCollector, RunMode, ComputeMode, TestFactory, TestFunction, File, Suite, SuiteHooks } from '../types'
>>>>>>> cb6dbc5d
import { context } from './context'
import { getHooks, setFn, setHooks } from './map'

export const suite = createSuite()

export const defaultSuite = suite('')

function getCurrentSuite() {
  return context.currentSuite || defaultSuite
}

export function createSuiteHooks() {
  return {
    beforeAll: [],
    afterAll: [],
    beforeEach: [],
    afterEach: [],
  }
}

function createSuiteCollector(name: string, factory: TestFactory = () => { }, mode: RunMode, suiteComputeMode?: ComputeMode) {
  const tasks: (Test | Suite | SuiteCollector)[] = []
  const factoryQueue: (Test | Suite | SuiteCollector)[] = []

  let suite: Suite

  initSuite()

  const test = createTestCollector((name: string, fn: TestFunction, mode: RunMode, computeMode?: ComputeMode) => {
<<<<<<< HEAD
    const task: Task = {
      id: nanoid(),
      type: 'task',
=======
    const test: Test = {
      type: 'test',
>>>>>>> cb6dbc5d
      name,
      mode,
      computeMode: computeMode ?? (suiteComputeMode ?? 'serial'),
      suite: {} as Suite,
    }
    setFn(test, fn)
    tasks.push(test)
  })

  const collector: SuiteCollector = {
    type: 'collector',
    name,
    mode,
    test,
    tasks,
    collect,
    clear,
    on: addHook,
  }

  function addHook<T extends keyof SuiteHooks>(name: T, ...fn: SuiteHooks[T]) {
    getHooks(suite)[name].push(...fn as any)
  }

  function initSuite() {
    suite = {
      type: 'suite',
      computeMode: 'serial',
      name,
      mode,
      tasks: [],
    }
    setHooks(suite, createSuiteHooks())
  }

  function clear() {
    tasks.length = 0
    factoryQueue.length = 0
    initSuite()
  }

  async function collect(file?: File) {
    factoryQueue.length = 0
    if (factory) {
      const prev = context.currentSuite
      context.currentSuite = collector
      await factory(test)
      context.currentSuite = prev
    }

    const allChildren = await Promise.all(
      [...factoryQueue, ...tasks]
        .map(i => i.type === 'collector' ? i.collect(file) : i),
    )

    suite.file = file
    suite.tasks = allChildren

    allChildren.forEach((task) => {
      if (task.type === 'test') {
        task.suite = suite
        if (file)
          task.file = file
      }
    })

    return suite
  }

  context.currentSuite?.tasks.push(collector)

  return collector
}

function createTestCollector(collectTest: (name: string, fn: TestFunction, mode: RunMode, computeMode?: ComputeMode) => void): TestCollector {
  function test(name: string, fn: TestFunction) {
    collectTest(name, fn, 'run')
  }
  test.concurrent = concurrent
  test.skip = skip
  test.only = only
  test.todo = todo
  function concurrent(name: string, fn: TestFunction) {
    collectTest(name, fn, 'run', 'concurrent')
  }
  concurrent.skip = (name: string, fn: TestFunction) => collectTest(name, fn, 'skip', 'concurrent')
  concurrent.only = (name: string, fn: TestFunction) => collectTest(name, fn, 'only', 'concurrent')
  concurrent.todo = todo
  function skip(name: string, fn: TestFunction) {
    collectTest(name, fn, 'skip')
  }
  skip.concurrent = concurrent.skip
  function only(name: string, fn: TestFunction) {
    collectTest(name, fn, 'only')
  }
  only.concurrent = concurrent.only
  function todo(name: string) {
    collectTest(name, () => { }, 'todo')
  }
  todo.concurrent = todo

  return test
}

// apis

export const test = (function() {
  function test(name: string, fn: TestFunction) {
    return getCurrentSuite().test(name, fn)
  }
  function concurrent(name: string, fn: TestFunction) {
    return getCurrentSuite().test.concurrent(name, fn)
  }

  concurrent.skip = (name: string, fn: TestFunction) => getCurrentSuite().test.concurrent.skip(name, fn)
  concurrent.only = (name: string, fn: TestFunction) => getCurrentSuite().test.concurrent.only(name, fn)
  concurrent.todo = (name: string) => getCurrentSuite().test.concurrent.todo(name)

  function skip(name: string, fn: TestFunction) {
    return getCurrentSuite().test.skip(name, fn)
  }
  skip.concurrent = (name: string, fn: TestFunction) => getCurrentSuite().test.skip.concurrent(name, fn)
  function only(name: string, fn: TestFunction) {
    return getCurrentSuite().test.only(name, fn)
  }
  only.concurrent = (name: string, fn: TestFunction) => getCurrentSuite().test.only.concurrent(name, fn)
  function todo(name: string) {
    return getCurrentSuite().test.todo(name)
  }
  todo.concurrent = (name: string) => getCurrentSuite().test.todo.concurrent(name)

  test.concurrent = concurrent
  test.skip = skip
  test.only = only
  test.todo = todo

  return test
})()

function createSuite() {
  function suite(suiteName: string, factory?: TestFactory) {
    return createSuiteCollector(suiteName, factory, 'run')
  }
  function concurrent(suiteName: string, factory?: TestFactory) {
    return createSuiteCollector(suiteName, factory, 'run', 'concurrent')
  }
  concurrent.skip = (suiteName: string, factory?: TestFactory) => createSuiteCollector(suiteName, factory, 'skip', 'concurrent')
  concurrent.only = (suiteName: string, factory?: TestFactory) => createSuiteCollector(suiteName, factory, 'only', 'concurrent')
  concurrent.todo = (suiteName: string) => createSuiteCollector(suiteName, undefined, 'todo')

  function skip(suiteName: string, factory?: TestFactory) {
    return createSuiteCollector(suiteName, factory, 'skip')
  }
  skip.concurrent = concurrent.skip

  function only(suiteName: string, factory?: TestFactory) {
    return createSuiteCollector(suiteName, factory, 'only')
  }
  only.concurrent = concurrent.only

  function todo(suiteName: string) {
    return createSuiteCollector(suiteName, undefined, 'todo')
  }
  todo.concurrent = concurrent.todo

  suite.concurrent = concurrent
  suite.skip = skip
  suite.only = only
  suite.todo = todo
  return suite
}

// alias
export const describe = suite
export const it = test

// hooks
export const beforeAll = (fn: SuiteHooks['beforeAll'][0]) => getCurrentSuite().on('beforeAll', fn)
export const afterAll = (fn: SuiteHooks['afterAll'][0]) => getCurrentSuite().on('afterAll', fn)
export const beforeEach = (fn: SuiteHooks['beforeEach'][0]) => getCurrentSuite().on('beforeEach', fn)
export const afterEach = (fn: SuiteHooks['afterEach'][0]) => getCurrentSuite().on('afterEach', fn)

// utils
export function clearContext() {
  context.tasks.length = 0
  defaultSuite.clear()
  context.currentSuite = defaultSuite
}<|MERGE_RESOLUTION|>--- conflicted
+++ resolved
@@ -1,9 +1,5 @@
-<<<<<<< HEAD
 import { nanoid } from 'nanoid'
-import { SuiteHooks, Task, SuiteCollector, TestCollector, RunMode, ComputeMode, TestFactory, TestFunction, Suite, File } from '../types'
-=======
-import { Test, SuiteCollector, TestCollector, RunMode, ComputeMode, TestFactory, TestFunction, File, Suite, SuiteHooks } from '../types'
->>>>>>> cb6dbc5d
+import { SuiteHooks, Test, SuiteCollector, TestCollector, RunMode, ComputeMode, TestFactory, TestFunction, File, Suite } from '../types'
 import { context } from './context'
 import { getHooks, setFn, setHooks } from './map'
 
@@ -33,14 +29,9 @@
   initSuite()
 
   const test = createTestCollector((name: string, fn: TestFunction, mode: RunMode, computeMode?: ComputeMode) => {
-<<<<<<< HEAD
-    const task: Task = {
+    const test: Test = {
       id: nanoid(),
-      type: 'task',
-=======
-    const test: Test = {
       type: 'test',
->>>>>>> cb6dbc5d
       name,
       mode,
       computeMode: computeMode ?? (suiteComputeMode ?? 'serial'),
