<<<<<<< HEAD
import { Awaitable } from '@antfu/utils'
import { Test, SuiteCollector, TestCollector, RunMode, ComputeMode, TestFactory, TestFunction, File, Suite, SuiteHooks } from '../types'
import { defaultTestTimeout, defaultHookTimeout } from '../constants'
=======
import { nanoid } from 'nanoid'
import { SuiteHooks, Test, SuiteCollector, TestCollector, RunMode, ComputeMode, TestFactory, TestFunction, File, Suite } from '../types'
>>>>>>> ea8666ad
import { context } from './context'
import { getHooks, setFn, setHooks } from './map'

export const suite = createSuite()

export const defaultSuite = suite('')

function getCurrentSuite() {
  return context.currentSuite || defaultSuite
}

export function createSuiteHooks() {
  return {
    beforeAll: [],
    afterAll: [],
    beforeEach: [],
    afterEach: [],
  }
}

function createSuiteCollector(name: string, factory: TestFactory = () => { }, mode: RunMode, suiteComputeMode?: ComputeMode) {
  const tasks: (Test | Suite | SuiteCollector)[] = []
  const factoryQueue: (Test | Suite | SuiteCollector)[] = []

  let suite: Suite

  initSuite()

  const test = createTestCollector((name: string, fn: TestFunction, mode: RunMode, computeMode?: ComputeMode) => {
    const test: Test = {
      id: nanoid(),
      type: 'test',
      name,
      mode,
      computeMode: computeMode ?? (suiteComputeMode ?? 'serial'),
      suite: {} as Suite,
    }
    setFn(test, fn)
    tasks.push(test)
  })

  const collector: SuiteCollector = {
    type: 'collector',
    name,
    mode,
    test,
    tasks,
    collect,
    clear,
    on: addHook,
  }

  function addHook<T extends keyof SuiteHooks>(name: T, ...fn: SuiteHooks[T]) {
    getHooks(suite)[name].push(...fn as any)
  }

  function initSuite() {
    suite = {
      id: nanoid(),
      type: 'suite',
      computeMode: 'serial',
      name,
      mode,
      tasks: [],
      suite: {} as Suite,
    }
    setHooks(suite, createSuiteHooks())
  }

  function clear() {
    tasks.length = 0
    factoryQueue.length = 0
    initSuite()
  }

  async function collect(file?: File) {
    factoryQueue.length = 0
    if (factory) {
      const prev = context.currentSuite
      context.currentSuite = collector
      await factory(test)
      context.currentSuite = prev
    }

    const allChildren = await Promise.all(
      [...factoryQueue, ...tasks]
        .map(i => i.type === 'collector' ? i.collect(file) : i),
    )

    suite.file = file
    suite.tasks = allChildren

    allChildren.forEach((task) => {
      task.suite = suite
      if (file)
        task.file = file
    })

    return suite
  }

  context.currentSuite?.tasks.push(collector)

  return collector
}

function createTestCollector(collectTest: (name: string, fn: TestFunction, mode: RunMode, computeMode?: ComputeMode) => void): TestCollector {
  function test(name: string, fn: TestFunction, timeout?: number) {
    collectTest(name, withTimeout(fn, timeout), 'run')
  }
  test.concurrent = concurrent
  test.skip = skip
  test.only = only
  test.todo = todo
  function concurrent(name: string, fn: TestFunction, timeout?: number) {
    collectTest(name, withTimeout(fn, timeout), 'run', 'concurrent')
  }
  concurrent.skip = (name: string, fn: TestFunction, timeout?: number) => collectTest(name, withTimeout(fn, timeout), 'skip', 'concurrent')
  concurrent.only = (name: string, fn: TestFunction, timeout?: number) => collectTest(name, withTimeout(fn, timeout), 'only', 'concurrent')
  concurrent.todo = todo
  function skip(name: string, fn: TestFunction, timeout?: number) {
    collectTest(name, withTimeout(fn, timeout), 'skip')
  }
  skip.concurrent = concurrent.skip
  function only(name: string, fn: TestFunction, timeout?: number) {
    collectTest(name, withTimeout(fn, timeout), 'only')
  }
  only.concurrent = concurrent.only
  function todo(name: string) {
    collectTest(name, () => { }, 'todo')
  }
  todo.concurrent = todo

  return test
}

// apis

export const test = (function() {
  function test(name: string, fn: TestFunction, timeout?: number) {
    return getCurrentSuite().test(name, fn, timeout)
  }
  function concurrent(name: string, fn: TestFunction, timeout?: number) {
    return getCurrentSuite().test.concurrent(name, fn, timeout)
  }

  concurrent.skip = (name: string, fn: TestFunction, timeout?: number) => getCurrentSuite().test.concurrent.skip(name, fn, timeout)
  concurrent.only = (name: string, fn: TestFunction, timeout?: number) => getCurrentSuite().test.concurrent.only(name, fn, timeout)
  concurrent.todo = (name: string) => getCurrentSuite().test.concurrent.todo(name)

  function skip(name: string, fn: TestFunction, timeout?: number) {
    return getCurrentSuite().test.skip(name, fn, timeout)
  }
  skip.concurrent = (name: string, fn: TestFunction, timeout?: number) => getCurrentSuite().test.skip.concurrent(name, fn, timeout)
  function only(name: string, fn: TestFunction, timeout?: number) {
    return getCurrentSuite().test.only(name, fn, timeout)
  }
  only.concurrent = (name: string, fn: TestFunction, timeout?: number) => getCurrentSuite().test.only.concurrent(name, fn, timeout)
  function todo(name: string) {
    return getCurrentSuite().test.todo(name)
  }
  todo.concurrent = (name: string) => getCurrentSuite().test.todo.concurrent(name)

  test.concurrent = concurrent
  test.skip = skip
  test.only = only
  test.todo = todo

  return test
})()

function createSuite() {
  function suite(suiteName: string, factory?: TestFactory) {
    return createSuiteCollector(suiteName, factory, 'run')
  }
  function concurrent(suiteName: string, factory?: TestFactory) {
    return createSuiteCollector(suiteName, factory, 'run', 'concurrent')
  }
  concurrent.skip = (suiteName: string, factory?: TestFactory) => createSuiteCollector(suiteName, factory, 'skip', 'concurrent')
  concurrent.only = (suiteName: string, factory?: TestFactory) => createSuiteCollector(suiteName, factory, 'only', 'concurrent')
  concurrent.todo = (suiteName: string) => createSuiteCollector(suiteName, undefined, 'todo')

  function skip(suiteName: string, factory?: TestFactory) {
    return createSuiteCollector(suiteName, factory, 'skip')
  }
  skip.concurrent = concurrent.skip

  function only(suiteName: string, factory?: TestFactory) {
    return createSuiteCollector(suiteName, factory, 'only')
  }
  only.concurrent = concurrent.only

  function todo(suiteName: string) {
    return createSuiteCollector(suiteName, undefined, 'todo')
  }
  todo.concurrent = concurrent.todo

  suite.concurrent = concurrent
  suite.skip = skip
  suite.only = only
  suite.todo = todo
  return suite
}

// alias
export const describe = suite
export const it = test

// hooks
export const beforeAll = (fn: SuiteHooks['beforeAll'][0], timeout = defaultHookTimeout) => getCurrentSuite().on('beforeAll', withTimeout(fn, timeout))
export const afterAll = (fn: SuiteHooks['afterAll'][0], timeout = defaultHookTimeout) => getCurrentSuite().on('afterAll', withTimeout(fn, timeout))
export const beforeEach = (fn: SuiteHooks['beforeEach'][0], timeout = defaultHookTimeout) => getCurrentSuite().on('beforeEach', withTimeout(fn, timeout))
export const afterEach = (fn: SuiteHooks['afterEach'][0], timeout = defaultHookTimeout) => getCurrentSuite().on('afterEach', withTimeout(fn, timeout))

// utils
export function clearContext() {
  context.tasks.length = 0
  defaultSuite.clear()
  context.currentSuite = defaultSuite
}

function withTimeout<T extends((...args: any[]) => any)>(fn: T, timeout = defaultTestTimeout): T {
  if (timeout <= 0 || timeout === Infinity)
    return fn

  return ((...args: (T extends ((...args: infer A) => any) ? A : never)) => {
    const timeoutPromise = new Promise((resolve, reject) => {
      const timer = setTimeout(() => {
        clearTimeout(timer)
        reject(new Error(`Test timed out in ${timeout}ms.`))
      }, timeout)
      timer.unref()
    })
    if (fn.constructor.name === 'AsyncFunction')
      return Promise.race([fn(...args), timeoutPromise]) as Awaitable<void>

    return Promise.race([new Promise((resolve, reject) => {
      try {
        resolve(fn(...args))
      }
      catch (e) {
        reject(e)
      }
    }), timeoutPromise]) as Awaitable<void>
  }) as T
}<|MERGE_RESOLUTION|>--- conflicted
+++ resolved
@@ -1,11 +1,7 @@
-<<<<<<< HEAD
 import { Awaitable } from '@antfu/utils'
-import { Test, SuiteCollector, TestCollector, RunMode, ComputeMode, TestFactory, TestFunction, File, Suite, SuiteHooks } from '../types'
+import { nanoid } from 'nanoid'
 import { defaultTestTimeout, defaultHookTimeout } from '../constants'
-=======
-import { nanoid } from 'nanoid'
 import { SuiteHooks, Test, SuiteCollector, TestCollector, RunMode, ComputeMode, TestFactory, TestFunction, File, Suite } from '../types'
->>>>>>> ea8666ad
 import { context } from './context'
 import { getHooks, setFn, setHooks } from './map'
 
