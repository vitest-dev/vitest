<<<<<<< HEAD
import { File, RunMode, Suite, Task } from '../types'
=======
import { basename } from 'path'
import { performance } from 'perf_hooks'
import { File, Suite, Test } from '../types'
import { interpretOnlyMode } from '../utils'
import { clearContext, createSuiteHooks, defaultSuite } from './suite'
>>>>>>> cb6dbc5d
import { context } from './context'
import { setHooks } from './map'
import { clearContext, createSuiteHooks, defaultSuite } from './suite'

export async function collectTests(paths: string[]) {
  const files: Record<string, File> = {}

  for (const filepath of paths) {
    const file: File = {
      name: basename(filepath),
      type: 'suite',
      mode: 'run',
      computeMode: 'serial',
      filepath,
      tasks: [],
    }

    setHooks(file, createSuiteHooks())

    clearContext()
    try {
      await import(filepath)

      for (const c of [defaultSuite, ...context.tasks]) {
        if (c.type === 'test') {
          file.tasks.push(c)
        }
        else {
          const suite = await c.collect(file)
          if (suite.name || suite.tasks.length)
            file.tasks.push(suite)
        }
      }
    }
    catch (e) {
      file.result = {
        start: performance.now(),
        state: 'fail',
        error: e,
      }
      process.exitCode = 1
    }

    files[filepath] = file
  }

  const allFiles = Object.values(files)
  const allChildren = allFiles.reduce((tasks, file) => tasks.concat(file.tasks), [] as (Suite | Test)[])

  interpretOnlyMode(allChildren)
  allChildren.forEach((i) => {
    if (i.type === 'suite') {
      if (i.mode === 'skip')
        i.tasks.forEach(c => c.mode === 'run' && (c.mode = 'skip'))
      else
        interpretOnlyMode(i.tasks)
    }
  })

  return files
}

/**
 * If any items been marked as `only`, mark all other items as `skip`.
 */
export function interpretOnlyMode(items: { mode: RunMode }[]) {
  if (items.some(i => i.mode === 'only')) {
    items.forEach((i) => {
      if (i.mode === 'run')
        i.mode = 'skip'
      else if (i.mode === 'only')
        i.mode = 'run'
    })
  }
}<|MERGE_RESOLUTION|>--- conflicted
+++ resolved
@@ -1,15 +1,10 @@
-<<<<<<< HEAD
-import { File, RunMode, Suite, Task } from '../types'
-=======
 import { basename } from 'path'
 import { performance } from 'perf_hooks'
 import { File, Suite, Test } from '../types'
 import { interpretOnlyMode } from '../utils'
 import { clearContext, createSuiteHooks, defaultSuite } from './suite'
->>>>>>> cb6dbc5d
 import { context } from './context'
 import { setHooks } from './map'
-import { clearContext, createSuiteHooks, defaultSuite } from './suite'
 
 export async function collectTests(paths: string[]) {
   const files: Record<string, File> = {}
@@ -67,18 +62,4 @@
   })
 
   return files
-}
-
-/**
- * If any items been marked as `only`, mark all other items as `skip`.
- */
-export function interpretOnlyMode(items: { mode: RunMode }[]) {
-  if (items.some(i => i.mode === 'only')) {
-    items.forEach((i) => {
-      if (i.mode === 'run')
-        i.mode = 'skip'
-      else if (i.mode === 'only')
-        i.mode = 'run'
-    })
-  }
 }