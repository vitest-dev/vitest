import { resolve } from 'path'
import { findUp } from 'find-up'
import { createServer } from 'vite'
<<<<<<< HEAD
import { toArray } from '@antfu/utils'
import { CliOptions, ResolvedConfig } from '../types'
import { VitestUIPlugin } from '../ui/node'
=======
import type { CliOptions, ResolvedConfig } from '../types'
import { defaultExcludes, defaultIncludes } from '../constants'
import { toArray } from '../utils'
>>>>>>> fa937c2f

const configFiles = [
  'vitest.config.ts',
  'vitest.config.js',
  'vitest.config.mjs',
  'vite.config.ts',
  'vite.config.js',
  'vite.config.mjs',
]

/**
 * Initalized Vite server and resolving configs and fill the defaults
 * They are together because we have configs in Vite config
 * that need to be merged after server starts.
 */
export async function initViteServer(options: CliOptions = {}) {
  const root = resolve(options.root || process.cwd())
  process.chdir(root)

  const configPath = options.config
    ? resolve(root, options.config)
    : await findUp(configFiles, { cwd: root })

  const resolved = { ...options } as ResolvedConfig

  resolved.config = configPath
  resolved.root = root
  if (options.cliFilters)
    resolved.cliFilters = toArray(options.cliFilters)

  const server = await createServer({
    root,
    logLevel: 'error',
    clearScreen: false,
    configFile: resolved.config,
    plugins: [
      ...(options.open ? [VitestUIPlugin()] : []),
    ],
    server: {
      open: true,
      port: 3000,
    },
    optimizeDeps: {
      exclude: [
        'vitest',
      ],
    },
  })
  await server.pluginContainer.buildStart({})

  if (options.open)
    server.listen(3000)

  Object.assign(resolved, server.config.test)

  resolved.depsInline = resolved.deps?.inline || []
  resolved.depsExternal = resolved.deps?.external || []

  resolved.environment = resolved.environment || 'node'
  resolved.threads = resolved.threads ?? true
  resolved.interpretDefault = resolved.interpretDefault ?? true

  resolved.includes = resolved.includes ?? defaultIncludes
  resolved.excludes = resolved.excludes ?? defaultExcludes

  const CI = !!process.env.CI
  const UPDATE_SNAPSHOT = resolved.update || process.env.UPDATE_SNAPSHOT
  resolved.snapshotOptions = {
    updateSnapshot: CI && !UPDATE_SNAPSHOT
      ? 'none'
      : UPDATE_SNAPSHOT
        ? 'all'
        : 'new',
  }

  if (process.env.VITEST_MAX_THREADS)
    resolved.maxThreads = parseInt(process.env.VITEST_MAX_THREADS)

  if (process.env.VITEST_MIN_THREADS)
    resolved.minThreads = parseInt(process.env.VITEST_MIN_THREADS)

  return {
    server,
    config: resolved,
  }
}<|MERGE_RESOLUTION|>--- conflicted
+++ resolved
@@ -1,15 +1,10 @@
 import { resolve } from 'path'
 import { findUp } from 'find-up'
 import { createServer } from 'vite'
-<<<<<<< HEAD
-import { toArray } from '@antfu/utils'
-import { CliOptions, ResolvedConfig } from '../types'
-import { VitestUIPlugin } from '../ui/node'
-=======
 import type { CliOptions, ResolvedConfig } from '../types'
 import { defaultExcludes, defaultIncludes } from '../constants'
 import { toArray } from '../utils'
->>>>>>> fa937c2f
+import { VitestUIPlugin } from '../ui/node'
 
 const configFiles = [
   'vitest.config.ts',
