--- conflicted
+++ resolved
@@ -52,17 +52,10 @@
   resolved.depsInline = server.config.test?.deps?.inline || []
   resolved.depsExternal = server.config.test?.deps?.external || []
 
-<<<<<<< HEAD
+  resolved.interpretDefault = resolved.interpretDefault || true
+
   const CI = !!process.env.CI
   const UPDATE_SNAPSHOT = resolved.update || process.env.UPDATE_SNAPSHOT
-=======
-  resolved.interpretDefault = resolved.interpretDefault || true
-
-  const env = process.env
-  const CI = !!env.CI
-  const UPDATE_SNAPSHOT = resolved.update || env.UPDATE_SNAPSHOT
->>>>>>> ed5c4423
-
   resolved.snapshotOptions = {
     updateSnapshot: CI && !UPDATE_SNAPSHOT
       ? 'none'
