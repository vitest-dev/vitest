--- conflicted
+++ resolved
@@ -12,23 +12,11 @@
 
 cli
   .version(version)
-<<<<<<< HEAD
-  .describe('A blazing fast unit test framework powered by Vite.')
-  .option('-r, --root', 'root path', process.cwd())
-  .option('-c, --config', 'path to config file')
-  .option('-w, --watch', 'watch mode', false)
-  .option('-u, --update', 'update snapshot', false)
-  .option('--global', 'inject apis globally', false)
-  .option('--dom', 'mock browser api happy-dom', false)
-  .option('-o, --open', 'open Vitest UI', false)
-  .option('--environment', 'runner environment', '')
-  .action(async(cliFilters, argv: CliOptions & { dom?: boolean }) => {
-    process.env.VITEST = 'true'
-=======
   .option('-r, --root <path>', 'root path')
   .option('-c, --config <path>', 'path to config file')
   .option('-u, --update', 'update snapshot')
   .option('-w, --watch', 'watch mode')
+  .option('-o, --open', 'open Vitest UI')
   .option('--threads', 'enabled threads', { default: true })
   .option('--silent', 'silent')
   .option('--global', 'inject apis globally')
@@ -37,7 +25,6 @@
     default: 'node',
   })
   .help()
->>>>>>> 99dfdcae
 
 cli
   .command('run [...filters]')
