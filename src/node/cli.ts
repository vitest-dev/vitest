--- conflicted
+++ resolved
@@ -18,15 +18,10 @@
   .option('-w, --watch', 'watch mode', false)
   .option('-u, --update', 'update snapshot', false)
   .option('--global', 'inject apis globally', false)
-<<<<<<< HEAD
-  .option('--dom', 'mock browser api using jsdom or happy-dom', '')
+  .option('--dom', 'mock browser api happy-dom', false)
   .option('-o, --open', 'open Vitest UI', false)
-  .action(async(cliFilters, argv: CliOptions) => {
-=======
-  .option('--dom', 'mock browser api happy-dom', false)
   .option('--environment', 'runner environment', '')
   .action(async(cliFilters, argv: CliOptions & { dom?: boolean }) => {
->>>>>>> 7188d686
     process.env.VITEST = 'true'
 
     console.log(c.magenta(c.bold('\nVitest is in closed beta exclusively for Sponsors')))
