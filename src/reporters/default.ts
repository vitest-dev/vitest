--- conflicted
+++ resolved
@@ -2,14 +2,8 @@
 import { performance } from 'perf_hooks'
 import { relative } from 'path'
 import c from 'picocolors'
-<<<<<<< HEAD
-import Listr from 'listr'
-import { File, Suite, Reporter, ResolvedConfig, Test } from '../types'
-import { getSuites, getTests, hasTests } from '../utils'
-=======
-import { File, Reporter, RunnerContext, ResolvedConfig } from '../types'
+import { File, Reporter, ResolvedConfig } from '../types'
 import { getSuites, getTests } from '../utils'
->>>>>>> 9564a5e6
 import { printError } from './error'
 import { createRenderer } from './render'
 
@@ -18,13 +12,6 @@
   end = 0
   renderer: ReturnType<typeof createRenderer> = undefined!
 
-<<<<<<< HEAD
-  listr: Listr | null = null
-  listrPromise: Promise<void> | null = null
-  testMap: Map<string, TestPromise> = new Map()
-
-=======
->>>>>>> 9564a5e6
   constructor(public config: ResolvedConfig) {}
 
   relative(path: string) {
@@ -37,86 +24,12 @@
 
   onCollected(files: File[]) {
     this.start = performance.now()
-<<<<<<< HEAD
-    this.testMap = new Map()
-
-    const tests = files.reduce((acc, file) => acc.concat(getTests(file)), [] as Test[])
-
-    tests.forEach((t) => {
-      const obj = {} as TestPromise
-      obj.promise = new Promise<void>((resolve, reject) => {
-        obj.resolve = resolve
-        obj.reject = reject
-      })
-      this.testMap.set(t.id, obj)
-    })
-
-    const listrOptions: Listr.ListrOptions = {
-      exitOnError: false,
-    }
-
-    const createListrTestTask = (test: Test): Listr.ListrTask => {
-      return {
-        title: test.name,
-        skip: () => test.mode === 'skip' || test.mode === 'todo',
-        task: async() => {
-          return await this.testMap.get(test.id)?.promise
-        },
-      }
-    }
-
-    function createListrSuiteTask(suite: Suite): Listr.ListrContext {
-      return {
-        title: suite.name,
-        skip: () => suite.mode !== 'run',
-        task: () => createSuiteListr(suite),
-      }
-    }
-
-    function createListrSuiteChildren(suite: Suite): Listr.ListrTask[] {
-      return suite.tasks.map(c => c.type === 'test' ? createListrTestTask(c) : createListrSuiteTask(c))
-    }
-
-    function createSuiteListr(suite: Suite): Listr {
-      if (suite.result?.error)
-        throw suite.result.error
-      if (!hasTests(suite))
-        throw new Error('No tests found')
-      return new Listr(createListrSuiteChildren(suite), listrOptions)
-    }
-
-    this.listr = new Listr(files.map((file) => {
-      return {
-        title: this.relative(file.filepath),
-        task: () => {
-          if (file.result?.error)
-            throw file.result?.error
-
-          return createSuiteListr(file)
-        },
-      }
-    }), listrOptions)
-
-    this.listrPromise = this.listr.run().catch(() => { })
-  }
-
-  onTestEnd(test: Test) {
-    if (test.result?.state === 'fail')
-      this.testMap.get(test.id)?.reject(test.result?.error)
-    else
-      this.testMap.get(test.id)?.resolve()
-  }
-
-  async onFinished(files: File[]) {
-    await this.listrPromise
-=======
     this.renderer?.stop()
     this.renderer = createRenderer(files).start()
   }
 
   async onFinished(ctx: RunnerContext, files = ctx.files) {
     this.renderer?.stop()
->>>>>>> 9564a5e6
 
     this.end = performance.now()
 
@@ -165,14 +78,9 @@
     console.log(`Time     ${(this.end - this.start).toFixed(2)}ms`)
   }
 
-<<<<<<< HEAD
   async onWatcherStart() {
-    await this.listrPromise
-=======
-  async onWatcherStart(ctx: RunnerContext) {
     // await this.listrPromise
     this.renderer?.stop()
->>>>>>> 9564a5e6
 
     const failed = [] // TODO: ctx.tests.filter(i => i.result?.state === 'fail')
     if (failed.length)
