--- conflicted
+++ resolved
@@ -2,13 +2,8 @@
 import { performance } from 'perf_hooks'
 import { relative } from 'path'
 import c from 'picocolors'
-<<<<<<< HEAD
 import { File, Reporter, VitestContext } from '../types'
 import { getSuites, getTests } from '../utils'
-=======
-import { File, Reporter, RunnerContext, ResolvedConfig } from '../types'
-import { getSuites, getTasks, getTests } from '../utils'
->>>>>>> 1e896272
 import { printError } from './error'
 import { createRenderer } from './renderer'
 
@@ -24,9 +19,8 @@
   }
 
   onStart() {
-<<<<<<< HEAD
+    console.log(c.green(`Running tests under ${c.gray(this.ctx.config.root)}\n`))
     this.start = performance.now()
-    console.log(c.green(`Running tests under ${c.gray(this.ctx.config.root)}\n`))
   }
 
   onCollected() {
@@ -37,27 +31,10 @@
       this.renderer.update(files)
   }
 
-  async onFinished(files: File[] = this.ctx.state.getFiles()) {
-    this.end = performance.now()
-
-    await this.renderer?.stop()
-
-    await new Promise(resolve => setTimeout(resolve, 100))
-=======
-    console.log(c.green(`Running tests under ${c.gray(this.config.root)}\n`))
-    this.start = performance.now()
-  }
-
-  onCollected(files: File[]) {
-    this.renderer?.stop()
-    this.renderer = createRenderer(files).start()
-  }
-
-  async onFinished(ctx: RunnerContext, files = ctx.files) {
+  async onFinished(files = this.ctx.state.getFiles()) {
     this.end = performance.now()
 
     await this.stopListRender()
->>>>>>> 1e896272
 
     console.log()
 
@@ -104,17 +81,10 @@
     console.log(`Time     ${(this.end - this.start).toFixed(2)}ms`)
   }
 
-<<<<<<< HEAD
   async onWatcherStart() {
-    await this.stopList()
+    await this.stopListRender()
 
     const failed = getTests(this.ctx.state.getFiles()).filter(i => i.result?.state === 'fail')
-=======
-  async onWatcherStart(ctx: RunnerContext) {
-    await this.stopListRender()
-
-    const failed = getTasks(ctx.files).filter(i => i.result?.state === 'fail')
->>>>>>> 1e896272
     if (failed.length)
       console.log(`\n${c.bold(c.inverse(c.red(' FAIL ')))}${c.red(` ${failed.length} tests failed. Watching for file changes...`)}`)
     else
@@ -122,25 +92,15 @@
   }
 
   async onWatcherRerun(files: string[], trigger: string) {
-<<<<<<< HEAD
-    await this.stopList()
-=======
     await this.stopListRender()
->>>>>>> 1e896272
 
     console.clear()
     console.log(c.blue('Re-running tests...') + c.dim(` [ ${this.relative(trigger)} ]\n`))
   }
 
-<<<<<<< HEAD
-  async stopList() {
-    await this.renderer?.stop()
-    this.renderer = undefined
-=======
   async stopListRender() {
     this.renderer?.stop()
     this.renderer = undefined
     await new Promise(resolve => setTimeout(resolve, 100))
->>>>>>> 1e896272
   }
 }