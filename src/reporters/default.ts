/* eslint-disable no-console */
import { performance } from 'perf_hooks'
import { relative } from 'path'
import c from 'picocolors'
import Listr from 'listr'
<<<<<<< HEAD
import { File, Suite, Reporter, Task, ResolvedConfig } from '../types'
import { getSuiteTasks, suiteHasTasks } from '../runtime/suite'
=======
import { File, Suite, Reporter, RunnerContext, Test, ResolvedConfig } from '../types'
import { getSuites, getTests, hasTests } from '../utils'
>>>>>>> cb6dbc5d
import { printError } from './error'

interface TestPromise {
  promise: Promise<void>
  resolve: () => void
  reject: (e: unknown) => void
}

export class DefaultReporter implements Reporter {
  start = 0
  end = 0

  listr: Listr | null = null
  listrPromise: Promise<void> | null = null
<<<<<<< HEAD
  taskMap: Map<string, TaskPromise> = new Map()

  constructor(public config: ResolvedConfig) {}
=======
  testMap: Map<Test, TestPromise> = new Map()
  cwd = process.cwd()
>>>>>>> cb6dbc5d

  relative(path: string) {
    return relative(this.config.root, path)
  }

  onStart() {
    console.log(c.green(`Running tests under ${c.gray(this.config.root)}\n`))
  }

  onCollected(files: File[]) {
    this.start = performance.now()
    this.testMap = new Map()

    const tests = files.reduce((acc, file) => acc.concat(getTests(file)), [] as Test[])

    tests.forEach((t) => {
      const obj = {} as TestPromise
      obj.promise = new Promise<void>((resolve, reject) => {
        obj.resolve = resolve
        obj.reject = reject
      })
<<<<<<< HEAD
      this.taskMap.set(t.id, obj)
=======
      this.testMap.set(t, obj)
>>>>>>> cb6dbc5d
    })

    const listrOptions: Listr.ListrOptions = {
      exitOnError: false,
    }

    const createListrTestTask = (test: Test): Listr.ListrTask => {
      return {
        title: test.name,
        skip: () => test.mode === 'skip' || test.mode === 'todo',
        task: async() => {
<<<<<<< HEAD
          return await this.taskMap.get(task.id)?.promise
=======
          return await this.testMap.get(test)?.promise
>>>>>>> cb6dbc5d
        },
      }
    }

    function createListrSuiteTask(suite: Suite): Listr.ListrContext {
      return {
        title: suite.name,
        skip: () => suite.mode !== 'run',
        task: () => createSuiteListr(suite),
      }
    }

    function createListrSuiteChildren(suite: Suite): Listr.ListrTask[] {
      return suite.tasks.map(c => c.type === 'test' ? createListrTestTask(c) : createListrSuiteTask(c))
    }

    function createSuiteListr(suite: Suite): Listr {
      if (suite.result?.error)
        throw suite.result.error
      if (!hasTests(suite))
        throw new Error('No tests found')
      return new Listr(createListrSuiteChildren(suite), listrOptions)
    }

    this.listr = new Listr(files.map((file) => {
      return {
        title: this.relative(file.filepath),
        task: () => {
          if (file.result?.error)
            throw file.result?.error

          return createSuiteListr(file)
        },
      }
    }), listrOptions)

    this.listrPromise = this.listr.run().catch(() => { })
  }

<<<<<<< HEAD
  onTaskEnd(task: Task) {
    if (task.result?.state === 'fail')
      this.taskMap.get(task.id)?.reject(task.result.error)
    else
      this.taskMap.get(task.id)?.resolve()
=======
  onTestEnd(test: Test) {
    if (test.result?.state === 'fail')
      this.testMap.get(test)?.reject(test.result?.error)
    else
      this.testMap.get(test)?.resolve()
>>>>>>> cb6dbc5d
  }

  async onFinished(files: File[]) {
    await this.listrPromise

    this.end = performance.now()

    console.log()

    // const snapshot = ctx.snapshotManager.report()
    // if (snapshot)
    //   console.log(snapshot.join('\n'))

    const suites = getSuites(files)
    const tests = getTests(files)

    const failedSuites = suites.filter(i => i.result?.error)

    const runnable = tests.filter(i => i.result?.state === 'pass' || i.result?.state === 'fail')
    const passed = tests.filter(i => i.result?.state === 'pass')
    const failed = tests.filter(i => i.result?.state === 'fail')
    const skipped = tests.filter(i => i.mode === 'skip')
    const todo = tests.filter(i => i.mode === 'todo')

    if (failedSuites.length) {
      console.error(c.bold(c.red(`\nFailed to run ${failedSuites.length} suites:`)))
      for (const suite of failedSuites) {
<<<<<<< HEAD
        console.error(c.red(`\n- ${suite.name}`))
        await printError(suite.error)
=======
        console.error(c.red(`\n- ${suite.file?.filepath} > ${suite.name}`))
        await printError(suite.result?.error)
>>>>>>> cb6dbc5d
        console.log()
      }
    }

    if (failed.length) {
      console.error(c.bold(c.red(`\nFailed Tests (${failed.length})`)))
      for (const test of failed) {
        console.error(`${c.red(`\n${c.inverse(' FAIL ')}`)} ${[test.suite.name, test.name].filter(Boolean).join(' > ')}`)
        await printError(test.result?.error)
        console.log()
      }
    }

    console.log(c.bold(c.green(`Passed   ${passed.length} / ${runnable.length}`)))
    if (failed.length)
      console.log(c.bold(c.red(`Failed   ${failed.length} / ${runnable.length}`)))
    if (skipped.length)
      console.log(c.yellow(`Skipped  ${skipped.length}`))
    if (todo.length)
      console.log(c.dim(`Todo     ${todo.length}`))
    console.log(`Time     ${(this.end - this.start).toFixed(2)}ms`)
  }

  async onWatcherStart() {
    await this.listrPromise

<<<<<<< HEAD
    const failed = [] // TODO: ctx.tasks.filter(i => i.state === 'fail')
=======
    const failed = ctx.tests.filter(i => i.result?.state === 'fail')
>>>>>>> cb6dbc5d
    if (failed.length)
      console.log(`\n${c.bold(c.inverse(c.red(' FAIL ')))}${c.red(` ${failed.length} tests failed. Watching for file changes...`)}`)
    else
      console.log(`\n${c.bold(c.inverse(c.green(' PASS ')))}${c.green(' Watching for file changes...')}`)
  }

  async onWatcherRerun(files: string[], trigger: string) {
    await this.listrPromise

    console.clear()
    console.log(c.blue('Re-running tests...') + c.dim(` [ ${this.relative(trigger)} ]\n`))
  }
}<|MERGE_RESOLUTION|>--- conflicted
+++ resolved
@@ -3,13 +3,8 @@
 import { relative } from 'path'
 import c from 'picocolors'
 import Listr from 'listr'
-<<<<<<< HEAD
-import { File, Suite, Reporter, Task, ResolvedConfig } from '../types'
-import { getSuiteTasks, suiteHasTasks } from '../runtime/suite'
-=======
-import { File, Suite, Reporter, RunnerContext, Test, ResolvedConfig } from '../types'
+import { File, Suite, Reporter, Task, ResolvedConfig, Test } from '../types'
 import { getSuites, getTests, hasTests } from '../utils'
->>>>>>> cb6dbc5d
 import { printError } from './error'
 
 interface TestPromise {
@@ -24,14 +19,9 @@
 
   listr: Listr | null = null
   listrPromise: Promise<void> | null = null
-<<<<<<< HEAD
-  taskMap: Map<string, TaskPromise> = new Map()
+  testMap: Map<string, TestPromise> = new Map()
 
   constructor(public config: ResolvedConfig) {}
-=======
-  testMap: Map<Test, TestPromise> = new Map()
-  cwd = process.cwd()
->>>>>>> cb6dbc5d
 
   relative(path: string) {
     return relative(this.config.root, path)
@@ -53,11 +43,7 @@
         obj.resolve = resolve
         obj.reject = reject
       })
-<<<<<<< HEAD
-      this.taskMap.set(t.id, obj)
-=======
-      this.testMap.set(t, obj)
->>>>>>> cb6dbc5d
+      this.testMap.set(t.id, obj)
     })
 
     const listrOptions: Listr.ListrOptions = {
@@ -69,11 +55,7 @@
         title: test.name,
         skip: () => test.mode === 'skip' || test.mode === 'todo',
         task: async() => {
-<<<<<<< HEAD
-          return await this.taskMap.get(task.id)?.promise
-=======
-          return await this.testMap.get(test)?.promise
->>>>>>> cb6dbc5d
+          return await this.testMap.get(test.id)?.promise
         },
       }
     }
@@ -113,19 +95,11 @@
     this.listrPromise = this.listr.run().catch(() => { })
   }
 
-<<<<<<< HEAD
-  onTaskEnd(task: Task) {
-    if (task.result?.state === 'fail')
-      this.taskMap.get(task.id)?.reject(task.result.error)
-    else
-      this.taskMap.get(task.id)?.resolve()
-=======
   onTestEnd(test: Test) {
     if (test.result?.state === 'fail')
-      this.testMap.get(test)?.reject(test.result?.error)
+      this.testMap.get(test.id)?.reject(test.result?.error)
     else
-      this.testMap.get(test)?.resolve()
->>>>>>> cb6dbc5d
+      this.testMap.get(test.id)?.resolve()
   }
 
   async onFinished(files: File[]) {
@@ -153,13 +127,8 @@
     if (failedSuites.length) {
       console.error(c.bold(c.red(`\nFailed to run ${failedSuites.length} suites:`)))
       for (const suite of failedSuites) {
-<<<<<<< HEAD
-        console.error(c.red(`\n- ${suite.name}`))
-        await printError(suite.error)
-=======
         console.error(c.red(`\n- ${suite.file?.filepath} > ${suite.name}`))
         await printError(suite.result?.error)
->>>>>>> cb6dbc5d
         console.log()
       }
     }
@@ -186,11 +155,7 @@
   async onWatcherStart() {
     await this.listrPromise
 
-<<<<<<< HEAD
-    const failed = [] // TODO: ctx.tasks.filter(i => i.state === 'fail')
-=======
-    const failed = ctx.tests.filter(i => i.result?.state === 'fail')
->>>>>>> cb6dbc5d
+    const failed = [] // TODO: ctx.tests.filter(i => i.result?.state === 'fail')
     if (failed.length)
       console.log(`\n${c.bold(c.inverse(c.red(' FAIL ')))}${c.red(` ${failed.length} tests failed. Watching for file changes...`)}`)
     else
