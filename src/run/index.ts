--- conflicted
+++ resolved
@@ -268,12 +268,8 @@
   const changedTests = new Set<string>()
   const seen = new Set<string>()
   const { server, moduleCache } = process.__vite_node__
-<<<<<<< HEAD
-  server.watcher.on('change', async (id) => {
-=======
   server.watcher.on('change', async(id) => {
     id = normalizePath(id)
->>>>>>> 36604be3
     getDependencyTests(id, ctx, changedTests, seen)
     seen.forEach(i => moduleCache.delete(i))
     seen.clear()
