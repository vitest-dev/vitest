import type { Reporter } from './reporter'
import type { SnapshotStateOptions } from './snapshot'

export interface UserOptions {
  /**
   * Include globs for test files
   *
   * @default ['**\/*.test.ts']
   */
  includes?: string[]

  /**
   * Exclude globs for test files
   * @default ['**\/node_modules\/**']
   */
  excludes?: string[]

  /**
   * Handling for dependencies inlining or externalizing
   */
  deps?: {
    /**
     * Externalize means that Vite will bypass the package to native Node.
     *
     * Externaled dependencies will not be applied Vite's transformers and resolvers.
     * And does not support HMR on reload.
     *
     * Typically, packages under `node_modules` are externalized.
     */
    external?: (string | RegExp)[]
    /**
     * Vite will process inlined modules.
     *
     * This could be helpful to handle packages that ship `.js` in ESM format (that Node can't handle).
     */
    inline?: (string | RegExp)[]
  }

  /**
   * Register apis globally
   *
   * @default false
   */
  global?: boolean

  /**
   * Running environment
   *
   * Supports 'node', 'jsdom', 'happy-dom'
   *
   * @default 'node'
   */
  environment?: 'node' | 'jsdom' | 'happy-dom'

  /**
   * Update snapshot files
   *
   * @default false
   */
  update?: boolean

  /**
   * Watch mode
   *
   * @default false
   */
  watch?: boolean

  /**
   * Project root
   */
  root?: string

  /**
   * Custom reporter for output
   */
  reporter?: Reporter

  /**
   * Enable multi-threading
   *
   * @default true
   */
  threads?: boolean

  /**
   * Maximum number of threads
   *
   * @default available CPUs
   */
  maxThreads?: number

  /**
   * Minimum number of threads
   *
   * @default available CPUs
   */
  minThreads?: number

  /*
   * Interpret CJS module's default as named exports
   *
   * @default true
   */
  interpretDefault?: boolean

  /**
   * Default timeout of a test in milliseconds
   *
   * @default 5000
   */
  testTimeout?: number

  /**
   * Default timeout of a hook in milliseconds
   *
   * @default 5000
   */
  hookTimeout?: number

  /**
   * Silent mode
   *
   * @default false
   */
  silent?: boolean

  /**
<<<<<<< HEAD
   * Open Vitest UI
   */
  open?: boolean
=======
   * Path to setup files
   */
  setupFiles?: string | string[]
>>>>>>> 2091f9fb
}

export interface CliOptions extends UserOptions {
  /**
   * Filters by name
   */
  cliFilters?: string[]

  /**
   * Path to the config file.
   *
   * Default resolving to one of:
   * - `vitest.config.js`
   * - `vitest.config.ts`
   * - `vite.config.js`
   * - `vite.config.ts`
   */
  config?: string | undefined

  dom?: boolean
}

export interface ResolvedConfig extends Omit<Required<CliOptions>, 'config' | 'filters'> {
  config?: string
  filters?: string[]

  depsInline: (string | RegExp)[]
  depsExternal: (string | RegExp)[]

  snapshotOptions: SnapshotStateOptions
}<|MERGE_RESOLUTION|>--- conflicted
+++ resolved
@@ -126,15 +126,14 @@
   silent?: boolean
 
   /**
-<<<<<<< HEAD
    * Open Vitest UI
    */
   open?: boolean
-=======
+
+  /**
    * Path to setup files
    */
   setupFiles?: string | string[]
->>>>>>> 2091f9fb
 }
 
 export interface CliOptions extends UserOptions {
