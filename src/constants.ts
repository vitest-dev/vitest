import { resolve } from 'path'
import { fileURLToPath } from 'url'

<<<<<<< HEAD
=======
export const distDir = resolve(fileURLToPath(import.meta.url), '../../dist')

>>>>>>> cb6dbc5d
export const defaultIncludes = ['**/*.{test,spec}.{js,mjs,cjs,ts,mts,cts,jsx,tsx}']
export const defaultExcludes = ['**/node_modules/**', '**/dist/**']

export const distDir = resolve(fileURLToPath(import.meta.url), '../../dist')

export const globalApis = [
  // suite
  'suite',
  'test',
  'describe',
  'it',
  // chai
  'chai',
  'expect',
  'assert',
  // sinon
  'sinon',
  'spy',
  'mock',
  'stub',
  // hooks
  'beforeAll',
  'afterAll',
  'beforeEach',
  'afterEach',
]<|MERGE_RESOLUTION|>--- conflicted
+++ resolved
@@ -1,15 +1,10 @@
 import { resolve } from 'path'
 import { fileURLToPath } from 'url'
 
-<<<<<<< HEAD
-=======
 export const distDir = resolve(fileURLToPath(import.meta.url), '../../dist')
 
->>>>>>> cb6dbc5d
 export const defaultIncludes = ['**/*.{test,spec}.{js,mjs,cjs,ts,mts,cts,jsx,tsx}']
 export const defaultExcludes = ['**/node_modules/**', '**/dist/**']
-
-export const distDir = resolve(fileURLToPath(import.meta.url), '../../dist')
 
 export const globalApis = [
   // suite
