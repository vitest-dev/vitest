--- conflicted
+++ resolved
@@ -89,26 +89,9 @@
         if (fixture.isFn) {
           // wait for `use` call to extract fixture value
           const useFnArgPromise = createDefer()
-<<<<<<< HEAD
-          let isFixtureTeardown = false
-          fixture.value(context, async (useFnArg: unknown) => {
-            useFnArgPromise.resolve(useFnArg)
-            // suspend fixture teardown until cleanup
-            const teardownPromise = createDefer<void>()
-            cleanupFnArray.push(teardownPromise.resolve)
-            await teardownPromise
-            isFixtureTeardown = true
-          }).catch((e: unknown) => {
-            // treat fixture setup error as test failure
-            if (!isFixtureTeardown) {
-              useFnArgPromise.reject(e)
-              return
-            }
-            // re-throw if fixture teardown error
-            throw e
-          })
-=======
+          let isUseFnArgResolved = false
           const fixtureReturn = fixture.value(context, async (useFnArg: unknown) => {
+            isUseFnArgResolved = true
             useFnArgPromise.resolve(useFnArg)
             // suspend fixture teardown until cleanup
             const useReturnPromise = createDefer<void>()
@@ -119,8 +102,15 @@
               await fixtureReturn
             })
             await useReturnPromise
-          }).catch(useFnArgPromise.reject) // treat fixture function error (until `use` call) as test failure
->>>>>>> 66933c3a
+          }).catch((e: unknown) => {
+            // treat fixture setup error as test failure
+            if (!isUseFnArgResolved) {
+              useFnArgPromise.reject(e)
+              return
+            }
+            // otherwise re-throw to avoid silencing error during cleanup
+            throw e
+          })
           resolvedValue = await useFnArgPromise
         }
         else {
