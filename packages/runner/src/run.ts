import limit from 'p-limit'
import { getSafeTimers, shuffle } from '@vitest/utils'
import type { VitestRunner } from './types/runner'
import type { File, HookCleanupCallback, HookListener, SequenceHooks, Suite, SuiteHooks, Task, TaskResult, TaskState, Test } from './types'
import { partitionSuiteChildren } from './utils/suite'
import { getFn, getHooks } from './map'
import { collectTests } from './collect'
import { processError } from './utils/error'
import { setCurrentTest } from './test-state'
import { hasFailed, hasTests } from './utils/tasks'

const now = Date.now

function updateSuiteHookState(suite: Task, name: keyof SuiteHooks, state: TaskState, runner: VitestRunner) {
  if (!suite.result)
    suite.result = { state: 'run' }
  if (!suite.result?.hooks)
    suite.result.hooks = {}
  const suiteHooks = suite.result.hooks
  if (suiteHooks) {
    suiteHooks[name] = state
    updateTask(suite, runner)
  }
}

function getSuiteHooks(suite: Suite, name: keyof SuiteHooks, sequence: SequenceHooks) {
  const hooks = getHooks(suite)[name]
  if (sequence === 'stack' && (name === 'afterAll' || name === 'afterEach'))
    return hooks.slice().reverse()
  return hooks
}

export async function callSuiteHook<T extends keyof SuiteHooks>(
  suite: Suite,
  currentTask: Task,
  name: T,
  runner: VitestRunner,
  args: SuiteHooks[T][0] extends HookListener<infer A, any> ? A : never,
): Promise<HookCleanupCallback[]> {
  const sequence = runner.config.sequence.hooks

  const callbacks: HookCleanupCallback[] = []
  if (name === 'beforeEach' && suite.suite) {
    callbacks.push(
      ...await callSuiteHook(suite.suite, currentTask, name, runner, args),
    )
  }

  updateSuiteHookState(currentTask, name, 'run', runner)

  const hooks = getSuiteHooks(suite, name, sequence)

  if (sequence === 'parallel') {
    callbacks.push(...await Promise.all(hooks.map(fn => fn(...args as any))))
  }
  else {
    for (const hook of hooks)
      callbacks.push(await hook(...args as any))
  }

  updateSuiteHookState(currentTask, name, 'pass', runner)

  if (name === 'afterEach' && suite.suite) {
    callbacks.push(
      ...await callSuiteHook(suite.suite, currentTask, name, runner, args),
    )
  }

  return callbacks
}

const packs = new Map<string, TaskResult | undefined>()
let updateTimer: any
let previousUpdate: Promise<void> | undefined

export function updateTask(task: Task, runner: VitestRunner) {
  packs.set(task.id, task.result)

  const { clearTimeout, setTimeout } = getSafeTimers()

  clearTimeout(updateTimer)
  updateTimer = setTimeout(() => {
    previousUpdate = sendTasksUpdate(runner)
  }, 10)
}

async function sendTasksUpdate(runner: VitestRunner) {
  const { clearTimeout } = getSafeTimers()
  clearTimeout(updateTimer)
  await previousUpdate

  if (packs.size) {
    const p = runner.onTaskUpdate?.(Array.from(packs))
    packs.clear()
    return p
  }
}

async function callCleanupHooks(cleanups: HookCleanupCallback[]) {
  await Promise.all(cleanups.map(async (fn) => {
    if (typeof fn !== 'function')
      return
    await fn()
  }))
}

export async function runTest(test: Test, runner: VitestRunner) {
  await runner.onBeforeRunTest?.(test)

  if (test.mode !== 'run')
    return

  if (test.result?.state === 'fail') {
    updateTask(test, runner)
    return
  }

  const start = now()

  test.result = {
    state: 'run',
    startTime: start,
  }
  updateTask(test, runner)

  setCurrentTest(test)

  const repeats = test.repeats ? test.repeats || 1 : 1

  for (let repeatCount = 0; repeatCount < repeats; repeatCount++) {
    const retry = test.retry || 1

    for (let retryCount = 0; retryCount < retry; retryCount++) {
      let beforeEachCleanups: HookCleanupCallback[] = []
      try {
        await runner.onBeforeTryTest?.(test, retryCount)

        beforeEachCleanups = await callSuiteHook(test.suite, test, 'beforeEach', runner, [test.context, test.suite])

<<<<<<< HEAD
        test.result.retryCount = retryCount
        test.result.repeatCount = repeatCount
=======
      // some async expect will be added to this array, in case user forget to await theme
      if (test.promises) {
        const result = await Promise.allSettled(test.promises)
        const errors = result.map(r => r.status === 'rejected' ? r.reason : undefined).filter(Boolean)
        if (errors.length)
          throw errors
      }

      await runner.onAfterTryTest?.(test, retryCount)
>>>>>>> c1dbcb49

        if (runner.runTest) {
          await runner.runTest(test)
        }
        else {
          const fn = getFn(test)
          if (!fn)
            throw new Error('Test function is not found. Did you add it using `setFn`?')
          await fn()
        }

        await runner.onAfterTryTest?.(test, retryCount)

        if (!test.repeats)
          test.result.state = 'pass'
        else if (test.repeats && retry === retryCount)
          test.result.state = 'pass'
      }
      catch (e) {
        failTask(test.result, e)
      }

      try {
        await callSuiteHook(test.suite, test, 'afterEach', runner, [test.context, test.suite])
        await callCleanupHooks(beforeEachCleanups)
      }
      catch (e) {
        failTask(test.result, e)
      }

      if (test.result.state === 'pass')
        break
      // update retry info
      updateTask(test, runner)
    }
  }

  if (test.result.state === 'fail')
    await Promise.all(test.onFailed?.map(fn => fn(test.result!)) || [])

  // if test is marked to be failed, flip the result
  if (test.fails) {
    if (test.result.state === 'pass') {
      const error = processError(new Error('Expect test to fail'))
      test.result.state = 'fail'
      test.result.error = error
      test.result.errors = [error]
    }
    else {
      test.result.state = 'pass'
      test.result.error = undefined
      test.result.errors = undefined
    }
  }

  setCurrentTest(undefined)

  test.result.duration = now() - start

  await runner.onAfterRunTest?.(test)

  updateTask(test, runner)
}

function failTask(result: TaskResult, err: unknown) {
  result.state = 'fail'
  const errors = Array.isArray(err)
    ? err
    : [err]
  for (const e of errors) {
    const error = processError(e)
    result.error ??= error
    result.errors ??= []
    result.errors.push(error)
  }
}

function markTasksAsSkipped(suite: Suite, runner: VitestRunner) {
  suite.tasks.forEach((t) => {
    t.mode = 'skip'
    t.result = { ...t.result, state: 'skip' }
    updateTask(t, runner)
    if (t.type === 'suite')
      markTasksAsSkipped(t, runner)
  })
}

export async function runSuite(suite: Suite, runner: VitestRunner) {
  await runner.onBeforeRunSuite?.(suite)

  if (suite.result?.state === 'fail') {
    markTasksAsSkipped(suite, runner)
    updateTask(suite, runner)
    return
  }

  const start = now()

  suite.result = {
    state: 'run',
    startTime: start,
  }

  updateTask(suite, runner)

  let beforeAllCleanups: HookCleanupCallback[] = []

  if (suite.mode === 'skip') {
    suite.result.state = 'skip'
  }
  else if (suite.mode === 'todo') {
    suite.result.state = 'todo'
  }
  else {
    const retry = suite.retry || 1

    for (let retryCount = 0; retryCount < retry; retryCount++) {
      try {
        beforeAllCleanups = await callSuiteHook(suite, suite, 'beforeAll', runner, [suite])

        if (runner.runSuite) {
          await runner.runSuite(suite)
        }
        else {
          for (let tasksGroup of partitionSuiteChildren(suite)) {
            if (tasksGroup[0].concurrent === true) {
              const mutex = limit(runner.config.maxConcurrency)
              await Promise.all(tasksGroup.map(c => mutex(() => runSuiteChild(c, runner))))
            }
            else {
              const { sequence } = runner.config
              if (sequence.shuffle || suite.shuffle) {
                // run describe block independently from tests
                const suites = tasksGroup.filter(group => group.type === 'suite')
                const tests = tasksGroup.filter(group => group.type === 'test')
                const groups = shuffle([suites, tests], sequence.seed)
                tasksGroup = groups.flatMap(group => shuffle(group, sequence.seed))
              }
              for (const c of tasksGroup)
                await runSuiteChild(c, runner)
            }
          }
        }
      }
      catch (e) {
        failTask(suite.result, e)
      }

      try {
        await callSuiteHook(suite, suite, 'afterAll', runner, [suite])
        await callCleanupHooks(beforeAllCleanups)
      }
      catch (e) {
        failTask(suite.result, e)
      }

      if (suite.mode === 'run') {
        if (!hasTests(suite)) {
          suite.result.state = 'fail'
          if (!suite.result.error) {
            const error = processError(new Error(`No test found in suite ${suite.name}`))
            suite.result.error = error
            suite.result.errors = [error]
          }
        }
        else if (hasFailed(suite)) {
          suite.result.state = 'fail'
        }
        else {
          suite.result.state = 'pass'
        }
      }

      updateTask(suite, runner)

      suite.result.duration = now() - start

      await runner.onAfterRunSuite?.(suite)

      if (suite.result.state === 'pass')
        break
    }
  }
}

async function runSuiteChild(c: Task, runner: VitestRunner) {
  if (c.type === 'test')
    return runTest(c, runner)

  else if (c.type === 'suite')
    return runSuite(c, runner)
}

export async function runFiles(files: File[], runner: VitestRunner) {
  for (const file of files) {
    if (!file.tasks.length && !runner.config.passWithNoTests) {
      if (!file.result?.errors?.length) {
        const error = processError(new Error(`No test suite found in file ${file.filepath}`))
        file.result = {
          state: 'fail',
          error,
          errors: [error],
        }
      }
    }
    await runSuite(file, runner)
  }
}

export async function startTests(paths: string[], runner: VitestRunner) {
  await runner.onBeforeCollect?.(paths)

  const files = await collectTests(paths, runner)

  runner.onCollected?.(files)
  await runner.onBeforeRun?.(files)

  await runFiles(files, runner)

  await runner.onAfterRun?.(files)

  await sendTasksUpdate(runner)

  return files
}<|MERGE_RESOLUTION|>--- conflicted
+++ resolved
@@ -137,20 +137,18 @@
 
         beforeEachCleanups = await callSuiteHook(test.suite, test, 'beforeEach', runner, [test.context, test.suite])
 
-<<<<<<< HEAD
+        // some async expect will be added to this array, in case user forget to await theme
+        if (test.promises) {
+          const result = await Promise.allSettled(test.promises)
+          const errors = result.map(r => r.status === 'rejected' ? r.reason : undefined).filter(Boolean)
+          if (errors.length)
+            throw errors
+        }
+      
         test.result.retryCount = retryCount
         test.result.repeatCount = repeatCount
-=======
-      // some async expect will be added to this array, in case user forget to await theme
-      if (test.promises) {
-        const result = await Promise.allSettled(test.promises)
-        const errors = result.map(r => r.status === 'rejected' ? r.reason : undefined).filter(Boolean)
-        if (errors.length)
-          throw errors
-      }
-
-      await runner.onAfterTryTest?.(test, retryCount)
->>>>>>> c1dbcb49
+
+        await runner.onAfterTryTest?.(test, retryCount)
 
         if (runner.runTest) {
           await runner.runTest(test)
