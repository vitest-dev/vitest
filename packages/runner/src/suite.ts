import { format, isObject, objDisplay, objectAttr } from '@vitest/utils'
import { parseSingleStack } from '@vitest/utils/source-map'
import type { Custom, CustomAPI, File, Fixtures, RunMode, Suite, SuiteAPI, SuiteCollector, SuiteFactory, SuiteHooks, Task, TaskCustomOptions, Test, TestAPI, TestFunction, TestOptions } from './types'
import type { VitestRunner } from './types/runner'
import { createChainable } from './utils/chain'
import { collectTask, collectorContext, createTestContext, runWithSuite, withTimeout } from './context'
import { getHooks, setFixture, setFn, setHooks } from './map'
import type { FixtureItem } from './fixture'
import { mergeContextFixtures, withFixtures } from './fixture'
import { getCurrentTest } from './test-state'

// apis
export const suite = createSuite()
export const test = createTest(
  function (name: string | Function, optionsOrFn?: TestOptions | TestFunction, optionsOrTest?: number | TestOptions | TestFunction) {
    if (getCurrentTest())
      throw new Error('Calling the test function inside another test function is not allowed. Please put it inside "describe" or "suite" so it can be properly collected.')

    getCurrentSuite().test.fn.call(this, formatName(name), optionsOrFn as TestOptions, optionsOrTest as TestFunction)
  },
)

// alias
export const describe = suite
export const it = test

let runner: VitestRunner
let defaultSuite: SuiteCollector
let currentTestFilepath: string

export function getDefaultSuite() {
  return defaultSuite
}

export function getTestFilepath() {
  return currentTestFilepath
}

export function getRunner() {
  return runner
}

function createDefaultSuite(runner: VitestRunner) {
  const config = runner.config.sequence
  const api = config.shuffle ? suite.shuffle : suite
  return api('', { concurrent: config.concurrent }, () => {})
}

export function clearCollectorContext(filepath: string, currentRunner: VitestRunner) {
  if (!defaultSuite)
    defaultSuite = createDefaultSuite(currentRunner)
  runner = currentRunner
  currentTestFilepath = filepath
  collectorContext.tasks.length = 0
  defaultSuite.clear()
  collectorContext.currentSuite = defaultSuite
}

export function getCurrentSuite<ExtraContext = {}>() {
  return (collectorContext.currentSuite || defaultSuite) as SuiteCollector<ExtraContext>
}

export function createSuiteHooks() {
  return {
    beforeAll: [],
    afterAll: [],
    beforeEach: [],
    afterEach: [],
  }
}

function parseArguments<T extends (...args: any[]) => any>(
  optionsOrFn: T | object | undefined,
  optionsOrTest: object | T | number | undefined,
) {
  let options: TestOptions = {}
  let fn: T = (() => {}) as T

  // it('', () => {}, { retry: 2 })
  if (typeof optionsOrTest === 'object') {
    // it('', { retry: 2 }, { retry: 3 })
    if (typeof optionsOrFn === 'object')
      throw new TypeError('Cannot use two objects as arguments. Please provide options and a function callback in that order.')
      // TODO: more info, add a name
      // console.warn('The third argument is deprecated. Please use the second argument for options.')
    options = optionsOrTest
  }
  // it('', () => {}, 1000)
  else if (typeof optionsOrTest === 'number') {
    options = { timeout: optionsOrTest }
  }
  // it('', { retry: 2 }, () => {})
  else if (typeof optionsOrFn === 'object') {
    options = optionsOrFn
  }

  if (typeof optionsOrFn === 'function') {
    if (typeof optionsOrTest === 'function')
      throw new TypeError('Cannot use two functions as arguments. Please use the second argument for options.')
    fn = optionsOrFn as T
  }
  else if (typeof optionsOrTest === 'function') {
    fn = optionsOrTest as T
  }

  return {
    options,
    handler: fn,
  }
}

// implementations
function createSuiteCollector(name: string, factory: SuiteFactory = () => { }, mode: RunMode, shuffle?: boolean, each?: boolean, suiteOptions?: TestOptions) {
  const tasks: (Test | Custom | Suite | SuiteCollector)[] = []
  const factoryQueue: (Test | Suite | SuiteCollector)[] = []

  let suite: Suite

  initSuite(true)

  const task = function (name = '', options: TaskCustomOptions = {}) {
    const task: Custom = {
      id: '',
      name,
      suite: undefined!,
      each: options.each,
      fails: options.fails,
      context: undefined!,
      type: 'custom',
      file: undefined!,
      retry: options.retry ?? runner.config.retry,
      repeats: options.repeats,
      mode: options.only ? 'only' : options.skip ? 'skip' : options.todo ? 'todo' : 'run',
      meta: options.meta ?? Object.create(null),
    }
    const handler = options.handler
    if (options.concurrent || (!options.sequential && runner.config.sequence.concurrent))
      task.concurrent = true
    if (shuffle)
      task.shuffle = true

    const context = createTestContext(task, runner)
    // create test context
    Object.defineProperty(task, 'context', {
      value: context,
      enumerable: false,
    })
    setFixture(context, options.fixtures)

    if (handler) {
      setFn(task, withTimeout(
        withFixtures(handler, context),
        options?.timeout ?? runner.config.testTimeout,
      ))
    }

    if (runner.config.includeTaskLocation) {
      const limit = Error.stackTraceLimit
      // custom can be called from any place, let's assume the limit is 15 stacks
      Error.stackTraceLimit = 15
      const error = new Error('stacktrace').stack!
      Error.stackTraceLimit = limit
      const stack = findTestFileStackTrace(error, task.each ?? false)
      if (stack)
        task.location = stack
    }

    tasks.push(task)
    return task
  }

  const test = createTest(function (name: string | Function, optionsOrFn?: TestOptions | TestFunction, optionsOrTest?: number | TestOptions | TestFunction) {
    let { options, handler } = parseArguments(
      optionsOrFn,
      optionsOrTest,
    )

    // inherit repeats, retry, timeout from suite
    if (typeof suiteOptions === 'object')
      options = Object.assign({}, suiteOptions, options)

    // inherit concurrent / sequential from suite
    options.concurrent = this.concurrent || (!this.sequential && options?.concurrent)
    options.sequential = this.sequential || (!this.concurrent && options?.sequential)

    const test = task(
      formatName(name),
      { ...this, ...options, handler },
    ) as unknown as Test

    test.type = 'test'
  })

  const collector: SuiteCollector = {
    type: 'collector',
    name,
    mode,
    options: suiteOptions,
    test,
    tasks,
    collect,
    task,
    clear,
    on: addHook,
  }

  function addHook<T extends keyof SuiteHooks>(name: T, ...fn: SuiteHooks[T]) {
    getHooks(suite)[name].push(...fn as any)
  }

  function initSuite(includeLocation: boolean) {
    if (typeof suiteOptions === 'number')
      suiteOptions = { timeout: suiteOptions }

    suite = {
      id: '',
      type: 'suite',
      name,
      mode,
      each,
      file: undefined!,
      shuffle,
      tasks: [],
      meta: Object.create(null),
<<<<<<< HEAD
      projectName: '',
      concurrent: suiteOptions?.concurrentSuite,
=======
>>>>>>> f232fdd6
    }

    if (runner && includeLocation && runner.config.includeTaskLocation) {
      const limit = Error.stackTraceLimit
      Error.stackTraceLimit = 15
      const error = new Error('stacktrace').stack!
      Error.stackTraceLimit = limit
      const stack = findTestFileStackTrace(error, suite.each ?? false)
      if (stack)
        suite.location = stack
    }

    setHooks(suite, createSuiteHooks())
  }

  function clear() {
    tasks.length = 0
    factoryQueue.length = 0
    initSuite(false)
  }

  async function collect(file: File) {
    if (!file)
      throw new TypeError('File is required to collect tasks.')

    factoryQueue.length = 0
    if (factory)
      await runWithSuite(collector, () => factory(test))

    const allChildren: Task[] = []

    for (const i of [...factoryQueue, ...tasks])
      allChildren.push(i.type === 'collector' ? await i.collect(file) : i)

    suite.file = file
    suite.tasks = allChildren

    allChildren.forEach((task) => {
      task.suite = suite
      task.file = file
    })

    return suite
  }

  collectTask(collector)
  return collector
}

function createSuite() {
  function suiteFn(this: Record<string, boolean | undefined>, name: string | Function, factoryOrOptions?: SuiteFactory | TestOptions, optionsOrFactory: number | TestOptions | SuiteFactory = {}) {
    const mode: RunMode = this.only ? 'only' : this.skip ? 'skip' : this.todo ? 'todo' : 'run'
    const currentSuite = getCurrentSuite()

    let { options, handler: factory } = parseArguments(
      factoryOrOptions,
      optionsOrFactory,
    )

    // inherit options from current suite
    if (currentSuite?.options)
      options = { ...currentSuite.options, ...options }

    // inherit concurrent / sequential from current suite
    options.concurrent = this.concurrent || (!this.sequential && options?.concurrent)
    options.sequential = this.sequential || (!this.concurrent && options?.sequential)

    return createSuiteCollector(formatName(name), factory, mode, this.shuffle, this.each, options)
  }

  suiteFn.each = function<T>(this: { withContext: () => SuiteAPI; setContext: (key: string, value: boolean | undefined) => SuiteAPI }, cases: ReadonlyArray<T>, ...args: any[]) {
    const suite = this.withContext()
    this.setContext('each', true)

    if (Array.isArray(cases) && args.length)
      cases = formatTemplateString(cases, args)

    return (name: string | Function, optionsOrFn: ((...args: T[]) => void) | TestOptions, fnOrOptions?: ((...args: T[]) => void) | number | TestOptions) => {
      const _name = formatName(name)
      const arrayOnlyCases = cases.every(Array.isArray)

      const { options, handler } = parseArguments(
        optionsOrFn,
        fnOrOptions,
      )

      const fnFirst = typeof optionsOrFn === 'function'

      cases.forEach((i, idx) => {
        const items = Array.isArray(i) ? i : [i]
        if (fnFirst) {
          arrayOnlyCases
            ? suite(formatTitle(_name, items, idx), () => handler(...items), options)
            : suite(formatTitle(_name, items, idx), () => handler(i), options)
        }
        else {
          arrayOnlyCases
            ? suite(formatTitle(_name, items, idx), options, () => handler(...items))
            : suite(formatTitle(_name, items, idx), options, () => handler(i))
        }
      })

      this.setContext('each', undefined)
    }
  }

  suiteFn.skipIf = (condition: any) => (condition ? suite.skip : suite) as SuiteAPI
  suiteFn.runIf = (condition: any) => (condition ? suite : suite.skip) as SuiteAPI

  return createChainable(
    ['concurrent', 'sequential', 'shuffle', 'skip', 'only', 'todo'],
    suiteFn,
  ) as unknown as SuiteAPI
}

export function createTaskCollector(
  fn: (...args: any[]) => any,
  context?: Record<string, unknown>,
) {
  const taskFn = fn as any

  taskFn.each = function<T>(this: { withContext: () => SuiteAPI; setContext: (key: string, value: boolean | undefined) => SuiteAPI }, cases: ReadonlyArray<T>, ...args: any[]) {
    const test = this.withContext()
    this.setContext('each', true)

    if (Array.isArray(cases) && args.length)
      cases = formatTemplateString(cases, args)

    return (name: string | Function, optionsOrFn: ((...args: T[]) => void) | TestOptions, fnOrOptions?: ((...args: T[]) => void) | number | TestOptions) => {
      const _name = formatName(name)
      const arrayOnlyCases = cases.every(Array.isArray)

      const { options, handler } = parseArguments(
        optionsOrFn,
        fnOrOptions,
      )

      const fnFirst = typeof optionsOrFn === 'function'

      cases.forEach((i, idx) => {
        const items = Array.isArray(i) ? i : [i]

        if (fnFirst) {
          arrayOnlyCases
            ? test(formatTitle(_name, items, idx), () => handler(...items), options)
            : test(formatTitle(_name, items, idx), () => handler(i), options)
        }
        else {
          arrayOnlyCases
            ? test(formatTitle(_name, items, idx), options, () => handler(...items))
            : test(formatTitle(_name, items, idx), options, () => handler(i))
        }
      })

      this.setContext('each', undefined)
    }
  }

  taskFn.skipIf = function (this: TestAPI, condition: any) {
    return condition ? this.skip : this
  }
  taskFn.runIf = function (this: TestAPI, condition: any) {
    return condition ? this : this.skip
  }

  taskFn.extend = function (fixtures: Fixtures<Record<string, any>>) {
    const _context = mergeContextFixtures(fixtures, context)

    return createTest(function fn(name: string | Function, optionsOrFn?: TestOptions | TestFunction, optionsOrTest?: number | TestOptions | TestFunction) {
      getCurrentSuite().test.fn.call(this, formatName(name), optionsOrFn as TestOptions, optionsOrTest as TestFunction)
    }, _context)
  }

  const _test = createChainable(
    ['concurrent', 'sequential', 'skip', 'only', 'todo', 'fails'],
    taskFn,
  ) as CustomAPI

  if (context)
    (_test as any).mergeContext(context)

  return _test
}

function createTest(fn: (
  (
    this: Record<'concurrent' | 'sequential' | 'skip' | 'only' | 'todo' | 'fails' | 'each', boolean | undefined> & { fixtures?: FixtureItem[] },
    title: string,
    optionsOrFn?: TestOptions | TestFunction,
    optionsOrTest?: number | TestOptions | TestFunction,
  ) => void
), context?: Record<string, any>) {
  return createTaskCollector(fn, context) as TestAPI
}

function formatName(name: string | Function) {
  return typeof name === 'string' ? name : name instanceof Function ? (name.name || '<anonymous>') : String(name)
}

function formatTitle(template: string, items: any[], idx: number) {
  if (template.includes('%#')) {
    // '%#' match index of the test case
    template = template
      .replace(/%%/g, '__vitest_escaped_%__')
      .replace(/%#/g, `${idx}`)
      .replace(/__vitest_escaped_%__/g, '%%')
  }
  const count = template.split('%').length - 1
  let formatted = format(template, ...items.slice(0, count))
  if (isObject(items[0])) {
    formatted = formatted.replace(
      /\$([$\w_.]+)/g,
      // https://github.com/chaijs/chai/pull/1490
      (_, key) => objDisplay(objectAttr(items[0], key), { truncate: runner?.config?.chaiConfig?.truncateThreshold }) as unknown as string,
    )
  }
  return formatted
}

function formatTemplateString(cases: any[], args: any[]): any[] {
  const header = cases.join('').trim().replace(/ /g, '').split('\n').map(i => i.split('|'))[0]
  const res: any[] = []
  for (let i = 0; i < Math.floor((args.length) / header.length); i++) {
    const oneCase: Record<string, any> = {}
    for (let j = 0; j < header.length; j++)
      oneCase[header[j]] = args[i * header.length + j] as any
    res.push(oneCase)
  }
  return res
}

function findTestFileStackTrace(error: string, each: boolean) {
  // first line is the error message
  const lines = error.split('\n').slice(1)
  for (const line of lines) {
    const stack = parseSingleStack(line)
    if (stack && stack.file === getTestFilepath()) {
      return {
        line: stack.line,
        /**
         * test.each([1, 2])('name')
         *                 ^ leads here, but should
         *                  ^ lead here
         * in source maps it's the same boundary, so it just points to the start of it
         */
        column: each ? stack.column + 1 : stack.column,
      }
    }
  }
}<|MERGE_RESOLUTION|>--- conflicted
+++ resolved
@@ -222,11 +222,7 @@
       shuffle,
       tasks: [],
       meta: Object.create(null),
-<<<<<<< HEAD
-      projectName: '',
       concurrent: suiteOptions?.concurrentSuite,
-=======
->>>>>>> f232fdd6
     }
 
     if (runner && includeLocation && runner.config.includeTaskLocation) {
