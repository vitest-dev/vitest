# Vitest core license
Vitest is released under the MIT license:

MIT License

Copyright (c) 2021-Present Vitest Team

Permission is hereby granted, free of charge, to any person obtaining a copy
of this software and associated documentation files (the "Software"), to deal
in the Software without restriction, including without limitation the rights
to use, copy, modify, merge, publish, distribute, sublicense, and/or sell
copies of the Software, and to permit persons to whom the Software is
furnished to do so, subject to the following conditions:

The above copyright notice and this permission notice shall be included in all
copies or substantial portions of the Software.

THE SOFTWARE IS PROVIDED "AS IS", WITHOUT WARRANTY OF ANY KIND, EXPRESS OR
IMPLIED, INCLUDING BUT NOT LIMITED TO THE WARRANTIES OF MERCHANTABILITY,
FITNESS FOR A PARTICULAR PURPOSE AND NONINFRINGEMENT. IN NO EVENT SHALL THE
AUTHORS OR COPYRIGHT HOLDERS BE LIABLE FOR ANY CLAIM, DAMAGES OR OTHER
LIABILITY, WHETHER IN AN ACTION OF CONTRACT, TORT OR OTHERWISE, ARISING FROM,
OUT OF OR IN CONNECTION WITH THE SOFTWARE OR THE USE OR OTHER DEALINGS IN THE
SOFTWARE.

# Licenses of bundled dependencies
The published Vitest artifact additionally contains code with the following licenses:
BSD-3-Clause, ISC, MIT

# Bundled dependencies:
## @antfu/install-pkg
License: MIT
By: Anthony Fu
Repository: git+https://github.com/antfu/install-pkg.git

> MIT License
>
> Copyright (c) 2021 Anthony Fu <https://github.com/antfu>
>
> Permission is hereby granted, free of charge, to any person obtaining a copy
> of this software and associated documentation files (the "Software"), to deal
> in the Software without restriction, including without limitation the rights
> to use, copy, modify, merge, publish, distribute, sublicense, and/or sell
> copies of the Software, and to permit persons to whom the Software is
> furnished to do so, subject to the following conditions:
>
> The above copyright notice and this permission notice shall be included in all
> copies or substantial portions of the Software.
>
> THE SOFTWARE IS PROVIDED "AS IS", WITHOUT WARRANTY OF ANY KIND, EXPRESS OR
> IMPLIED, INCLUDING BUT NOT LIMITED TO THE WARRANTIES OF MERCHANTABILITY,
> FITNESS FOR A PARTICULAR PURPOSE AND NONINFRINGEMENT. IN NO EVENT SHALL THE
> AUTHORS OR COPYRIGHT HOLDERS BE LIABLE FOR ANY CLAIM, DAMAGES OR OTHER
> LIABILITY, WHETHER IN AN ACTION OF CONTRACT, TORT OR OTHERWISE, ARISING FROM,
> OUT OF OR IN CONNECTION WITH THE SOFTWARE OR THE USE OR OTHER DEALINGS IN THE
> SOFTWARE.

---------------------------------------

## @sinonjs/commons
License: BSD-3-Clause
Repository: git+https://github.com/sinonjs/commons.git

> BSD 3-Clause License
>
> Copyright (c) 2018, Sinon.JS
> All rights reserved.
>
> Redistribution and use in source and binary forms, with or without
> modification, are permitted provided that the following conditions are met:
>
> * Redistributions of source code must retain the above copyright notice, this
>   list of conditions and the following disclaimer.
>
> * Redistributions in binary form must reproduce the above copyright notice,
>   this list of conditions and the following disclaimer in the documentation
>   and/or other materials provided with the distribution.
>
> * Neither the name of the copyright holder nor the names of its
>   contributors may be used to endorse or promote products derived from
>   this software without specific prior written permission.
>
> THIS SOFTWARE IS PROVIDED BY THE COPYRIGHT HOLDERS AND CONTRIBUTORS "AS IS"
> AND ANY EXPRESS OR IMPLIED WARRANTIES, INCLUDING, BUT NOT LIMITED TO, THE
> IMPLIED WARRANTIES OF MERCHANTABILITY AND FITNESS FOR A PARTICULAR PURPOSE ARE
> DISCLAIMED. IN NO EVENT SHALL THE COPYRIGHT HOLDER OR CONTRIBUTORS BE LIABLE
> FOR ANY DIRECT, INDIRECT, INCIDENTAL, SPECIAL, EXEMPLARY, OR CONSEQUENTIAL
> DAMAGES (INCLUDING, BUT NOT LIMITED TO, PROCUREMENT OF SUBSTITUTE GOODS OR
> SERVICES; LOSS OF USE, DATA, OR PROFITS; OR BUSINESS INTERRUPTION) HOWEVER
> CAUSED AND ON ANY THEORY OF LIABILITY, WHETHER IN CONTRACT, STRICT LIABILITY,
> OR TORT (INCLUDING NEGLIGENCE OR OTHERWISE) ARISING IN ANY WAY OUT OF THE USE
> OF THIS SOFTWARE, EVEN IF ADVISED OF THE POSSIBILITY OF SUCH DAMAGE.

---------------------------------------

## @sinonjs/fake-timers
License: BSD-3-Clause
By: Christian Johansen
Repository: git+https://github.com/sinonjs/fake-timers.git

> Copyright (c) 2010-2014, Christian Johansen, christian@cjohansen.no. All rights reserved.
>
> Redistribution and use in source and binary forms, with or without modification, are permitted provided that the following conditions are met:
>
> 1. Redistributions of source code must retain the above copyright notice, this list of conditions and the following disclaimer.
>
> 2. Redistributions in binary form must reproduce the above copyright notice, this list of conditions and the following disclaimer in the documentation and/or other materials provided with the distribution.
>
> 3. Neither the name of the copyright holder nor the names of its contributors may be used to endorse or promote products derived from this software without specific prior written permission.
>
> THIS SOFTWARE IS PROVIDED BY THE COPYRIGHT HOLDERS AND CONTRIBUTORS "AS IS" AND ANY EXPRESS OR IMPLIED WARRANTIES, INCLUDING, BUT NOT LIMITED TO, THE IMPLIED WARRANTIES OF MERCHANTABILITY AND FITNESS FOR A PARTICULAR PURPOSE ARE DISCLAIMED. IN NO EVENT SHALL THE COPYRIGHT HOLDER OR CONTRIBUTORS BE LIABLE FOR ANY DIRECT, INDIRECT, INCIDENTAL, SPECIAL, EXEMPLARY, OR CONSEQUENTIAL DAMAGES (INCLUDING, BUT NOT LIMITED TO, PROCUREMENT OF SUBSTITUTE GOODS OR SERVICES; LOSS OF USE, DATA, OR PROFITS; OR BUSINESS INTERRUPTION) HOWEVER CAUSED AND ON ANY THEORY OF LIABILITY, WHETHER IN CONTRACT, STRICT LIABILITY, OR TORT (INCLUDING NEGLIGENCE OR OTHERWISE) ARISING IN ANY WAY OUT OF THE USE OF THIS SOFTWARE, EVEN IF ADVISED OF THE POSSIBILITY OF SUCH DAMAGE.

---------------------------------------

## acorn-walk
License: MIT
By: Marijn Haverbeke, Ingvar Stepanyan, Adrian Heine
Repository: https://github.com/acornjs/acorn.git

> MIT License
>
> Copyright (C) 2012-2020 by various contributors (see AUTHORS)
>
> Permission is hereby granted, free of charge, to any person obtaining a copy
> of this software and associated documentation files (the "Software"), to deal
> in the Software without restriction, including without limitation the rights
> to use, copy, modify, merge, publish, distribute, sublicense, and/or sell
> copies of the Software, and to permit persons to whom the Software is
> furnished to do so, subject to the following conditions:
>
> The above copyright notice and this permission notice shall be included in
> all copies or substantial portions of the Software.
>
> THE SOFTWARE IS PROVIDED "AS IS", WITHOUT WARRANTY OF ANY KIND, EXPRESS OR
> IMPLIED, INCLUDING BUT NOT LIMITED TO THE WARRANTIES OF MERCHANTABILITY,
> FITNESS FOR A PARTICULAR PURPOSE AND NONINFRINGEMENT. IN NO EVENT SHALL THE
> AUTHORS OR COPYRIGHT HOLDERS BE LIABLE FOR ANY CLAIM, DAMAGES OR OTHER
> LIABILITY, WHETHER IN AN ACTION OF CONTRACT, TORT OR OTHERWISE, ARISING FROM,
> OUT OF OR IN CONNECTION WITH THE SOFTWARE OR THE USE OR OTHER DEALINGS IN
> THE SOFTWARE.

---------------------------------------

## birpc
License: MIT
By: Anthony Fu
Repository: git+https://github.com/antfu/birpc.git

> MIT License
>
> Copyright (c) 2021 Anthony Fu <https://github.com/antfu>
>
> Permission is hereby granted, free of charge, to any person obtaining a copy
> of this software and associated documentation files (the "Software"), to deal
> in the Software without restriction, including without limitation the rights
> to use, copy, modify, merge, publish, distribute, sublicense, and/or sell
> copies of the Software, and to permit persons to whom the Software is
> furnished to do so, subject to the following conditions:
>
> The above copyright notice and this permission notice shall be included in all
> copies or substantial portions of the Software.
>
> THE SOFTWARE IS PROVIDED "AS IS", WITHOUT WARRANTY OF ANY KIND, EXPRESS OR
> IMPLIED, INCLUDING BUT NOT LIMITED TO THE WARRANTIES OF MERCHANTABILITY,
> FITNESS FOR A PARTICULAR PURPOSE AND NONINFRINGEMENT. IN NO EVENT SHALL THE
> AUTHORS OR COPYRIGHT HOLDERS BE LIABLE FOR ANY CLAIM, DAMAGES OR OTHER
> LIABILITY, WHETHER IN AN ACTION OF CONTRACT, TORT OR OTHERWISE, ARISING FROM,
> OUT OF OR IN CONNECTION WITH THE SOFTWARE OR THE USE OR OTHER DEALINGS IN THE
> SOFTWARE.

---------------------------------------

## cac
License: MIT
By: egoist
Repository: egoist/cac

> The MIT License (MIT)
>
> Copyright (c) EGOIST <0x142857@gmail.com> (https://github.com/egoist)
>
> Permission is hereby granted, free of charge, to any person obtaining a copy
> of this software and associated documentation files (the "Software"), to deal
> in the Software without restriction, including without limitation the rights
> to use, copy, modify, merge, publish, distribute, sublicense, and/or sell
> copies of the Software, and to permit persons to whom the Software is
> furnished to do so, subject to the following conditions:
>
> The above copyright notice and this permission notice shall be included in
> all copies or substantial portions of the Software.
>
> THE SOFTWARE IS PROVIDED "AS IS", WITHOUT WARRANTY OF ANY KIND, EXPRESS OR
> IMPLIED, INCLUDING BUT NOT LIMITED TO THE WARRANTIES OF MERCHANTABILITY,
> FITNESS FOR A PARTICULAR PURPOSE AND NONINFRINGEMENT. IN NO EVENT SHALL THE
> AUTHORS OR COPYRIGHT HOLDERS BE LIABLE FOR ANY CLAIM, DAMAGES OR OTHER
> LIABILITY, WHETHER IN AN ACTION OF CONTRACT, TORT OR OTHERWISE, ARISING FROM,
> OUT OF OR IN CONNECTION WITH THE SOFTWARE OR THE USE OR OTHER DEALINGS IN
> THE SOFTWARE.

---------------------------------------

## chai-subset
License: MIT
By: Andrii Shumada, Robert Herhold
Repository: https://github.com/debitoor/chai-subset.git

> The MIT License (MIT)
>
> Copyright (c) 2014 
>
> Permission is hereby granted, free of charge, to any person obtaining a copy
> of this software and associated documentation files (the "Software"), to deal
> in the Software without restriction, including without limitation the rights
> to use, copy, modify, merge, publish, distribute, sublicense, and/or sell
> copies of the Software, and to permit persons to whom the Software is
> furnished to do so, subject to the following conditions:
>
> The above copyright notice and this permission notice shall be included in all
> copies or substantial portions of the Software.
>
> THE SOFTWARE IS PROVIDED "AS IS", WITHOUT WARRANTY OF ANY KIND, EXPRESS OR
> IMPLIED, INCLUDING BUT NOT LIMITED TO THE WARRANTIES OF MERCHANTABILITY,
> FITNESS FOR A PARTICULAR PURPOSE AND NONINFRINGEMENT. IN NO EVENT SHALL THE
> AUTHORS OR COPYRIGHT HOLDERS BE LIABLE FOR ANY CLAIM, DAMAGES OR OTHER
> LIABILITY, WHETHER IN AN ACTION OF CONTRACT, TORT OR OTHERWISE, ARISING FROM,
> OUT OF OR IN CONNECTION WITH THE SOFTWARE OR THE USE OR OTHER DEALINGS IN THE
> SOFTWARE.

---------------------------------------

## find-up
License: MIT
By: Sindre Sorhus
Repository: sindresorhus/find-up

> MIT License
>
> Copyright (c) Sindre Sorhus <sindresorhus@gmail.com> (https://sindresorhus.com)
>
> Permission is hereby granted, free of charge, to any person obtaining a copy of this software and associated documentation files (the "Software"), to deal in the Software without restriction, including without limitation the rights to use, copy, modify, merge, publish, distribute, sublicense, and/or sell copies of the Software, and to permit persons to whom the Software is furnished to do so, subject to the following conditions:
>
> The above copyright notice and this permission notice shall be included in all copies or substantial portions of the Software.
>
> THE SOFTWARE IS PROVIDED "AS IS", WITHOUT WARRANTY OF ANY KIND, EXPRESS OR IMPLIED, INCLUDING BUT NOT LIMITED TO THE WARRANTIES OF MERCHANTABILITY, FITNESS FOR A PARTICULAR PURPOSE AND NONINFRINGEMENT. IN NO EVENT SHALL THE AUTHORS OR COPYRIGHT HOLDERS BE LIABLE FOR ANY CLAIM, DAMAGES OR OTHER LIABILITY, WHETHER IN AN ACTION OF CONTRACT, TORT OR OTHERWISE, ARISING FROM, OUT OF OR IN CONNECTION WITH THE SOFTWARE OR THE USE OR OTHER DEALINGS IN THE SOFTWARE.

---------------------------------------

## flatted
License: ISC
By: Andrea Giammarchi
Repository: git+https://github.com/WebReflection/flatted.git

> ISC License
>
> Copyright (c) 2018-2020, Andrea Giammarchi, @WebReflection
>
> Permission to use, copy, modify, and/or distribute this software for any
> purpose with or without fee is hereby granted, provided that the above
> copyright notice and this permission notice appear in all copies.
>
> THE SOFTWARE IS PROVIDED "AS IS" AND THE AUTHOR DISCLAIMS ALL WARRANTIES WITH
> REGARD TO THIS SOFTWARE INCLUDING ALL IMPLIED WARRANTIES OF MERCHANTABILITY
> AND FITNESS. IN NO EVENT SHALL THE AUTHOR BE LIABLE FOR ANY SPECIAL, DIRECT,
> INDIRECT, OR CONSEQUENTIAL DAMAGES OR ANY DAMAGES WHATSOEVER RESULTING FROM
> LOSS OF USE, DATA OR PROFITS, WHETHER IN AN ACTION OF CONTRACT, NEGLIGENCE
> OR OTHER TORTIOUS ACTION, ARISING OUT OF OR IN CONNECTION WITH THE USE OR
> PERFORMANCE OF THIS SOFTWARE.

---------------------------------------

## get-tsconfig
License: MIT
By: Hiroki Osame
Repository: privatenumber/get-tsconfig

> MIT License
>
> Copyright (c) Hiroki Osame <hiroki.osame@gmail.com>
>
> Permission is hereby granted, free of charge, to any person obtaining a copy
> of this software and associated documentation files (the "Software"), to deal
> in the Software without restriction, including without limitation the rights
> to use, copy, modify, merge, publish, distribute, sublicense, and/or sell
> copies of the Software, and to permit persons to whom the Software is
> furnished to do so, subject to the following conditions:
>
> The above copyright notice and this permission notice shall be included in all
> copies or substantial portions of the Software.
>
> THE SOFTWARE IS PROVIDED "AS IS", WITHOUT WARRANTY OF ANY KIND, EXPRESS OR
> IMPLIED, INCLUDING BUT NOT LIMITED TO THE WARRANTIES OF MERCHANTABILITY,
> FITNESS FOR A PARTICULAR PURPOSE AND NONINFRINGEMENT. IN NO EVENT SHALL THE
> AUTHORS OR COPYRIGHT HOLDERS BE LIABLE FOR ANY CLAIM, DAMAGES OR OTHER
> LIABILITY, WHETHER IN AN ACTION OF CONTRACT, TORT OR OTHERWISE, ARISING FROM,
> OUT OF OR IN CONNECTION WITH THE SOFTWARE OR THE USE OR OTHER DEALINGS IN THE
> SOFTWARE.

---------------------------------------

## js-tokens
License: MIT
By: Simon Lydell
Repository: lydell/js-tokens

> The MIT License (MIT)
>
> Copyright (c) 2014, 2015, 2016, 2017, 2018, 2019, 2020, 2021, 2022, 2023, 2024 Simon Lydell
>
> Permission is hereby granted, free of charge, to any person obtaining a copy
> of this software and associated documentation files (the "Software"), to deal
> in the Software without restriction, including without limitation the rights
> to use, copy, modify, merge, publish, distribute, sublicense, and/or sell
> copies of the Software, and to permit persons to whom the Software is
> furnished to do so, subject to the following conditions:
>
> The above copyright notice and this permission notice shall be included in
> all copies or substantial portions of the Software.
>
> THE SOFTWARE IS PROVIDED "AS IS", WITHOUT WARRANTY OF ANY KIND, EXPRESS OR
> IMPLIED, INCLUDING BUT NOT LIMITED TO THE WARRANTIES OF MERCHANTABILITY,
> FITNESS FOR A PARTICULAR PURPOSE AND NONINFRINGEMENT. IN NO EVENT SHALL THE
> AUTHORS OR COPYRIGHT HOLDERS BE LIABLE FOR ANY CLAIM, DAMAGES OR OTHER
> LIABILITY, WHETHER IN AN ACTION OF CONTRACT, TORT OR OTHERWISE, ARISING FROM,
> OUT OF OR IN CONNECTION WITH THE SOFTWARE OR THE USE OR OTHER DEALINGS IN
> THE SOFTWARE.

---------------------------------------

## kleur
License: MIT
By: Luke Edwards
Repository: lukeed/kleur

> The MIT License (MIT)
>
> Copyright (c) Luke Edwards <luke.edwards05@gmail.com> (lukeed.com)
>
> Permission is hereby granted, free of charge, to any person obtaining a copy
> of this software and associated documentation files (the "Software"), to deal
> in the Software without restriction, including without limitation the rights
> to use, copy, modify, merge, publish, distribute, sublicense, and/or sell
> copies of the Software, and to permit persons to whom the Software is
> furnished to do so, subject to the following conditions:
>
> The above copyright notice and this permission notice shall be included in
> all copies or substantial portions of the Software.
>
> THE SOFTWARE IS PROVIDED "AS IS", WITHOUT WARRANTY OF ANY KIND, EXPRESS OR
> IMPLIED, INCLUDING BUT NOT LIMITED TO THE WARRANTIES OF MERCHANTABILITY,
> FITNESS FOR A PARTICULAR PURPOSE AND NONINFRINGEMENT. IN NO EVENT SHALL THE
> AUTHORS OR COPYRIGHT HOLDERS BE LIABLE FOR ANY CLAIM, DAMAGES OR OTHER
> LIABILITY, WHETHER IN AN ACTION OF CONTRACT, TORT OR OTHERWISE, ARISING FROM,
> OUT OF OR IN CONNECTION WITH THE SOFTWARE OR THE USE OR OTHER DEALINGS IN
> THE SOFTWARE.

---------------------------------------

## local-pkg
License: MIT
By: Anthony Fu
Repository: git+https://github.com/antfu/local-pkg.git

> MIT License
>
> Copyright (c) 2021 Anthony Fu <https://github.com/antfu>
>
> Permission is hereby granted, free of charge, to any person obtaining a copy
> of this software and associated documentation files (the "Software"), to deal
> in the Software without restriction, including without limitation the rights
> to use, copy, modify, merge, publish, distribute, sublicense, and/or sell
> copies of the Software, and to permit persons to whom the Software is
> furnished to do so, subject to the following conditions:
>
> The above copyright notice and this permission notice shall be included in all
> copies or substantial portions of the Software.
>
> THE SOFTWARE IS PROVIDED "AS IS", WITHOUT WARRANTY OF ANY KIND, EXPRESS OR
> IMPLIED, INCLUDING BUT NOT LIMITED TO THE WARRANTIES OF MERCHANTABILITY,
> FITNESS FOR A PARTICULAR PURPOSE AND NONINFRINGEMENT. IN NO EVENT SHALL THE
> AUTHORS OR COPYRIGHT HOLDERS BE LIABLE FOR ANY CLAIM, DAMAGES OR OTHER
> LIABILITY, WHETHER IN AN ACTION OF CONTRACT, TORT OR OTHERWISE, ARISING FROM,
> OUT OF OR IN CONNECTION WITH THE SOFTWARE OR THE USE OR OTHER DEALINGS IN THE
> SOFTWARE.

---------------------------------------

## locate-path
License: MIT
By: Sindre Sorhus
Repository: sindresorhus/locate-path

> MIT License
>
> Copyright (c) Sindre Sorhus <sindresorhus@gmail.com> (https://sindresorhus.com)
>
> Permission is hereby granted, free of charge, to any person obtaining a copy of this software and associated documentation files (the "Software"), to deal in the Software without restriction, including without limitation the rights to use, copy, modify, merge, publish, distribute, sublicense, and/or sell copies of the Software, and to permit persons to whom the Software is furnished to do so, subject to the following conditions:
>
> The above copyright notice and this permission notice shall be included in all copies or substantial portions of the Software.
>
> THE SOFTWARE IS PROVIDED "AS IS", WITHOUT WARRANTY OF ANY KIND, EXPRESS OR IMPLIED, INCLUDING BUT NOT LIMITED TO THE WARRANTIES OF MERCHANTABILITY, FITNESS FOR A PARTICULAR PURPOSE AND NONINFRINGEMENT. IN NO EVENT SHALL THE AUTHORS OR COPYRIGHT HOLDERS BE LIABLE FOR ANY CLAIM, DAMAGES OR OTHER LIABILITY, WHETHER IN AN ACTION OF CONTRACT, TORT OR OTHERWISE, ARISING FROM, OUT OF OR IN CONNECTION WITH THE SOFTWARE OR THE USE OR OTHER DEALINGS IN THE SOFTWARE.

---------------------------------------

<<<<<<< HEAD
## log-update
License: MIT
By: Sindre Sorhus
Repository: sindresorhus/log-update

> MIT License
>
> Copyright (c) Sindre Sorhus <sindresorhus@gmail.com> (https://sindresorhus.com)
>
> Permission is hereby granted, free of charge, to any person obtaining a copy of this software and associated documentation files (the "Software"), to deal in the Software without restriction, including without limitation the rights to use, copy, modify, merge, publish, distribute, sublicense, and/or sell copies of the Software, and to permit persons to whom the Software is furnished to do so, subject to the following conditions:
>
> The above copyright notice and this permission notice shall be included in all copies or substantial portions of the Software.
>
> THE SOFTWARE IS PROVIDED "AS IS", WITHOUT WARRANTY OF ANY KIND, EXPRESS OR IMPLIED, INCLUDING BUT NOT LIMITED TO THE WARRANTIES OF MERCHANTABILITY, FITNESS FOR A PARTICULAR PURPOSE AND NONINFRINGEMENT. IN NO EVENT SHALL THE AUTHORS OR COPYRIGHT HOLDERS BE LIABLE FOR ANY CLAIM, DAMAGES OR OTHER LIABILITY, WHETHER IN AN ACTION OF CONTRACT, TORT OR OTHERWISE, ARISING FROM, OUT OF OR IN CONNECTION WITH THE SOFTWARE OR THE USE OR OTHER DEALINGS IN THE SOFTWARE.

---------------------------------------

## merge2
License: MIT
Repository: git@github.com:teambition/merge2.git

> The MIT License (MIT)
>
> Copyright (c) 2014-2020 Teambition
>
> Permission is hereby granted, free of charge, to any person obtaining a copy
> of this software and associated documentation files (the "Software"), to deal
> in the Software without restriction, including without limitation the rights
> to use, copy, modify, merge, publish, distribute, sublicense, and/or sell
> copies of the Software, and to permit persons to whom the Software is
> furnished to do so, subject to the following conditions:
>
> The above copyright notice and this permission notice shall be included in all
> copies or substantial portions of the Software.
>
> THE SOFTWARE IS PROVIDED "AS IS", WITHOUT WARRANTY OF ANY KIND, EXPRESS OR
> IMPLIED, INCLUDING BUT NOT LIMITED TO THE WARRANTIES OF MERCHANTABILITY,
> FITNESS FOR A PARTICULAR PURPOSE AND NONINFRINGEMENT. IN NO EVENT SHALL THE
> AUTHORS OR COPYRIGHT HOLDERS BE LIABLE FOR ANY CLAIM, DAMAGES OR OTHER
> LIABILITY, WHETHER IN AN ACTION OF CONTRACT, TORT OR OTHERWISE, ARISING FROM,
> OUT OF OR IN CONNECTION WITH THE SOFTWARE OR THE USE OR OTHER DEALINGS IN THE
> SOFTWARE.

---------------------------------------

## micromatch
License: MIT
By: Jon Schlinkert, Amila Welihinda, Bogdan Chadkin, Brian Woodward, Devon Govett, Elan Shanker, Fabrício Matté, Martin Kolárik, Olsten Larck, Paul Miller, Tom Byrer, Tyler Akins, Peter Bright, Kuba Juszczyk
Repository: micromatch/micromatch

> The MIT License (MIT)
>
> Copyright (c) 2014-present, Jon Schlinkert.
>
> Permission is hereby granted, free of charge, to any person obtaining a copy
> of this software and associated documentation files (the "Software"), to deal
> in the Software without restriction, including without limitation the rights
> to use, copy, modify, merge, publish, distribute, sublicense, and/or sell
> copies of the Software, and to permit persons to whom the Software is
> furnished to do so, subject to the following conditions:
>
> The above copyright notice and this permission notice shall be included in
> all copies or substantial portions of the Software.
>
> THE SOFTWARE IS PROVIDED "AS IS", WITHOUT WARRANTY OF ANY KIND, EXPRESS OR
> IMPLIED, INCLUDING BUT NOT LIMITED TO THE WARRANTIES OF MERCHANTABILITY,
> FITNESS FOR A PARTICULAR PURPOSE AND NONINFRINGEMENT. IN NO EVENT SHALL THE
> AUTHORS OR COPYRIGHT HOLDERS BE LIABLE FOR ANY CLAIM, DAMAGES OR OTHER
> LIABILITY, WHETHER IN AN ACTION OF CONTRACT, TORT OR OTHERWISE, ARISING FROM,
> OUT OF OR IN CONNECTION WITH THE SOFTWARE OR THE USE OR OTHER DEALINGS IN
> THE SOFTWARE.

---------------------------------------

## mimic-fn
License: MIT
By: Sindre Sorhus
Repository: sindresorhus/mimic-fn

> MIT License
>
> Copyright (c) Sindre Sorhus <sindresorhus@gmail.com> (sindresorhus.com)
>
> Permission is hereby granted, free of charge, to any person obtaining a copy of this software and associated documentation files (the "Software"), to deal in the Software without restriction, including without limitation the rights to use, copy, modify, merge, publish, distribute, sublicense, and/or sell copies of the Software, and to permit persons to whom the Software is furnished to do so, subject to the following conditions:
>
> The above copyright notice and this permission notice shall be included in all copies or substantial portions of the Software.
>
> THE SOFTWARE IS PROVIDED "AS IS", WITHOUT WARRANTY OF ANY KIND, EXPRESS OR IMPLIED, INCLUDING BUT NOT LIMITED TO THE WARRANTIES OF MERCHANTABILITY, FITNESS FOR A PARTICULAR PURPOSE AND NONINFRINGEMENT. IN NO EVENT SHALL THE AUTHORS OR COPYRIGHT HOLDERS BE LIABLE FOR ANY CLAIM, DAMAGES OR OTHER LIABILITY, WHETHER IN AN ACTION OF CONTRACT, TORT OR OTHERWISE, ARISING FROM, OUT OF OR IN CONNECTION WITH THE SOFTWARE OR THE USE OR OTHER DEALINGS IN THE SOFTWARE.

---------------------------------------

=======
>>>>>>> 33b930a1
## mlly
License: MIT
Repository: unjs/mlly

> MIT License
>
> Copyright (c) Pooya Parsa <pooya@pi0.io>
>
> Permission is hereby granted, free of charge, to any person obtaining a copy
> of this software and associated documentation files (the "Software"), to deal
> in the Software without restriction, including without limitation the rights
> to use, copy, modify, merge, publish, distribute, sublicense, and/or sell
> copies of the Software, and to permit persons to whom the Software is
> furnished to do so, subject to the following conditions:
>
> The above copyright notice and this permission notice shall be included in all
> copies or substantial portions of the Software.
>
> THE SOFTWARE IS PROVIDED "AS IS", WITHOUT WARRANTY OF ANY KIND, EXPRESS OR
> IMPLIED, INCLUDING BUT NOT LIMITED TO THE WARRANTIES OF MERCHANTABILITY,
> FITNESS FOR A PARTICULAR PURPOSE AND NONINFRINGEMENT. IN NO EVENT SHALL THE
> AUTHORS OR COPYRIGHT HOLDERS BE LIABLE FOR ANY CLAIM, DAMAGES OR OTHER
> LIABILITY, WHETHER IN AN ACTION OF CONTRACT, TORT OR OTHERWISE, ARISING FROM,
> OUT OF OR IN CONNECTION WITH THE SOFTWARE OR THE USE OR OTHER DEALINGS IN THE
> SOFTWARE.

---------------------------------------

## onetime
License: MIT
By: Sindre Sorhus
Repository: sindresorhus/onetime

> MIT License
>
> Copyright (c) Sindre Sorhus <sindresorhus@gmail.com> (https://sindresorhus.com)
>
> Permission is hereby granted, free of charge, to any person obtaining a copy of this software and associated documentation files (the "Software"), to deal in the Software without restriction, including without limitation the rights to use, copy, modify, merge, publish, distribute, sublicense, and/or sell copies of the Software, and to permit persons to whom the Software is furnished to do so, subject to the following conditions:
>
> The above copyright notice and this permission notice shall be included in all copies or substantial portions of the Software.
>
> THE SOFTWARE IS PROVIDED "AS IS", WITHOUT WARRANTY OF ANY KIND, EXPRESS OR IMPLIED, INCLUDING BUT NOT LIMITED TO THE WARRANTIES OF MERCHANTABILITY, FITNESS FOR A PARTICULAR PURPOSE AND NONINFRINGEMENT. IN NO EVENT SHALL THE AUTHORS OR COPYRIGHT HOLDERS BE LIABLE FOR ANY CLAIM, DAMAGES OR OTHER LIABILITY, WHETHER IN AN ACTION OF CONTRACT, TORT OR OTHERWISE, ARISING FROM, OUT OF OR IN CONNECTION WITH THE SOFTWARE OR THE USE OR OTHER DEALINGS IN THE SOFTWARE.

---------------------------------------

## p-limit
License: MIT
By: Sindre Sorhus
Repository: sindresorhus/p-limit

> MIT License
>
> Copyright (c) Sindre Sorhus <sindresorhus@gmail.com> (https://sindresorhus.com)
>
> Permission is hereby granted, free of charge, to any person obtaining a copy of this software and associated documentation files (the "Software"), to deal in the Software without restriction, including without limitation the rights to use, copy, modify, merge, publish, distribute, sublicense, and/or sell copies of the Software, and to permit persons to whom the Software is furnished to do so, subject to the following conditions:
>
> The above copyright notice and this permission notice shall be included in all copies or substantial portions of the Software.
>
> THE SOFTWARE IS PROVIDED "AS IS", WITHOUT WARRANTY OF ANY KIND, EXPRESS OR IMPLIED, INCLUDING BUT NOT LIMITED TO THE WARRANTIES OF MERCHANTABILITY, FITNESS FOR A PARTICULAR PURPOSE AND NONINFRINGEMENT. IN NO EVENT SHALL THE AUTHORS OR COPYRIGHT HOLDERS BE LIABLE FOR ANY CLAIM, DAMAGES OR OTHER LIABILITY, WHETHER IN AN ACTION OF CONTRACT, TORT OR OTHERWISE, ARISING FROM, OUT OF OR IN CONNECTION WITH THE SOFTWARE OR THE USE OR OTHER DEALINGS IN THE SOFTWARE.

---------------------------------------

## p-locate
License: MIT
By: Sindre Sorhus
Repository: sindresorhus/p-locate

> MIT License
>
> Copyright (c) Sindre Sorhus <sindresorhus@gmail.com> (https://sindresorhus.com)
>
> Permission is hereby granted, free of charge, to any person obtaining a copy of this software and associated documentation files (the "Software"), to deal in the Software without restriction, including without limitation the rights to use, copy, modify, merge, publish, distribute, sublicense, and/or sell copies of the Software, and to permit persons to whom the Software is furnished to do so, subject to the following conditions:
>
> The above copyright notice and this permission notice shall be included in all copies or substantial portions of the Software.
>
> THE SOFTWARE IS PROVIDED "AS IS", WITHOUT WARRANTY OF ANY KIND, EXPRESS OR IMPLIED, INCLUDING BUT NOT LIMITED TO THE WARRANTIES OF MERCHANTABILITY, FITNESS FOR A PARTICULAR PURPOSE AND NONINFRINGEMENT. IN NO EVENT SHALL THE AUTHORS OR COPYRIGHT HOLDERS BE LIABLE FOR ANY CLAIM, DAMAGES OR OTHER LIABILITY, WHETHER IN AN ACTION OF CONTRACT, TORT OR OTHERWISE, ARISING FROM, OUT OF OR IN CONNECTION WITH THE SOFTWARE OR THE USE OR OTHER DEALINGS IN THE SOFTWARE.

---------------------------------------

## package-manager-detector
License: MIT
By: Anthony Fu
Repository: git+https://github.com/antfu-collective/package-manager-detector.git

> MIT License
>
> Copyright (c) 2020-PRESENT Anthony Fu <https://github.com/antfu>
>
> Permission is hereby granted, free of charge, to any person obtaining a copy
> of this software and associated documentation files (the "Software"), to deal
> in the Software without restriction, including without limitation the rights
> to use, copy, modify, merge, publish, distribute, sublicense, and/or sell
> copies of the Software, and to permit persons to whom the Software is
> furnished to do so, subject to the following conditions:
>
> The above copyright notice and this permission notice shall be included in all
> copies or substantial portions of the Software.
>
> THE SOFTWARE IS PROVIDED "AS IS", WITHOUT WARRANTY OF ANY KIND, EXPRESS OR
> IMPLIED, INCLUDING BUT NOT LIMITED TO THE WARRANTIES OF MERCHANTABILITY,
> FITNESS FOR A PARTICULAR PURPOSE AND NONINFRINGEMENT. IN NO EVENT SHALL THE
> AUTHORS OR COPYRIGHT HOLDERS BE LIABLE FOR ANY CLAIM, DAMAGES OR OTHER
> LIABILITY, WHETHER IN AN ACTION OF CONTRACT, TORT OR OTHERWISE, ARISING FROM,
> OUT OF OR IN CONNECTION WITH THE SOFTWARE OR THE USE OR OTHER DEALINGS IN THE
> SOFTWARE.

---------------------------------------

## prompts
License: MIT
By: Terkel Gjervig
Repository: terkelg/prompts

> MIT License
>
> Copyright (c) 2018 Terkel Gjervig Nielsen
>
> Permission is hereby granted, free of charge, to any person obtaining a copy
> of this software and associated documentation files (the "Software"), to deal
> in the Software without restriction, including without limitation the rights
> to use, copy, modify, merge, publish, distribute, sublicense, and/or sell
> copies of the Software, and to permit persons to whom the Software is
> furnished to do so, subject to the following conditions:
>
> The above copyright notice and this permission notice shall be included in all
> copies or substantial portions of the Software.
>
> THE SOFTWARE IS PROVIDED "AS IS", WITHOUT WARRANTY OF ANY KIND, EXPRESS OR
> IMPLIED, INCLUDING BUT NOT LIMITED TO THE WARRANTIES OF MERCHANTABILITY,
> FITNESS FOR A PARTICULAR PURPOSE AND NONINFRINGEMENT. IN NO EVENT SHALL THE
> AUTHORS OR COPYRIGHT HOLDERS BE LIABLE FOR ANY CLAIM, DAMAGES OR OTHER
> LIABILITY, WHETHER IN AN ACTION OF CONTRACT, TORT OR OTHERWISE, ARISING FROM,
> OUT OF OR IN CONNECTION WITH THE SOFTWARE OR THE USE OR OTHER DEALINGS IN THE
> SOFTWARE.

---------------------------------------

## quansync
License: MIT
By: Anthony Fu, 三咲智子 Kevin Deng
Repository: git+https://github.com/quansync-dev/quansync.git

> MIT License
>
> Copyright (c) 2025-PRESENT Anthony Fu <https://github.com/antfu> and Kevin Deng <https://github.com/sxzz>
>
> Permission is hereby granted, free of charge, to any person obtaining a copy
> of this software and associated documentation files (the "Software"), to deal
> in the Software without restriction, including without limitation the rights
> to use, copy, modify, merge, publish, distribute, sublicense, and/or sell
> copies of the Software, and to permit persons to whom the Software is
> furnished to do so, subject to the following conditions:
>
> The above copyright notice and this permission notice shall be included in all
> copies or substantial portions of the Software.
>
> THE SOFTWARE IS PROVIDED "AS IS", WITHOUT WARRANTY OF ANY KIND, EXPRESS OR
> IMPLIED, INCLUDING BUT NOT LIMITED TO THE WARRANTIES OF MERCHANTABILITY,
> FITNESS FOR A PARTICULAR PURPOSE AND NONINFRINGEMENT. IN NO EVENT SHALL THE
> AUTHORS OR COPYRIGHT HOLDERS BE LIABLE FOR ANY CLAIM, DAMAGES OR OTHER
> LIABILITY, WHETHER IN AN ACTION OF CONTRACT, TORT OR OTHERWISE, ARISING FROM,
> OUT OF OR IN CONNECTION WITH THE SOFTWARE OR THE USE OR OTHER DEALINGS IN THE
> SOFTWARE.

---------------------------------------

<<<<<<< HEAD
## restore-cursor
License: MIT
By: Sindre Sorhus
Repository: sindresorhus/restore-cursor

> MIT License
>
> Copyright (c) Sindre Sorhus <sindresorhus@gmail.com> (https://sindresorhus.com)
>
> Permission is hereby granted, free of charge, to any person obtaining a copy of this software and associated documentation files (the "Software"), to deal in the Software without restriction, including without limitation the rights to use, copy, modify, merge, publish, distribute, sublicense, and/or sell copies of the Software, and to permit persons to whom the Software is furnished to do so, subject to the following conditions:
>
> The above copyright notice and this permission notice shall be included in all copies or substantial portions of the Software.
>
> THE SOFTWARE IS PROVIDED "AS IS", WITHOUT WARRANTY OF ANY KIND, EXPRESS OR IMPLIED, INCLUDING BUT NOT LIMITED TO THE WARRANTIES OF MERCHANTABILITY, FITNESS FOR A PARTICULAR PURPOSE AND NONINFRINGEMENT. IN NO EVENT SHALL THE AUTHORS OR COPYRIGHT HOLDERS BE LIABLE FOR ANY CLAIM, DAMAGES OR OTHER LIABILITY, WHETHER IN AN ACTION OF CONTRACT, TORT OR OTHERWISE, ARISING FROM, OUT OF OR IN CONNECTION WITH THE SOFTWARE OR THE USE OR OTHER DEALINGS IN THE SOFTWARE.

---------------------------------------

## reusify
=======
## resolve-pkg-maps
>>>>>>> 33b930a1
License: MIT
By: Hiroki Osame
Repository: privatenumber/resolve-pkg-maps

> MIT License
>
> Copyright (c) Hiroki Osame <hiroki.osame@gmail.com>
>
> Permission is hereby granted, free of charge, to any person obtaining a copy
> of this software and associated documentation files (the "Software"), to deal
> in the Software without restriction, including without limitation the rights
> to use, copy, modify, merge, publish, distribute, sublicense, and/or sell
> copies of the Software, and to permit persons to whom the Software is
> furnished to do so, subject to the following conditions:
>
> The above copyright notice and this permission notice shall be included in all
> copies or substantial portions of the Software.
>
> THE SOFTWARE IS PROVIDED "AS IS", WITHOUT WARRANTY OF ANY KIND, EXPRESS OR
> IMPLIED, INCLUDING BUT NOT LIMITED TO THE WARRANTIES OF MERCHANTABILITY,
> FITNESS FOR A PARTICULAR PURPOSE AND NONINFRINGEMENT. IN NO EVENT SHALL THE
> AUTHORS OR COPYRIGHT HOLDERS BE LIABLE FOR ANY CLAIM, DAMAGES OR OTHER
> LIABILITY, WHETHER IN AN ACTION OF CONTRACT, TORT OR OTHERWISE, ARISING FROM,
> OUT OF OR IN CONNECTION WITH THE SOFTWARE OR THE USE OR OTHER DEALINGS IN THE
> SOFTWARE.

---------------------------------------

<<<<<<< HEAD
## run-parallel
License: MIT
By: Feross Aboukhadijeh
Repository: git://github.com/feross/run-parallel.git

> The MIT License (MIT)
>
> Copyright (c) Feross Aboukhadijeh
>
> Permission is hereby granted, free of charge, to any person obtaining a copy of
> this software and associated documentation files (the "Software"), to deal in
> the Software without restriction, including without limitation the rights to
> use, copy, modify, merge, publish, distribute, sublicense, and/or sell copies of
> the Software, and to permit persons to whom the Software is furnished to do so,
> subject to the following conditions:
>
> The above copyright notice and this permission notice shall be included in all
> copies or substantial portions of the Software.
>
> THE SOFTWARE IS PROVIDED "AS IS", WITHOUT WARRANTY OF ANY KIND, EXPRESS OR
> IMPLIED, INCLUDING BUT NOT LIMITED TO THE WARRANTIES OF MERCHANTABILITY, FITNESS
> FOR A PARTICULAR PURPOSE AND NONINFRINGEMENT. IN NO EVENT SHALL THE AUTHORS OR
> COPYRIGHT HOLDERS BE LIABLE FOR ANY CLAIM, DAMAGES OR OTHER LIABILITY, WHETHER
> IN AN ACTION OF CONTRACT, TORT OR OTHERWISE, ARISING FROM, OUT OF OR IN
> CONNECTION WITH THE SOFTWARE OR THE USE OR OTHER DEALINGS IN THE SOFTWARE.

---------------------------------------

## signal-exit
License: ISC
By: Ben Coe
Repository: https://github.com/tapjs/signal-exit.git

> The ISC License
>
> Copyright (c) 2015, Contributors
>
> Permission to use, copy, modify, and/or distribute this software
> for any purpose with or without fee is hereby granted, provided
> that the above copyright notice and this permission notice
> appear in all copies.
>
> THE SOFTWARE IS PROVIDED "AS IS" AND THE AUTHOR DISCLAIMS ALL WARRANTIES
> WITH REGARD TO THIS SOFTWARE INCLUDING ALL IMPLIED WARRANTIES
> OF MERCHANTABILITY AND FITNESS. IN NO EVENT SHALL THE AUTHOR BE
> LIABLE FOR ANY SPECIAL, DIRECT, INDIRECT, OR CONSEQUENTIAL DAMAGES
> OR ANY DAMAGES WHATSOEVER RESULTING FROM LOSS OF USE, DATA OR PROFITS,
> WHETHER IN AN ACTION OF CONTRACT, NEGLIGENCE OR OTHER TORTIOUS ACTION,
> ARISING OUT OF OR IN CONNECTION WITH THE USE OR PERFORMANCE OF THIS SOFTWARE.

---------------------------------------

=======
>>>>>>> 33b930a1
## sisteransi
License: MIT
By: Terkel Gjervig
Repository: https://github.com/terkelg/sisteransi

> MIT License
>
> Copyright (c) 2018 Terkel Gjervig Nielsen
>
> Permission is hereby granted, free of charge, to any person obtaining a copy
> of this software and associated documentation files (the "Software"), to deal
> in the Software without restriction, including without limitation the rights
> to use, copy, modify, merge, publish, distribute, sublicense, and/or sell
> copies of the Software, and to permit persons to whom the Software is
> furnished to do so, subject to the following conditions:
>
> The above copyright notice and this permission notice shall be included in all
> copies or substantial portions of the Software.
>
> THE SOFTWARE IS PROVIDED "AS IS", WITHOUT WARRANTY OF ANY KIND, EXPRESS OR
> IMPLIED, INCLUDING BUT NOT LIMITED TO THE WARRANTIES OF MERCHANTABILITY,
> FITNESS FOR A PARTICULAR PURPOSE AND NONINFRINGEMENT. IN NO EVENT SHALL THE
> AUTHORS OR COPYRIGHT HOLDERS BE LIABLE FOR ANY CLAIM, DAMAGES OR OTHER
> LIABILITY, WHETHER IN AN ACTION OF CONTRACT, TORT OR OTHERWISE, ARISING FROM,
> OUT OF OR IN CONNECTION WITH THE SOFTWARE OR THE USE OR OTHER DEALINGS IN THE
> SOFTWARE.

---------------------------------------

## strip-literal
License: MIT
By: Anthony Fu
Repository: git+https://github.com/antfu/strip-literal.git

> MIT License
>
> Copyright (c) 2022 Anthony Fu <https://github.com/antfu>
>
> Permission is hereby granted, free of charge, to any person obtaining a copy
> of this software and associated documentation files (the "Software"), to deal
> in the Software without restriction, including without limitation the rights
> to use, copy, modify, merge, publish, distribute, sublicense, and/or sell
> copies of the Software, and to permit persons to whom the Software is
> furnished to do so, subject to the following conditions:
>
> The above copyright notice and this permission notice shall be included in all
> copies or substantial portions of the Software.
>
> THE SOFTWARE IS PROVIDED "AS IS", WITHOUT WARRANTY OF ANY KIND, EXPRESS OR
> IMPLIED, INCLUDING BUT NOT LIMITED TO THE WARRANTIES OF MERCHANTABILITY,
> FITNESS FOR A PARTICULAR PURPOSE AND NONINFRINGEMENT. IN NO EVENT SHALL THE
> AUTHORS OR COPYRIGHT HOLDERS BE LIABLE FOR ANY CLAIM, DAMAGES OR OTHER
> LIABILITY, WHETHER IN AN ACTION OF CONTRACT, TORT OR OTHERWISE, ARISING FROM,
> OUT OF OR IN CONNECTION WITH THE SOFTWARE OR THE USE OR OTHER DEALINGS IN THE
> SOFTWARE.

---------------------------------------

## type-detect
License: MIT
By: Jake Luer, Keith Cirkel, David Losert, Aleksey Shvayka, Lucas Fernandes da Costa, Grant Snodgrass, Jeremy Tice, Edward Betts, dvlsg, Amila Welihinda, Jake Champion, Miroslav Bajtoš
Repository: git+ssh://git@github.com/chaijs/type-detect.git

> Copyright (c) 2013 Jake Luer <jake@alogicalparadox.com> (http://alogicalparadox.com)
>
> Permission is hereby granted, free of charge, to any person obtaining a copy
> of this software and associated documentation files (the "Software"), to deal
> in the Software without restriction, including without limitation the rights
> to use, copy, modify, merge, publish, distribute, sublicense, and/or sell
> copies of the Software, and to permit persons to whom the Software is
> furnished to do so, subject to the following conditions:
>
> The above copyright notice and this permission notice shall be included in
> all copies or substantial portions of the Software.
>
> THE SOFTWARE IS PROVIDED "AS IS", WITHOUT WARRANTY OF ANY KIND, EXPRESS OR
> IMPLIED, INCLUDING BUT NOT LIMITED TO THE WARRANTIES OF MERCHANTABILITY,
> FITNESS FOR A PARTICULAR PURPOSE AND NONINFRINGEMENT. IN NO EVENT SHALL THE
> AUTHORS OR COPYRIGHT HOLDERS BE LIABLE FOR ANY CLAIM, DAMAGES OR OTHER
> LIABILITY, WHETHER IN AN ACTION OF CONTRACT, TORT OR OTHERWISE, ARISING FROM,
> OUT OF OR IN CONNECTION WITH THE SOFTWARE OR THE USE OR OTHER DEALINGS IN
> THE SOFTWARE.

---------------------------------------

## ufo
License: MIT
Repository: unjs/ufo

> MIT License
>
> Copyright (c) Pooya Parsa <pooya@pi0.io>
>
> Permission is hereby granted, free of charge, to any person obtaining a copy
> of this software and associated documentation files (the "Software"), to deal
> in the Software without restriction, including without limitation the rights
> to use, copy, modify, merge, publish, distribute, sublicense, and/or sell
> copies of the Software, and to permit persons to whom the Software is
> furnished to do so, subject to the following conditions:
>
> The above copyright notice and this permission notice shall be included in all
> copies or substantial portions of the Software.
>
> THE SOFTWARE IS PROVIDED "AS IS", WITHOUT WARRANTY OF ANY KIND, EXPRESS OR
> IMPLIED, INCLUDING BUT NOT LIMITED TO THE WARRANTIES OF MERCHANTABILITY,
> FITNESS FOR A PARTICULAR PURPOSE AND NONINFRINGEMENT. IN NO EVENT SHALL THE
> AUTHORS OR COPYRIGHT HOLDERS BE LIABLE FOR ANY CLAIM, DAMAGES OR OTHER
> LIABILITY, WHETHER IN AN ACTION OF CONTRACT, TORT OR OTHERWISE, ARISING FROM,
> OUT OF OR IN CONNECTION WITH THE SOFTWARE OR THE USE OR OTHER DEALINGS IN THE
> SOFTWARE.

---------------------------------------

## ws
License: MIT
By: Einar Otto Stangvik
Repository: git+https://github.com/websockets/ws.git

> Copyright (c) 2011 Einar Otto Stangvik <einaros@gmail.com>
> Copyright (c) 2013 Arnout Kazemier and contributors
> Copyright (c) 2016 Luigi Pinca and contributors
>
> Permission is hereby granted, free of charge, to any person obtaining a copy of
> this software and associated documentation files (the "Software"), to deal in
> the Software without restriction, including without limitation the rights to
> use, copy, modify, merge, publish, distribute, sublicense, and/or sell copies of
> the Software, and to permit persons to whom the Software is furnished to do so,
> subject to the following conditions:
>
> The above copyright notice and this permission notice shall be included in all
> copies or substantial portions of the Software.
>
> THE SOFTWARE IS PROVIDED "AS IS", WITHOUT WARRANTY OF ANY KIND, EXPRESS OR
> IMPLIED, INCLUDING BUT NOT LIMITED TO THE WARRANTIES OF MERCHANTABILITY, FITNESS
> FOR A PARTICULAR PURPOSE AND NONINFRINGEMENT. IN NO EVENT SHALL THE AUTHORS OR
> COPYRIGHT HOLDERS BE LIABLE FOR ANY CLAIM, DAMAGES OR OTHER LIABILITY, WHETHER
> IN AN ACTION OF CONTRACT, TORT OR OTHERWISE, ARISING FROM, OUT OF OR IN
> CONNECTION WITH THE SOFTWARE OR THE USE OR OTHER DEALINGS IN THE SOFTWARE.

---------------------------------------

## yocto-queue
License: MIT
By: Sindre Sorhus
Repository: sindresorhus/yocto-queue

> MIT License
>
> Copyright (c) Sindre Sorhus <sindresorhus@gmail.com> (https://sindresorhus.com)
>
> Permission is hereby granted, free of charge, to any person obtaining a copy of this software and associated documentation files (the "Software"), to deal in the Software without restriction, including without limitation the rights to use, copy, modify, merge, publish, distribute, sublicense, and/or sell copies of the Software, and to permit persons to whom the Software is furnished to do so, subject to the following conditions:
>
> The above copyright notice and this permission notice shall be included in all copies or substantial portions of the Software.
>
> THE SOFTWARE IS PROVIDED "AS IS", WITHOUT WARRANTY OF ANY KIND, EXPRESS OR IMPLIED, INCLUDING BUT NOT LIMITED TO THE WARRANTIES OF MERCHANTABILITY, FITNESS FOR A PARTICULAR PURPOSE AND NONINFRINGEMENT. IN NO EVENT SHALL THE AUTHORS OR COPYRIGHT HOLDERS BE LIABLE FOR ANY CLAIM, DAMAGES OR OTHER LIABILITY, WHETHER IN AN ACTION OF CONTRACT, TORT OR OTHERWISE, ARISING FROM, OUT OF OR IN CONNECTION WITH THE SOFTWARE OR THE USE OR OTHER DEALINGS IN THE SOFTWARE.<|MERGE_RESOLUTION|>--- conflicted
+++ resolved
@@ -401,11 +401,38 @@
 
 ---------------------------------------
 
-<<<<<<< HEAD
-## log-update
+## mlly
+License: MIT
+Repository: unjs/mlly
+
+> MIT License
+>
+> Copyright (c) Pooya Parsa <pooya@pi0.io>
+>
+> Permission is hereby granted, free of charge, to any person obtaining a copy
+> of this software and associated documentation files (the "Software"), to deal
+> in the Software without restriction, including without limitation the rights
+> to use, copy, modify, merge, publish, distribute, sublicense, and/or sell
+> copies of the Software, and to permit persons to whom the Software is
+> furnished to do so, subject to the following conditions:
+>
+> The above copyright notice and this permission notice shall be included in all
+> copies or substantial portions of the Software.
+>
+> THE SOFTWARE IS PROVIDED "AS IS", WITHOUT WARRANTY OF ANY KIND, EXPRESS OR
+> IMPLIED, INCLUDING BUT NOT LIMITED TO THE WARRANTIES OF MERCHANTABILITY,
+> FITNESS FOR A PARTICULAR PURPOSE AND NONINFRINGEMENT. IN NO EVENT SHALL THE
+> AUTHORS OR COPYRIGHT HOLDERS BE LIABLE FOR ANY CLAIM, DAMAGES OR OTHER
+> LIABILITY, WHETHER IN AN ACTION OF CONTRACT, TORT OR OTHERWISE, ARISING FROM,
+> OUT OF OR IN CONNECTION WITH THE SOFTWARE OR THE USE OR OTHER DEALINGS IN THE
+> SOFTWARE.
+
+---------------------------------------
+
+## p-limit
 License: MIT
 By: Sindre Sorhus
-Repository: sindresorhus/log-update
+Repository: sindresorhus/p-limit
 
 > MIT License
 >
@@ -419,42 +446,203 @@
 
 ---------------------------------------
 
-## merge2
-License: MIT
-Repository: git@github.com:teambition/merge2.git
-
-> The MIT License (MIT)
->
-> Copyright (c) 2014-2020 Teambition
->
-> Permission is hereby granted, free of charge, to any person obtaining a copy
-> of this software and associated documentation files (the "Software"), to deal
-> in the Software without restriction, including without limitation the rights
-> to use, copy, modify, merge, publish, distribute, sublicense, and/or sell
-> copies of the Software, and to permit persons to whom the Software is
-> furnished to do so, subject to the following conditions:
->
-> The above copyright notice and this permission notice shall be included in all
-> copies or substantial portions of the Software.
->
-> THE SOFTWARE IS PROVIDED "AS IS", WITHOUT WARRANTY OF ANY KIND, EXPRESS OR
-> IMPLIED, INCLUDING BUT NOT LIMITED TO THE WARRANTIES OF MERCHANTABILITY,
-> FITNESS FOR A PARTICULAR PURPOSE AND NONINFRINGEMENT. IN NO EVENT SHALL THE
-> AUTHORS OR COPYRIGHT HOLDERS BE LIABLE FOR ANY CLAIM, DAMAGES OR OTHER
-> LIABILITY, WHETHER IN AN ACTION OF CONTRACT, TORT OR OTHERWISE, ARISING FROM,
-> OUT OF OR IN CONNECTION WITH THE SOFTWARE OR THE USE OR OTHER DEALINGS IN THE
-> SOFTWARE.
-
----------------------------------------
-
-## micromatch
-License: MIT
-By: Jon Schlinkert, Amila Welihinda, Bogdan Chadkin, Brian Woodward, Devon Govett, Elan Shanker, Fabrício Matté, Martin Kolárik, Olsten Larck, Paul Miller, Tom Byrer, Tyler Akins, Peter Bright, Kuba Juszczyk
-Repository: micromatch/micromatch
-
-> The MIT License (MIT)
->
-> Copyright (c) 2014-present, Jon Schlinkert.
+## p-locate
+License: MIT
+By: Sindre Sorhus
+Repository: sindresorhus/p-locate
+
+> MIT License
+>
+> Copyright (c) Sindre Sorhus <sindresorhus@gmail.com> (https://sindresorhus.com)
+>
+> Permission is hereby granted, free of charge, to any person obtaining a copy of this software and associated documentation files (the "Software"), to deal in the Software without restriction, including without limitation the rights to use, copy, modify, merge, publish, distribute, sublicense, and/or sell copies of the Software, and to permit persons to whom the Software is furnished to do so, subject to the following conditions:
+>
+> The above copyright notice and this permission notice shall be included in all copies or substantial portions of the Software.
+>
+> THE SOFTWARE IS PROVIDED "AS IS", WITHOUT WARRANTY OF ANY KIND, EXPRESS OR IMPLIED, INCLUDING BUT NOT LIMITED TO THE WARRANTIES OF MERCHANTABILITY, FITNESS FOR A PARTICULAR PURPOSE AND NONINFRINGEMENT. IN NO EVENT SHALL THE AUTHORS OR COPYRIGHT HOLDERS BE LIABLE FOR ANY CLAIM, DAMAGES OR OTHER LIABILITY, WHETHER IN AN ACTION OF CONTRACT, TORT OR OTHERWISE, ARISING FROM, OUT OF OR IN CONNECTION WITH THE SOFTWARE OR THE USE OR OTHER DEALINGS IN THE SOFTWARE.
+
+---------------------------------------
+
+## package-manager-detector
+License: MIT
+By: Anthony Fu
+Repository: git+https://github.com/antfu-collective/package-manager-detector.git
+
+> MIT License
+>
+> Copyright (c) 2020-PRESENT Anthony Fu <https://github.com/antfu>
+>
+> Permission is hereby granted, free of charge, to any person obtaining a copy
+> of this software and associated documentation files (the "Software"), to deal
+> in the Software without restriction, including without limitation the rights
+> to use, copy, modify, merge, publish, distribute, sublicense, and/or sell
+> copies of the Software, and to permit persons to whom the Software is
+> furnished to do so, subject to the following conditions:
+>
+> The above copyright notice and this permission notice shall be included in all
+> copies or substantial portions of the Software.
+>
+> THE SOFTWARE IS PROVIDED "AS IS", WITHOUT WARRANTY OF ANY KIND, EXPRESS OR
+> IMPLIED, INCLUDING BUT NOT LIMITED TO THE WARRANTIES OF MERCHANTABILITY,
+> FITNESS FOR A PARTICULAR PURPOSE AND NONINFRINGEMENT. IN NO EVENT SHALL THE
+> AUTHORS OR COPYRIGHT HOLDERS BE LIABLE FOR ANY CLAIM, DAMAGES OR OTHER
+> LIABILITY, WHETHER IN AN ACTION OF CONTRACT, TORT OR OTHERWISE, ARISING FROM,
+> OUT OF OR IN CONNECTION WITH THE SOFTWARE OR THE USE OR OTHER DEALINGS IN THE
+> SOFTWARE.
+
+---------------------------------------
+
+## prompts
+License: MIT
+By: Terkel Gjervig
+Repository: terkelg/prompts
+
+> MIT License
+>
+> Copyright (c) 2018 Terkel Gjervig Nielsen
+>
+> Permission is hereby granted, free of charge, to any person obtaining a copy
+> of this software and associated documentation files (the "Software"), to deal
+> in the Software without restriction, including without limitation the rights
+> to use, copy, modify, merge, publish, distribute, sublicense, and/or sell
+> copies of the Software, and to permit persons to whom the Software is
+> furnished to do so, subject to the following conditions:
+>
+> The above copyright notice and this permission notice shall be included in all
+> copies or substantial portions of the Software.
+>
+> THE SOFTWARE IS PROVIDED "AS IS", WITHOUT WARRANTY OF ANY KIND, EXPRESS OR
+> IMPLIED, INCLUDING BUT NOT LIMITED TO THE WARRANTIES OF MERCHANTABILITY,
+> FITNESS FOR A PARTICULAR PURPOSE AND NONINFRINGEMENT. IN NO EVENT SHALL THE
+> AUTHORS OR COPYRIGHT HOLDERS BE LIABLE FOR ANY CLAIM, DAMAGES OR OTHER
+> LIABILITY, WHETHER IN AN ACTION OF CONTRACT, TORT OR OTHERWISE, ARISING FROM,
+> OUT OF OR IN CONNECTION WITH THE SOFTWARE OR THE USE OR OTHER DEALINGS IN THE
+> SOFTWARE.
+
+---------------------------------------
+
+## quansync
+License: MIT
+By: Anthony Fu, 三咲智子 Kevin Deng
+Repository: git+https://github.com/quansync-dev/quansync.git
+
+> MIT License
+>
+> Copyright (c) 2025-PRESENT Anthony Fu <https://github.com/antfu> and Kevin Deng <https://github.com/sxzz>
+>
+> Permission is hereby granted, free of charge, to any person obtaining a copy
+> of this software and associated documentation files (the "Software"), to deal
+> in the Software without restriction, including without limitation the rights
+> to use, copy, modify, merge, publish, distribute, sublicense, and/or sell
+> copies of the Software, and to permit persons to whom the Software is
+> furnished to do so, subject to the following conditions:
+>
+> The above copyright notice and this permission notice shall be included in all
+> copies or substantial portions of the Software.
+>
+> THE SOFTWARE IS PROVIDED "AS IS", WITHOUT WARRANTY OF ANY KIND, EXPRESS OR
+> IMPLIED, INCLUDING BUT NOT LIMITED TO THE WARRANTIES OF MERCHANTABILITY,
+> FITNESS FOR A PARTICULAR PURPOSE AND NONINFRINGEMENT. IN NO EVENT SHALL THE
+> AUTHORS OR COPYRIGHT HOLDERS BE LIABLE FOR ANY CLAIM, DAMAGES OR OTHER
+> LIABILITY, WHETHER IN AN ACTION OF CONTRACT, TORT OR OTHERWISE, ARISING FROM,
+> OUT OF OR IN CONNECTION WITH THE SOFTWARE OR THE USE OR OTHER DEALINGS IN THE
+> SOFTWARE.
+
+---------------------------------------
+
+## resolve-pkg-maps
+License: MIT
+By: Hiroki Osame
+Repository: privatenumber/resolve-pkg-maps
+
+> MIT License
+>
+> Copyright (c) Hiroki Osame <hiroki.osame@gmail.com>
+>
+> Permission is hereby granted, free of charge, to any person obtaining a copy
+> of this software and associated documentation files (the "Software"), to deal
+> in the Software without restriction, including without limitation the rights
+> to use, copy, modify, merge, publish, distribute, sublicense, and/or sell
+> copies of the Software, and to permit persons to whom the Software is
+> furnished to do so, subject to the following conditions:
+>
+> The above copyright notice and this permission notice shall be included in all
+> copies or substantial portions of the Software.
+>
+> THE SOFTWARE IS PROVIDED "AS IS", WITHOUT WARRANTY OF ANY KIND, EXPRESS OR
+> IMPLIED, INCLUDING BUT NOT LIMITED TO THE WARRANTIES OF MERCHANTABILITY,
+> FITNESS FOR A PARTICULAR PURPOSE AND NONINFRINGEMENT. IN NO EVENT SHALL THE
+> AUTHORS OR COPYRIGHT HOLDERS BE LIABLE FOR ANY CLAIM, DAMAGES OR OTHER
+> LIABILITY, WHETHER IN AN ACTION OF CONTRACT, TORT OR OTHERWISE, ARISING FROM,
+> OUT OF OR IN CONNECTION WITH THE SOFTWARE OR THE USE OR OTHER DEALINGS IN THE
+> SOFTWARE.
+
+---------------------------------------
+
+## sisteransi
+License: MIT
+By: Terkel Gjervig
+Repository: https://github.com/terkelg/sisteransi
+
+> MIT License
+>
+> Copyright (c) 2018 Terkel Gjervig Nielsen
+>
+> Permission is hereby granted, free of charge, to any person obtaining a copy
+> of this software and associated documentation files (the "Software"), to deal
+> in the Software without restriction, including without limitation the rights
+> to use, copy, modify, merge, publish, distribute, sublicense, and/or sell
+> copies of the Software, and to permit persons to whom the Software is
+> furnished to do so, subject to the following conditions:
+>
+> The above copyright notice and this permission notice shall be included in all
+> copies or substantial portions of the Software.
+>
+> THE SOFTWARE IS PROVIDED "AS IS", WITHOUT WARRANTY OF ANY KIND, EXPRESS OR
+> IMPLIED, INCLUDING BUT NOT LIMITED TO THE WARRANTIES OF MERCHANTABILITY,
+> FITNESS FOR A PARTICULAR PURPOSE AND NONINFRINGEMENT. IN NO EVENT SHALL THE
+> AUTHORS OR COPYRIGHT HOLDERS BE LIABLE FOR ANY CLAIM, DAMAGES OR OTHER
+> LIABILITY, WHETHER IN AN ACTION OF CONTRACT, TORT OR OTHERWISE, ARISING FROM,
+> OUT OF OR IN CONNECTION WITH THE SOFTWARE OR THE USE OR OTHER DEALINGS IN THE
+> SOFTWARE.
+
+---------------------------------------
+
+## strip-literal
+License: MIT
+By: Anthony Fu
+Repository: git+https://github.com/antfu/strip-literal.git
+
+> MIT License
+>
+> Copyright (c) 2022 Anthony Fu <https://github.com/antfu>
+>
+> Permission is hereby granted, free of charge, to any person obtaining a copy
+> of this software and associated documentation files (the "Software"), to deal
+> in the Software without restriction, including without limitation the rights
+> to use, copy, modify, merge, publish, distribute, sublicense, and/or sell
+> copies of the Software, and to permit persons to whom the Software is
+> furnished to do so, subject to the following conditions:
+>
+> The above copyright notice and this permission notice shall be included in all
+> copies or substantial portions of the Software.
+>
+> THE SOFTWARE IS PROVIDED "AS IS", WITHOUT WARRANTY OF ANY KIND, EXPRESS OR
+> IMPLIED, INCLUDING BUT NOT LIMITED TO THE WARRANTIES OF MERCHANTABILITY,
+> FITNESS FOR A PARTICULAR PURPOSE AND NONINFRINGEMENT. IN NO EVENT SHALL THE
+> AUTHORS OR COPYRIGHT HOLDERS BE LIABLE FOR ANY CLAIM, DAMAGES OR OTHER
+> LIABILITY, WHETHER IN AN ACTION OF CONTRACT, TORT OR OTHERWISE, ARISING FROM,
+> OUT OF OR IN CONNECTION WITH THE SOFTWARE OR THE USE OR OTHER DEALINGS IN THE
+> SOFTWARE.
+
+---------------------------------------
+
+## type-detect
+License: MIT
+By: Jake Luer, Keith Cirkel, David Losert, Aleksey Shvayka, Lucas Fernandes da Costa, Grant Snodgrass, Jeremy Tice, Edward Betts, dvlsg, Amila Welihinda, Jake Champion, Miroslav Bajtoš
+Repository: git+ssh://git@github.com/chaijs/type-detect.git
+
+> Copyright (c) 2013 Jake Luer <jake@alogicalparadox.com> (http://alogicalparadox.com)
 >
 > Permission is hereby granted, free of charge, to any person obtaining a copy
 > of this software and associated documentation files (the "Software"), to deal
@@ -476,28 +664,9 @@
 
 ---------------------------------------
 
-## mimic-fn
-License: MIT
-By: Sindre Sorhus
-Repository: sindresorhus/mimic-fn
-
-> MIT License
->
-> Copyright (c) Sindre Sorhus <sindresorhus@gmail.com> (sindresorhus.com)
->
-> Permission is hereby granted, free of charge, to any person obtaining a copy of this software and associated documentation files (the "Software"), to deal in the Software without restriction, including without limitation the rights to use, copy, modify, merge, publish, distribute, sublicense, and/or sell copies of the Software, and to permit persons to whom the Software is furnished to do so, subject to the following conditions:
->
-> The above copyright notice and this permission notice shall be included in all copies or substantial portions of the Software.
->
-> THE SOFTWARE IS PROVIDED "AS IS", WITHOUT WARRANTY OF ANY KIND, EXPRESS OR IMPLIED, INCLUDING BUT NOT LIMITED TO THE WARRANTIES OF MERCHANTABILITY, FITNESS FOR A PARTICULAR PURPOSE AND NONINFRINGEMENT. IN NO EVENT SHALL THE AUTHORS OR COPYRIGHT HOLDERS BE LIABLE FOR ANY CLAIM, DAMAGES OR OTHER LIABILITY, WHETHER IN AN ACTION OF CONTRACT, TORT OR OTHERWISE, ARISING FROM, OUT OF OR IN CONNECTION WITH THE SOFTWARE OR THE USE OR OTHER DEALINGS IN THE SOFTWARE.
-
----------------------------------------
-
-=======
->>>>>>> 33b930a1
-## mlly
-License: MIT
-Repository: unjs/mlly
+## ufo
+License: MIT
+Repository: unjs/ufo
 
 > MIT License
 >
@@ -523,203 +692,14 @@
 
 ---------------------------------------
 
-## onetime
-License: MIT
-By: Sindre Sorhus
-Repository: sindresorhus/onetime
-
-> MIT License
->
-> Copyright (c) Sindre Sorhus <sindresorhus@gmail.com> (https://sindresorhus.com)
->
-> Permission is hereby granted, free of charge, to any person obtaining a copy of this software and associated documentation files (the "Software"), to deal in the Software without restriction, including without limitation the rights to use, copy, modify, merge, publish, distribute, sublicense, and/or sell copies of the Software, and to permit persons to whom the Software is furnished to do so, subject to the following conditions:
->
-> The above copyright notice and this permission notice shall be included in all copies or substantial portions of the Software.
->
-> THE SOFTWARE IS PROVIDED "AS IS", WITHOUT WARRANTY OF ANY KIND, EXPRESS OR IMPLIED, INCLUDING BUT NOT LIMITED TO THE WARRANTIES OF MERCHANTABILITY, FITNESS FOR A PARTICULAR PURPOSE AND NONINFRINGEMENT. IN NO EVENT SHALL THE AUTHORS OR COPYRIGHT HOLDERS BE LIABLE FOR ANY CLAIM, DAMAGES OR OTHER LIABILITY, WHETHER IN AN ACTION OF CONTRACT, TORT OR OTHERWISE, ARISING FROM, OUT OF OR IN CONNECTION WITH THE SOFTWARE OR THE USE OR OTHER DEALINGS IN THE SOFTWARE.
-
----------------------------------------
-
-## p-limit
-License: MIT
-By: Sindre Sorhus
-Repository: sindresorhus/p-limit
-
-> MIT License
->
-> Copyright (c) Sindre Sorhus <sindresorhus@gmail.com> (https://sindresorhus.com)
->
-> Permission is hereby granted, free of charge, to any person obtaining a copy of this software and associated documentation files (the "Software"), to deal in the Software without restriction, including without limitation the rights to use, copy, modify, merge, publish, distribute, sublicense, and/or sell copies of the Software, and to permit persons to whom the Software is furnished to do so, subject to the following conditions:
->
-> The above copyright notice and this permission notice shall be included in all copies or substantial portions of the Software.
->
-> THE SOFTWARE IS PROVIDED "AS IS", WITHOUT WARRANTY OF ANY KIND, EXPRESS OR IMPLIED, INCLUDING BUT NOT LIMITED TO THE WARRANTIES OF MERCHANTABILITY, FITNESS FOR A PARTICULAR PURPOSE AND NONINFRINGEMENT. IN NO EVENT SHALL THE AUTHORS OR COPYRIGHT HOLDERS BE LIABLE FOR ANY CLAIM, DAMAGES OR OTHER LIABILITY, WHETHER IN AN ACTION OF CONTRACT, TORT OR OTHERWISE, ARISING FROM, OUT OF OR IN CONNECTION WITH THE SOFTWARE OR THE USE OR OTHER DEALINGS IN THE SOFTWARE.
-
----------------------------------------
-
-## p-locate
-License: MIT
-By: Sindre Sorhus
-Repository: sindresorhus/p-locate
-
-> MIT License
->
-> Copyright (c) Sindre Sorhus <sindresorhus@gmail.com> (https://sindresorhus.com)
->
-> Permission is hereby granted, free of charge, to any person obtaining a copy of this software and associated documentation files (the "Software"), to deal in the Software without restriction, including without limitation the rights to use, copy, modify, merge, publish, distribute, sublicense, and/or sell copies of the Software, and to permit persons to whom the Software is furnished to do so, subject to the following conditions:
->
-> The above copyright notice and this permission notice shall be included in all copies or substantial portions of the Software.
->
-> THE SOFTWARE IS PROVIDED "AS IS", WITHOUT WARRANTY OF ANY KIND, EXPRESS OR IMPLIED, INCLUDING BUT NOT LIMITED TO THE WARRANTIES OF MERCHANTABILITY, FITNESS FOR A PARTICULAR PURPOSE AND NONINFRINGEMENT. IN NO EVENT SHALL THE AUTHORS OR COPYRIGHT HOLDERS BE LIABLE FOR ANY CLAIM, DAMAGES OR OTHER LIABILITY, WHETHER IN AN ACTION OF CONTRACT, TORT OR OTHERWISE, ARISING FROM, OUT OF OR IN CONNECTION WITH THE SOFTWARE OR THE USE OR OTHER DEALINGS IN THE SOFTWARE.
-
----------------------------------------
-
-## package-manager-detector
-License: MIT
-By: Anthony Fu
-Repository: git+https://github.com/antfu-collective/package-manager-detector.git
-
-> MIT License
->
-> Copyright (c) 2020-PRESENT Anthony Fu <https://github.com/antfu>
->
-> Permission is hereby granted, free of charge, to any person obtaining a copy
-> of this software and associated documentation files (the "Software"), to deal
-> in the Software without restriction, including without limitation the rights
-> to use, copy, modify, merge, publish, distribute, sublicense, and/or sell
-> copies of the Software, and to permit persons to whom the Software is
-> furnished to do so, subject to the following conditions:
->
-> The above copyright notice and this permission notice shall be included in all
-> copies or substantial portions of the Software.
->
-> THE SOFTWARE IS PROVIDED "AS IS", WITHOUT WARRANTY OF ANY KIND, EXPRESS OR
-> IMPLIED, INCLUDING BUT NOT LIMITED TO THE WARRANTIES OF MERCHANTABILITY,
-> FITNESS FOR A PARTICULAR PURPOSE AND NONINFRINGEMENT. IN NO EVENT SHALL THE
-> AUTHORS OR COPYRIGHT HOLDERS BE LIABLE FOR ANY CLAIM, DAMAGES OR OTHER
-> LIABILITY, WHETHER IN AN ACTION OF CONTRACT, TORT OR OTHERWISE, ARISING FROM,
-> OUT OF OR IN CONNECTION WITH THE SOFTWARE OR THE USE OR OTHER DEALINGS IN THE
-> SOFTWARE.
-
----------------------------------------
-
-## prompts
-License: MIT
-By: Terkel Gjervig
-Repository: terkelg/prompts
-
-> MIT License
->
-> Copyright (c) 2018 Terkel Gjervig Nielsen
->
-> Permission is hereby granted, free of charge, to any person obtaining a copy
-> of this software and associated documentation files (the "Software"), to deal
-> in the Software without restriction, including without limitation the rights
-> to use, copy, modify, merge, publish, distribute, sublicense, and/or sell
-> copies of the Software, and to permit persons to whom the Software is
-> furnished to do so, subject to the following conditions:
->
-> The above copyright notice and this permission notice shall be included in all
-> copies or substantial portions of the Software.
->
-> THE SOFTWARE IS PROVIDED "AS IS", WITHOUT WARRANTY OF ANY KIND, EXPRESS OR
-> IMPLIED, INCLUDING BUT NOT LIMITED TO THE WARRANTIES OF MERCHANTABILITY,
-> FITNESS FOR A PARTICULAR PURPOSE AND NONINFRINGEMENT. IN NO EVENT SHALL THE
-> AUTHORS OR COPYRIGHT HOLDERS BE LIABLE FOR ANY CLAIM, DAMAGES OR OTHER
-> LIABILITY, WHETHER IN AN ACTION OF CONTRACT, TORT OR OTHERWISE, ARISING FROM,
-> OUT OF OR IN CONNECTION WITH THE SOFTWARE OR THE USE OR OTHER DEALINGS IN THE
-> SOFTWARE.
-
----------------------------------------
-
-## quansync
-License: MIT
-By: Anthony Fu, 三咲智子 Kevin Deng
-Repository: git+https://github.com/quansync-dev/quansync.git
-
-> MIT License
->
-> Copyright (c) 2025-PRESENT Anthony Fu <https://github.com/antfu> and Kevin Deng <https://github.com/sxzz>
->
-> Permission is hereby granted, free of charge, to any person obtaining a copy
-> of this software and associated documentation files (the "Software"), to deal
-> in the Software without restriction, including without limitation the rights
-> to use, copy, modify, merge, publish, distribute, sublicense, and/or sell
-> copies of the Software, and to permit persons to whom the Software is
-> furnished to do so, subject to the following conditions:
->
-> The above copyright notice and this permission notice shall be included in all
-> copies or substantial portions of the Software.
->
-> THE SOFTWARE IS PROVIDED "AS IS", WITHOUT WARRANTY OF ANY KIND, EXPRESS OR
-> IMPLIED, INCLUDING BUT NOT LIMITED TO THE WARRANTIES OF MERCHANTABILITY,
-> FITNESS FOR A PARTICULAR PURPOSE AND NONINFRINGEMENT. IN NO EVENT SHALL THE
-> AUTHORS OR COPYRIGHT HOLDERS BE LIABLE FOR ANY CLAIM, DAMAGES OR OTHER
-> LIABILITY, WHETHER IN AN ACTION OF CONTRACT, TORT OR OTHERWISE, ARISING FROM,
-> OUT OF OR IN CONNECTION WITH THE SOFTWARE OR THE USE OR OTHER DEALINGS IN THE
-> SOFTWARE.
-
----------------------------------------
-
-<<<<<<< HEAD
-## restore-cursor
-License: MIT
-By: Sindre Sorhus
-Repository: sindresorhus/restore-cursor
-
-> MIT License
->
-> Copyright (c) Sindre Sorhus <sindresorhus@gmail.com> (https://sindresorhus.com)
->
-> Permission is hereby granted, free of charge, to any person obtaining a copy of this software and associated documentation files (the "Software"), to deal in the Software without restriction, including without limitation the rights to use, copy, modify, merge, publish, distribute, sublicense, and/or sell copies of the Software, and to permit persons to whom the Software is furnished to do so, subject to the following conditions:
->
-> The above copyright notice and this permission notice shall be included in all copies or substantial portions of the Software.
->
-> THE SOFTWARE IS PROVIDED "AS IS", WITHOUT WARRANTY OF ANY KIND, EXPRESS OR IMPLIED, INCLUDING BUT NOT LIMITED TO THE WARRANTIES OF MERCHANTABILITY, FITNESS FOR A PARTICULAR PURPOSE AND NONINFRINGEMENT. IN NO EVENT SHALL THE AUTHORS OR COPYRIGHT HOLDERS BE LIABLE FOR ANY CLAIM, DAMAGES OR OTHER LIABILITY, WHETHER IN AN ACTION OF CONTRACT, TORT OR OTHERWISE, ARISING FROM, OUT OF OR IN CONNECTION WITH THE SOFTWARE OR THE USE OR OTHER DEALINGS IN THE SOFTWARE.
-
----------------------------------------
-
-## reusify
-=======
-## resolve-pkg-maps
->>>>>>> 33b930a1
-License: MIT
-By: Hiroki Osame
-Repository: privatenumber/resolve-pkg-maps
-
-> MIT License
->
-> Copyright (c) Hiroki Osame <hiroki.osame@gmail.com>
->
-> Permission is hereby granted, free of charge, to any person obtaining a copy
-> of this software and associated documentation files (the "Software"), to deal
-> in the Software without restriction, including without limitation the rights
-> to use, copy, modify, merge, publish, distribute, sublicense, and/or sell
-> copies of the Software, and to permit persons to whom the Software is
-> furnished to do so, subject to the following conditions:
->
-> The above copyright notice and this permission notice shall be included in all
-> copies or substantial portions of the Software.
->
-> THE SOFTWARE IS PROVIDED "AS IS", WITHOUT WARRANTY OF ANY KIND, EXPRESS OR
-> IMPLIED, INCLUDING BUT NOT LIMITED TO THE WARRANTIES OF MERCHANTABILITY,
-> FITNESS FOR A PARTICULAR PURPOSE AND NONINFRINGEMENT. IN NO EVENT SHALL THE
-> AUTHORS OR COPYRIGHT HOLDERS BE LIABLE FOR ANY CLAIM, DAMAGES OR OTHER
-> LIABILITY, WHETHER IN AN ACTION OF CONTRACT, TORT OR OTHERWISE, ARISING FROM,
-> OUT OF OR IN CONNECTION WITH THE SOFTWARE OR THE USE OR OTHER DEALINGS IN THE
-> SOFTWARE.
-
----------------------------------------
-
-<<<<<<< HEAD
-## run-parallel
-License: MIT
-By: Feross Aboukhadijeh
-Repository: git://github.com/feross/run-parallel.git
-
-> The MIT License (MIT)
->
-> Copyright (c) Feross Aboukhadijeh
+## ws
+License: MIT
+By: Einar Otto Stangvik
+Repository: git+https://github.com/websockets/ws.git
+
+> Copyright (c) 2011 Einar Otto Stangvik <einaros@gmail.com>
+> Copyright (c) 2013 Arnout Kazemier and contributors
+> Copyright (c) 2016 Luigi Pinca and contributors
 >
 > Permission is hereby granted, free of charge, to any person obtaining a copy of
 > this software and associated documentation files (the "Software"), to deal in
@@ -740,173 +720,6 @@
 
 ---------------------------------------
 
-## signal-exit
-License: ISC
-By: Ben Coe
-Repository: https://github.com/tapjs/signal-exit.git
-
-> The ISC License
->
-> Copyright (c) 2015, Contributors
->
-> Permission to use, copy, modify, and/or distribute this software
-> for any purpose with or without fee is hereby granted, provided
-> that the above copyright notice and this permission notice
-> appear in all copies.
->
-> THE SOFTWARE IS PROVIDED "AS IS" AND THE AUTHOR DISCLAIMS ALL WARRANTIES
-> WITH REGARD TO THIS SOFTWARE INCLUDING ALL IMPLIED WARRANTIES
-> OF MERCHANTABILITY AND FITNESS. IN NO EVENT SHALL THE AUTHOR BE
-> LIABLE FOR ANY SPECIAL, DIRECT, INDIRECT, OR CONSEQUENTIAL DAMAGES
-> OR ANY DAMAGES WHATSOEVER RESULTING FROM LOSS OF USE, DATA OR PROFITS,
-> WHETHER IN AN ACTION OF CONTRACT, NEGLIGENCE OR OTHER TORTIOUS ACTION,
-> ARISING OUT OF OR IN CONNECTION WITH THE USE OR PERFORMANCE OF THIS SOFTWARE.
-
----------------------------------------
-
-=======
->>>>>>> 33b930a1
-## sisteransi
-License: MIT
-By: Terkel Gjervig
-Repository: https://github.com/terkelg/sisteransi
-
-> MIT License
->
-> Copyright (c) 2018 Terkel Gjervig Nielsen
->
-> Permission is hereby granted, free of charge, to any person obtaining a copy
-> of this software and associated documentation files (the "Software"), to deal
-> in the Software without restriction, including without limitation the rights
-> to use, copy, modify, merge, publish, distribute, sublicense, and/or sell
-> copies of the Software, and to permit persons to whom the Software is
-> furnished to do so, subject to the following conditions:
->
-> The above copyright notice and this permission notice shall be included in all
-> copies or substantial portions of the Software.
->
-> THE SOFTWARE IS PROVIDED "AS IS", WITHOUT WARRANTY OF ANY KIND, EXPRESS OR
-> IMPLIED, INCLUDING BUT NOT LIMITED TO THE WARRANTIES OF MERCHANTABILITY,
-> FITNESS FOR A PARTICULAR PURPOSE AND NONINFRINGEMENT. IN NO EVENT SHALL THE
-> AUTHORS OR COPYRIGHT HOLDERS BE LIABLE FOR ANY CLAIM, DAMAGES OR OTHER
-> LIABILITY, WHETHER IN AN ACTION OF CONTRACT, TORT OR OTHERWISE, ARISING FROM,
-> OUT OF OR IN CONNECTION WITH THE SOFTWARE OR THE USE OR OTHER DEALINGS IN THE
-> SOFTWARE.
-
----------------------------------------
-
-## strip-literal
-License: MIT
-By: Anthony Fu
-Repository: git+https://github.com/antfu/strip-literal.git
-
-> MIT License
->
-> Copyright (c) 2022 Anthony Fu <https://github.com/antfu>
->
-> Permission is hereby granted, free of charge, to any person obtaining a copy
-> of this software and associated documentation files (the "Software"), to deal
-> in the Software without restriction, including without limitation the rights
-> to use, copy, modify, merge, publish, distribute, sublicense, and/or sell
-> copies of the Software, and to permit persons to whom the Software is
-> furnished to do so, subject to the following conditions:
->
-> The above copyright notice and this permission notice shall be included in all
-> copies or substantial portions of the Software.
->
-> THE SOFTWARE IS PROVIDED "AS IS", WITHOUT WARRANTY OF ANY KIND, EXPRESS OR
-> IMPLIED, INCLUDING BUT NOT LIMITED TO THE WARRANTIES OF MERCHANTABILITY,
-> FITNESS FOR A PARTICULAR PURPOSE AND NONINFRINGEMENT. IN NO EVENT SHALL THE
-> AUTHORS OR COPYRIGHT HOLDERS BE LIABLE FOR ANY CLAIM, DAMAGES OR OTHER
-> LIABILITY, WHETHER IN AN ACTION OF CONTRACT, TORT OR OTHERWISE, ARISING FROM,
-> OUT OF OR IN CONNECTION WITH THE SOFTWARE OR THE USE OR OTHER DEALINGS IN THE
-> SOFTWARE.
-
----------------------------------------
-
-## type-detect
-License: MIT
-By: Jake Luer, Keith Cirkel, David Losert, Aleksey Shvayka, Lucas Fernandes da Costa, Grant Snodgrass, Jeremy Tice, Edward Betts, dvlsg, Amila Welihinda, Jake Champion, Miroslav Bajtoš
-Repository: git+ssh://git@github.com/chaijs/type-detect.git
-
-> Copyright (c) 2013 Jake Luer <jake@alogicalparadox.com> (http://alogicalparadox.com)
->
-> Permission is hereby granted, free of charge, to any person obtaining a copy
-> of this software and associated documentation files (the "Software"), to deal
-> in the Software without restriction, including without limitation the rights
-> to use, copy, modify, merge, publish, distribute, sublicense, and/or sell
-> copies of the Software, and to permit persons to whom the Software is
-> furnished to do so, subject to the following conditions:
->
-> The above copyright notice and this permission notice shall be included in
-> all copies or substantial portions of the Software.
->
-> THE SOFTWARE IS PROVIDED "AS IS", WITHOUT WARRANTY OF ANY KIND, EXPRESS OR
-> IMPLIED, INCLUDING BUT NOT LIMITED TO THE WARRANTIES OF MERCHANTABILITY,
-> FITNESS FOR A PARTICULAR PURPOSE AND NONINFRINGEMENT. IN NO EVENT SHALL THE
-> AUTHORS OR COPYRIGHT HOLDERS BE LIABLE FOR ANY CLAIM, DAMAGES OR OTHER
-> LIABILITY, WHETHER IN AN ACTION OF CONTRACT, TORT OR OTHERWISE, ARISING FROM,
-> OUT OF OR IN CONNECTION WITH THE SOFTWARE OR THE USE OR OTHER DEALINGS IN
-> THE SOFTWARE.
-
----------------------------------------
-
-## ufo
-License: MIT
-Repository: unjs/ufo
-
-> MIT License
->
-> Copyright (c) Pooya Parsa <pooya@pi0.io>
->
-> Permission is hereby granted, free of charge, to any person obtaining a copy
-> of this software and associated documentation files (the "Software"), to deal
-> in the Software without restriction, including without limitation the rights
-> to use, copy, modify, merge, publish, distribute, sublicense, and/or sell
-> copies of the Software, and to permit persons to whom the Software is
-> furnished to do so, subject to the following conditions:
->
-> The above copyright notice and this permission notice shall be included in all
-> copies or substantial portions of the Software.
->
-> THE SOFTWARE IS PROVIDED "AS IS", WITHOUT WARRANTY OF ANY KIND, EXPRESS OR
-> IMPLIED, INCLUDING BUT NOT LIMITED TO THE WARRANTIES OF MERCHANTABILITY,
-> FITNESS FOR A PARTICULAR PURPOSE AND NONINFRINGEMENT. IN NO EVENT SHALL THE
-> AUTHORS OR COPYRIGHT HOLDERS BE LIABLE FOR ANY CLAIM, DAMAGES OR OTHER
-> LIABILITY, WHETHER IN AN ACTION OF CONTRACT, TORT OR OTHERWISE, ARISING FROM,
-> OUT OF OR IN CONNECTION WITH THE SOFTWARE OR THE USE OR OTHER DEALINGS IN THE
-> SOFTWARE.
-
----------------------------------------
-
-## ws
-License: MIT
-By: Einar Otto Stangvik
-Repository: git+https://github.com/websockets/ws.git
-
-> Copyright (c) 2011 Einar Otto Stangvik <einaros@gmail.com>
-> Copyright (c) 2013 Arnout Kazemier and contributors
-> Copyright (c) 2016 Luigi Pinca and contributors
->
-> Permission is hereby granted, free of charge, to any person obtaining a copy of
-> this software and associated documentation files (the "Software"), to deal in
-> the Software without restriction, including without limitation the rights to
-> use, copy, modify, merge, publish, distribute, sublicense, and/or sell copies of
-> the Software, and to permit persons to whom the Software is furnished to do so,
-> subject to the following conditions:
->
-> The above copyright notice and this permission notice shall be included in all
-> copies or substantial portions of the Software.
->
-> THE SOFTWARE IS PROVIDED "AS IS", WITHOUT WARRANTY OF ANY KIND, EXPRESS OR
-> IMPLIED, INCLUDING BUT NOT LIMITED TO THE WARRANTIES OF MERCHANTABILITY, FITNESS
-> FOR A PARTICULAR PURPOSE AND NONINFRINGEMENT. IN NO EVENT SHALL THE AUTHORS OR
-> COPYRIGHT HOLDERS BE LIABLE FOR ANY CLAIM, DAMAGES OR OTHER LIABILITY, WHETHER
-> IN AN ACTION OF CONTRACT, TORT OR OTHERWISE, ARISING FROM, OUT OF OR IN
-> CONNECTION WITH THE SOFTWARE OR THE USE OR OTHER DEALINGS IN THE SOFTWARE.
-
----------------------------------------
-
 ## yocto-queue
 License: MIT
 By: Sindre Sorhus
