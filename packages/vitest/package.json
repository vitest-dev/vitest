--- conflicted
+++ resolved
@@ -91,7 +91,7 @@
     "@types/node": "*",
     "chai": "^4.3.6",
     "debug": "^4.3.4",
-    "local-pkg": "^0.4.1",
+    "local-pkg": "^0.4.2",
     "tinypool": "^0.2.2",
     "tinyspy": "^1.0.0",
     "vite": "^2.9.12 || ^3.0.0-0"
@@ -116,15 +116,9 @@
     "execa": "^6.1.0",
     "fast-glob": "^3.2.11",
     "find-up": "^6.3.0",
-<<<<<<< HEAD
     "flatted": "^3.2.6",
-    "happy-dom": "^4.1.0",
-    "jsdom": "^20.0.0",
-=======
-    "flatted": "^3.2.5",
     "happy-dom": "^6.0.3",
     "jsdom": "^19.0.0",
->>>>>>> f76c4f9d
     "log-update": "^5.0.1",
     "magic-string": "^0.26.2",
     "micromatch": "^4.0.5",
