{
  "name": "vitest",
  "version": "0.18.0",
  "description": "A blazing fast unit test framework powered by Vite",
  "author": "Anthony Fu <anthonyfu117@hotmail.com>",
  "license": "MIT",
  "funding": "https://github.com/sponsors/antfu",
  "homepage": "https://github.com/vitest-dev/vitest#readme",
  "repository": {
    "type": "git",
    "url": "git+https://github.com/vitest-dev/vitest.git"
  },
  "bugs": {
    "url": "https://github.com/vitest-dev/vitest/issues"
  },
  "keywords": [
    "vite",
    "vite-node",
    "test",
    "jest"
  ],
  "exports": {
    ".": {
      "types": "./dist/index.d.ts",
      "import": "./dist/index.mjs"
    },
    "./*": "./*",
    "./globals": {
      "types": "./globals.d.ts"
    },
    "./importMeta": {
      "types": "./importMeta.d.ts"
    },
    "./node": {
      "types": "./dist/node.d.ts",
      "import": "./dist/node.mjs"
    },
    "./browser": {
      "import": "./dist/browser.js",
      "types": "./dist/browser.d.ts"
    },
    "./config": {
      "types": "./config.d.ts",
      "require": "./dist/config.cjs",
      "import": "./dist/config.mjs"
    }
  },
  "main": "./dist/index.mjs",
  "module": "./dist/index.mjs",
  "types": "./dist/index.d.ts",
  "bin": {
    "vitest": "./vitest.mjs"
  },
  "files": [
    "dist",
    "bin",
    "*.d.ts",
    "*.mjs"
  ],
  "engines": {
    "node": ">=v14.16.0"
  },
  "scripts": {
    "build": "rimraf dist && rollup -c",
    "dev": "rollup -c --watch -m inline",
    "prepublishOnly": "nr build"
  },
  "peerDependencies": {
<<<<<<< HEAD
    "@vitest/browser": "*",
=======
    "@edge-runtime/vm": "*",
>>>>>>> e910f810
    "@vitest/ui": "*",
    "c8": "*",
    "happy-dom": "*",
    "jsdom": "*"
  },
  "peerDependenciesMeta": {
    "@vitest/ui": {
      "optional": true
    },
    "@vitest/browser": {
      "optional": true
    },
    "c8": {
      "optional": true
    },
    "happy-dom": {
      "optional": true
    },
    "jsdom": {
      "optional": true
    },
    "@edge-runtime/vm": {
      "optional": true
    }
  },
  "dependencies": {
    "@types/chai": "^4.3.1",
    "@types/chai-subset": "^1.3.3",
    "@types/node": "*",
    "chai": "^4.3.6",
    "debug": "^4.3.4",
    "local-pkg": "^0.4.1",
    "tinypool": "^0.2.1",
    "tinyspy": "^0.3.3",
    "vite": "^2.9.12 || ^3.0.0-0"
  },
  "devDependencies": {
    "@antfu/install-pkg": "^0.1.0",
    "@edge-runtime/vm": "1.1.0-beta.10",
    "@sinonjs/fake-timers": "^9.1.2",
    "@types/diff": "^5.0.2",
    "@types/jsdom": "^16.2.14",
    "@types/micromatch": "^4.0.2",
    "@types/natural-compare": "^1.4.1",
    "@types/prompts": "^2.4.0",
    "@types/sinonjs__fake-timers": "^8.1.2",
<<<<<<< HEAD
    "birpc": "^0.2.2",
    "c8": "^7.11.2",
=======
    "@vitest/ui": "workspace:*",
    "birpc": "^0.2.3",
    "c8": "^7.11.3",
>>>>>>> e910f810
    "cac": "^6.7.12",
    "chai-subset": "^1.6.0",
    "cli-truncate": "^3.1.0",
    "diff": "^5.1.0",
    "execa": "^6.1.0",
    "fast-glob": "^3.2.11",
    "find-up": "^6.3.0",
    "flatted": "^3.2.5",
    "happy-dom": "^4.1.0",
    "jsdom": "^19.0.0",
    "log-update": "^5.0.1",
    "magic-string": "^0.26.2",
    "micromatch": "^4.0.5",
    "mlly": "^0.5.3",
    "natural-compare": "^1.4.0",
    "p-limit": "^4.0.0",
    "pathe": "^0.2.0",
    "picocolors": "^1.0.0",
    "pkg-types": "^0.3.3",
    "pretty-format": "^27.5.1",
    "prompts": "^2.4.2",
    "rollup": "^2.75.7",
    "source-map-js": "^1.0.2",
    "strip-ansi": "^7.0.1",
    "typescript": "^4.7.4",
    "vite-node": "workspace:*",
    "ws": "^8.8.0"
  }
}<|MERGE_RESOLUTION|>--- conflicted
+++ resolved
@@ -66,11 +66,8 @@
     "prepublishOnly": "nr build"
   },
   "peerDependencies": {
-<<<<<<< HEAD
     "@vitest/browser": "*",
-=======
     "@edge-runtime/vm": "*",
->>>>>>> e910f810
     "@vitest/ui": "*",
     "c8": "*",
     "happy-dom": "*",
@@ -117,14 +114,9 @@
     "@types/natural-compare": "^1.4.1",
     "@types/prompts": "^2.4.0",
     "@types/sinonjs__fake-timers": "^8.1.2",
-<<<<<<< HEAD
-    "birpc": "^0.2.2",
-    "c8": "^7.11.2",
-=======
     "@vitest/ui": "workspace:*",
     "birpc": "^0.2.3",
     "c8": "^7.11.3",
->>>>>>> e910f810
     "cac": "^6.7.12",
     "chai-subset": "^1.6.0",
     "cli-truncate": "^3.1.0",
