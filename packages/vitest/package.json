--- conflicted
+++ resolved
@@ -159,11 +159,7 @@
     "@vitest/utils": "workspace:*",
     "chai": "^5.1.1",
     "debug": "^4.3.6",
-<<<<<<< HEAD
-    "execa": "^8.0.1",
     "expect-type": "^1.0.0-rc.0",
-=======
->>>>>>> b2be23e4
     "magic-string": "^0.30.11",
     "pathe": "^1.1.2",
     "std-env": "^3.7.0",
@@ -194,11 +190,6 @@
     "cac": "^6.7.14",
     "chai-subset": "^1.6.0",
     "cli-truncate": "^4.0.0",
-<<<<<<< HEAD
-    "fast-glob": "^3.3.2",
-=======
-    "expect-type": "^0.19.0",
->>>>>>> b2be23e4
     "find-up": "^6.3.0",
     "flatted": "^3.3.1",
     "get-tsconfig": "^4.7.6",
