{
  "name": "vitest",
<<<<<<< HEAD
  "type": "module",
  "version": "0.23.3",
=======
  "version": "0.23.4",
>>>>>>> 3dbbfe15
  "description": "A blazing fast unit test framework powered by Vite",
  "author": "Anthony Fu <anthonyfu117@hotmail.com>",
  "license": "MIT",
  "funding": "https://github.com/sponsors/antfu",
  "homepage": "https://github.com/vitest-dev/vitest#readme",
  "repository": {
    "type": "git",
    "url": "git+https://github.com/vitest-dev/vitest.git"
  },
  "bugs": {
    "url": "https://github.com/vitest-dev/vitest/issues"
  },
  "keywords": [
    "vite",
    "vite-node",
    "vitest",
    "test",
    "jest"
  ],
  "exports": {
    ".": {
      "require": {
        "types": "./index.d.cts",
        "default": "./index.cjs"
      },
      "import": {
        "types": "./dist/index.d.ts",
        "default": "./dist/index.js"
      }
    },
    "./*": "./*",
    "./globals": {
      "types": "./globals.d.ts"
    },
    "./importMeta": {
      "types": "./importMeta.d.ts"
    },
    "./node": {
      "types": "./dist/node.d.ts",
      "import": "./dist/node.js"
    },
    "./environments": {
      "types": "./dist/environments.d.ts",
      "import": "./dist/environments.js"
    },
    "./browser": {
      "types": "./dist/browser.d.ts",
      "import": "./dist/browser.js"
    },
    "./config": {
      "types": "./config.d.ts",
      "require": "./dist/config.cjs",
      "import": "./dist/config.js"
    }
  },
  "main": "./dist/index.js",
  "module": "./dist/index.js",
  "types": "./dist/index.d.ts",
  "bin": {
    "vitest": "./vitest.mjs"
  },
  "files": [
    "dist",
    "bin",
    "*.d.ts",
    "*.mjs",
    "*.cjs"
  ],
  "engines": {
    "node": ">=v14.16.0"
  },
  "scripts": {
    "build": "rimraf dist && rollup -c",
    "dev": "cross-env NODE_OPTIONS=\"--max-old-space-size=8192\" rollup -c --watch -m inline",
    "prepublishOnly": "nr build"
  },
  "peerDependencies": {
    "@edge-runtime/vm": "*",
    "@vitest/browser": "*",
    "@vitest/ui": "*",
    "happy-dom": "*",
    "jsdom": "*"
  },
  "peerDependenciesMeta": {
    "@vitest/ui": {
      "optional": true
    },
    "@vitest/browser": {
      "optional": true
    },
    "happy-dom": {
      "optional": true
    },
    "jsdom": {
      "optional": true
    },
    "@edge-runtime/vm": {
      "optional": true
    }
  },
  "dependencies": {
    "@types/chai": "^4.3.3",
    "@types/chai-subset": "^1.3.3",
    "@types/node": "*",
    "chai": "^4.3.6",
    "debug": "^4.3.4",
    "local-pkg": "^0.4.2",
    "strip-literal": "^0.4.2",
    "tinybench": "^2.2.1",
    "tinypool": "^0.3.0",
    "tinyspy": "^1.0.2",
    "vite": "^2.9.12 || ^3.0.0-0"
  },
  "devDependencies": {
    "@antfu/install-pkg": "^0.1.1",
    "@edge-runtime/vm": "1.1.0-beta.31",
    "@sinonjs/fake-timers": "^9.1.2",
    "@types/diff": "^5.0.2",
    "@types/jsdom": "^20.0.0",
    "@types/micromatch": "^4.0.2",
    "@types/natural-compare": "^1.4.1",
    "@types/prompts": "^2.4.0",
    "@types/sinonjs__fake-timers": "^8.1.2",
    "@vitest/ui": "workspace:*",
    "birpc": "^0.2.3",
    "cac": "^6.7.14",
    "chai-subset": "^1.6.0",
    "cli-truncate": "^3.1.0",
    "diff": "^5.1.0",
    "event-target-polyfill": "^0.0.3",
    "execa": "^6.1.0",
    "fast-glob": "^3.2.12",
    "find-up": "^6.3.0",
    "flatted": "^3.2.7",
    "happy-dom": "^6.0.4",
    "jsdom": "^20.0.1",
    "log-update": "^5.0.1",
    "magic-string": "^0.26.5",
    "micromatch": "^4.0.5",
    "mlly": "^0.5.16",
    "natural-compare": "^1.4.0",
    "p-limit": "^4.0.0",
    "pathe": "^0.2.0",
    "picocolors": "^1.0.0",
    "pkg-types": "^0.3.5",
    "pretty-format": "^27.5.1",
    "prompts": "^2.4.2",
    "rollup": "^2.79.1",
    "source-map-js": "^1.0.2",
    "strip-ansi": "^7.0.1",
    "typescript": "^4.8.4",
    "vite-node": "workspace:*",
    "ws": "^8.9.0"
  }
}<|MERGE_RESOLUTION|>--- conflicted
+++ resolved
@@ -1,11 +1,7 @@
 {
   "name": "vitest",
-<<<<<<< HEAD
   "type": "module",
-  "version": "0.23.3",
-=======
   "version": "0.23.4",
->>>>>>> 3dbbfe15
   "description": "A blazing fast unit test framework powered by Vite",
   "author": "Anthony Fu <anthonyfu117@hotmail.com>",
   "license": "MIT",
