{
  "name": "vitest",
  "version": "0.0.92",
  "description": "A blazing fast unit test framework powered by Vite",
  "keywords": [
    "vite",
    "vite-node",
    "test",
    "jest"
  ],
  "homepage": "https://github.com/antfu/vitest#readme",
  "bugs": {
    "url": "https://github.com/antfu/vitest/issues"
  },
  "repository": {
    "type": "git",
    "url": "git+https://github.com/antfu/vitest.git"
  },
  "funding": "https://github.com/sponsors/antfu",
  "license": "MIT",
  "author": "Anthony Fu <anthonyfu117@hotmail.com>",
  "type": "module",
  "exports": {
    ".": {
      "import": "./dist/index.js",
      "types": "./dist/index.d.ts"
    },
    "./node": {
      "import": "./dist/node.js",
      "types": "./dist/node.d.ts"
    },
    "./global": {
      "types": "./global.d.ts"
    },
    "./*": "./*"
  },
  "main": "./dist/index.js",
  "module": "./dist/index.js",
  "types": "./dist/index.d.ts",
  "bin": {
    "vitest": "./bin/vitest.mjs"
  },
  "files": [
    "dist",
    "bin",
    "*.d.ts"
  ],
  "scripts": {
    "build": "rimraf dist && rollup -c",
    "dev": "rollup -c --watch src",
    "typecheck": "tsc --noEmit",
    "prepublishOnly": "nr build"
  },
  "dependencies": {
    "@types/chai": "^4.3.0",
    "@types/chai-subset": "^1.3.3",
    "chai": "^4.3.4",
    "chai-subset": "^1.6.0",
    "fast-glob": "^3.2.7",
    "local-pkg": "^0.4.0",
<<<<<<< HEAD
    "magic-string": "^0.25.7",
    "micromatch": "^4.0.4",
=======
>>>>>>> 856d7bcf
    "piscina": "^3.2.0",
    "source-map": "^0.7.3",
    "tinyspy": "^0.1.0"
  },
  "devDependencies": {
    "flatted": "^3.2.4",
    "micromatch": "^4.0.4",
    "@antfu/install-pkg": "^0.1.0",
    "@types/diff": "^5.0.1",
    "@types/jsdom": "^16.2.13",
    "@types/micromatch": "^4.0.2",
    "@types/natural-compare": "^1.4.1",
    "@types/node": "^17.0.0",
    "@types/prompts": "^2.0.14",
    "c8": "^7.10.0",
    "cac": "^6.7.12",
    "cli-truncate": "^3.1.0",
    "diff": "^5.0.0",
    "find-up": "^6.2.0",
    "happy-dom": "^2.24.5",
    "jsdom": "^19.0.0",
    "log-update": "^5.0.0",
    "mlly": "^0.3.15",
    "nanoid": "^3.1.30",
    "natural-compare": "^1.4.0",
    "pathe": "^0.2.0",
    "picocolors": "^1.0.0",
    "pkg-types": "^0.3.2",
    "pretty-format": "^27.4.2",
    "prompts": "^2.4.2",
    "rollup": "^2.61.1",
    "strip-ansi": "^7.0.1",
    "typescript": "^4.5.4"
  },
  "peerDependencies": {
    "c8": "*",
    "happy-dom": "*",
    "jsdom": "*",
    "vite": "^2.7.1"
  },
  "peerDependenciesMeta": {
    "c8": {
      "optional": true
    },
    "happy-dom": {
      "optional": true
    },
    "jsdom": {
      "optional": true
    }
  },
  "engines": {
    "node": ">=16.0.0"
  }
}<|MERGE_RESOLUTION|>--- conflicted
+++ resolved
@@ -58,11 +58,6 @@
     "chai-subset": "^1.6.0",
     "fast-glob": "^3.2.7",
     "local-pkg": "^0.4.0",
-<<<<<<< HEAD
-    "magic-string": "^0.25.7",
-    "micromatch": "^4.0.4",
-=======
->>>>>>> 856d7bcf
     "piscina": "^3.2.0",
     "source-map": "^0.7.3",
     "tinyspy": "^0.1.0"
