--- conflicted
+++ resolved
@@ -180,12 +180,8 @@
     "@types/micromatch": "^4.0.2",
     "@types/prompts": "^2.4.4",
     "@types/sinonjs__fake-timers": "^8.1.2",
-<<<<<<< HEAD
     "@wdio/types": "^8.16.3",
-    "birpc": "0.2.12",
-=======
     "birpc": "0.2.14",
->>>>>>> 6a66b35e
     "chai-subset": "^1.6.0",
     "cli-truncate": "^3.1.0",
     "event-target-polyfill": "^0.0.3",
