{
  "name": "vitest",
  "type": "module",
  "version": "3.0.7",
  "description": "Next generation testing framework powered by Vite",
  "author": "Anthony Fu <anthonyfu117@hotmail.com>",
  "license": "MIT",
  "funding": "https://opencollective.com/vitest",
  "homepage": "https://github.com/vitest-dev/vitest#readme",
  "repository": {
    "type": "git",
    "url": "git+https://github.com/vitest-dev/vitest.git",
    "directory": "packages/vitest"
  },
  "bugs": {
    "url": "https://github.com/vitest-dev/vitest/issues"
  },
  "keywords": [
    "vite",
    "vitest",
    "test",
    "jest"
  ],
  "sideEffects": false,
  "exports": {
    ".": {
      "import": {
        "types": "./dist/index.d.ts",
        "default": "./dist/index.js"
      },
      "require": {
        "types": "./index.d.cts",
        "default": "./index.cjs"
      }
    },
    "./*": "./*",
    "./globals": {
      "types": "./globals.d.ts"
    },
    "./jsdom": {
      "types": "./jsdom.d.ts"
    },
    "./importMeta": {
      "types": "./importMeta.d.ts"
    },
    "./import-meta": {
      "types": "./import-meta.d.ts"
    },
    "./node": {
      "types": "./dist/node.d.ts",
      "default": "./dist/node.js"
    },
    "./execute": {
      "types": "./dist/execute.d.ts",
      "default": "./dist/execute.js"
    },
    "./workers": {
      "types": "./dist/workers.d.ts",
      "import": "./dist/workers.js"
    },
    "./browser": {
      "types": "./dist/browser.d.ts",
      "default": "./dist/browser.js"
    },
    "./runners": {
      "types": "./dist/runners.d.ts",
      "default": "./dist/runners.js"
    },
    "./suite": {
      "types": "./dist/suite.d.ts",
      "default": "./dist/suite.js"
    },
    "./environments": {
      "types": "./dist/environments.d.ts",
      "default": "./dist/environments.js"
    },
    "./utils": {
      "types": "./dist/utils.d.ts",
      "default": "./dist/utils.js"
    },
    "./config": {
      "types": "./config.d.ts",
      "require": "./dist/config.cjs",
      "default": "./dist/config.js"
    },
    "./coverage": {
      "types": "./coverage.d.ts",
      "default": "./dist/coverage.js"
    },
    "./reporters": {
      "types": "./dist/reporters.d.ts",
      "default": "./dist/reporters.js"
    },
    "./snapshot": {
      "types": "./dist/snapshot.d.ts",
      "default": "./dist/snapshot.js"
    },
    "./mocker": {
      "types": "./dist/mocker.d.ts",
      "default": "./dist/mocker.js"
    }
  },
  "main": "./dist/index.js",
  "module": "./dist/index.js",
  "types": "./dist/index.d.ts",
  "bin": {
    "vitest": "./vitest.mjs"
  },
  "files": [
    "*.cjs",
    "*.d.cts",
    "*.d.ts",
    "*.mjs",
    "bin",
    "dist"
  ],
  "engines": {
    "node": "^18.0.0 || ^20.0.0 || >=22.0.0"
  },
  "scripts": {
    "build": "rimraf dist && rollup -c",
    "dev": "NODE_OPTIONS=\"--max-old-space-size=8192\" rollup -c --watch -m inline"
  },
  "peerDependencies": {
    "@edge-runtime/vm": "*",
    "@types/debug": "^4.1.12",
    "@types/node": "^18.0.0 || ^20.0.0 || >=22.0.0",
    "@vitest/browser": "workspace:*",
    "@vitest/ui": "workspace:*",
    "happy-dom": "*",
    "jsdom": "*"
  },
  "peerDependenciesMeta": {
    "@edge-runtime/vm": {
      "optional": true
    },
    "@types/debug": {
      "optional": true
    },
    "@types/node": {
      "optional": true
    },
    "@vitest/browser": {
      "optional": true
    },
    "@vitest/ui": {
      "optional": true
    },
    "happy-dom": {
      "optional": true
    },
    "jsdom": {
      "optional": true
    }
  },
  "dependencies": {
    "@vitest/expect": "workspace:*",
    "@vitest/mocker": "workspace:*",
    "@vitest/pretty-format": "workspace:^",
    "@vitest/runner": "workspace:*",
    "@vitest/snapshot": "workspace:*",
    "@vitest/spy": "workspace:*",
    "@vitest/utils": "workspace:*",
    "chai": "catalog:",
    "debug": "catalog:",
    "expect-type": "^1.1.0",
    "magic-string": "catalog:",
    "pathe": "catalog:",
    "std-env": "catalog:",
    "tinybench": "^2.9.0",
    "tinyexec": "^0.3.2",
    "tinypool": "^1.0.2",
    "tinyrainbow": "catalog:",
    "vite": "^5.0.0 || ^6.0.0",
    "vite-node": "workspace:*",
    "why-is-node-running": "^2.3.0"
  },
  "devDependencies": {
    "@ampproject/remapping": "catalog:",
    "@antfu/install-pkg": "^1.0.0",
    "@edge-runtime/vm": "^5.0.0",
    "@sinonjs/fake-timers": "14.0.0",
    "@types/debug": "catalog:",
    "@types/estree": "catalog:",
    "@types/istanbul-lib-coverage": "catalog:",
    "@types/istanbul-reports": "catalog:",
    "@types/jsdom": "^21.1.7",
    "@types/micromatch": "^4.0.9",
    "@types/node": "^22.13.5",
    "@types/prompts": "^2.4.9",
    "@types/sinonjs__fake-timers": "^8.1.5",
    "acorn-walk": "catalog:",
    "birpc": "catalog:",
    "cac": "catalog:",
    "chai-subset": "^1.6.0",
    "find-up": "^6.3.0",
    "flatted": "catalog:",
    "get-tsconfig": "^4.10.0",
    "happy-dom": "^17.1.4",
    "jsdom": "^26.0.0",
    "local-pkg": "^1.0.0",
    "micromatch": "^4.0.8",
    "pretty-format": "^29.7.0",
    "prompts": "^2.4.2",
<<<<<<< HEAD
    "strip-literal": "^2.1.1",
    "tinyglobby": "catalog:",
    "ws": "catalog:"
=======
    "strip-literal": "^3.0.0",
    "tinyglobby": "^0.2.12",
    "ws": "^8.18.1"
>>>>>>> 0c2924b7
  }
}<|MERGE_RESOLUTION|>--- conflicted
+++ resolved
@@ -202,14 +202,8 @@
     "micromatch": "^4.0.8",
     "pretty-format": "^29.7.0",
     "prompts": "^2.4.2",
-<<<<<<< HEAD
-    "strip-literal": "^2.1.1",
+    "strip-literal": "^3.0.0",
     "tinyglobby": "catalog:",
     "ws": "catalog:"
-=======
-    "strip-literal": "^3.0.0",
-    "tinyglobby": "^0.2.12",
-    "ws": "^8.18.1"
->>>>>>> 0c2924b7
   }
 }