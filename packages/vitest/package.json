{
  "name": "vitest",
  "type": "module",
  "version": "3.0.5",
  "description": "Next generation testing framework powered by Vite",
  "author": "Anthony Fu <anthonyfu117@hotmail.com>",
  "license": "MIT",
  "funding": "https://opencollective.com/vitest",
  "homepage": "https://github.com/vitest-dev/vitest#readme",
  "repository": {
    "type": "git",
    "url": "git+https://github.com/vitest-dev/vitest.git",
    "directory": "packages/vitest"
  },
  "bugs": {
    "url": "https://github.com/vitest-dev/vitest/issues"
  },
  "keywords": [
    "vite",
    "vitest",
    "test",
    "jest"
  ],
  "sideEffects": false,
  "exports": {
    ".": {
      "import": {
        "types": "./dist/index.d.ts",
        "default": "./dist/index.js"
      },
      "require": {
        "types": "./index.d.cts",
        "default": "./index.cjs"
      }
    },
    "./*": "./*",
    "./globals": {
      "types": "./globals.d.ts"
    },
    "./jsdom": {
      "types": "./jsdom.d.ts"
    },
    "./importMeta": {
      "types": "./importMeta.d.ts"
    },
    "./import-meta": {
      "types": "./import-meta.d.ts"
    },
    "./node": {
      "types": "./dist/node.d.ts",
      "default": "./dist/node.js"
    },
    "./execute": {
      "types": "./dist/execute.d.ts",
      "default": "./dist/execute.js"
    },
    "./workers": {
      "types": "./dist/workers.d.ts",
      "import": "./dist/workers.js"
    },
    "./browser": {
      "types": "./dist/browser.d.ts",
      "default": "./dist/browser.js"
    },
    "./runners": {
      "types": "./dist/runners.d.ts",
      "default": "./dist/runners.js"
    },
    "./suite": {
      "types": "./dist/suite.d.ts",
      "default": "./dist/suite.js"
    },
    "./environments": {
      "types": "./dist/environments.d.ts",
      "default": "./dist/environments.js"
    },
    "./utils": {
      "types": "./dist/utils.d.ts",
      "default": "./dist/utils.js"
    },
    "./config": {
      "types": "./config.d.ts",
      "require": "./dist/config.cjs",
      "default": "./dist/config.js"
    },
    "./coverage": {
      "types": "./coverage.d.ts",
      "default": "./dist/coverage.js"
    },
    "./reporters": {
      "types": "./dist/reporters.d.ts",
      "default": "./dist/reporters.js"
    },
    "./snapshot": {
      "types": "./dist/snapshot.d.ts",
      "default": "./dist/snapshot.js"
    },
    "./mocker": {
      "types": "./dist/mocker.d.ts",
      "default": "./dist/mocker.js"
    }
  },
  "main": "./dist/index.js",
  "module": "./dist/index.js",
  "types": "./dist/index.d.ts",
  "bin": {
    "vitest": "./vitest.mjs"
  },
  "files": [
    "*.cjs",
    "*.d.cts",
    "*.d.ts",
    "*.mjs",
    "bin",
    "dist"
  ],
  "engines": {
    "node": "^18.0.0 || ^20.0.0 || >=22.0.0"
  },
  "scripts": {
    "build": "rimraf dist && rollup -c",
    "dev": "NODE_OPTIONS=\"--max-old-space-size=8192\" rollup -c --watch -m inline"
  },
  "peerDependencies": {
    "@edge-runtime/vm": "*",
    "@types/debug": "^4.1.12",
    "@types/node": "^18.0.0 || ^20.0.0 || >=22.0.0",
    "@vitest/browser": "workspace:*",
    "@vitest/ui": "workspace:*",
    "happy-dom": "*",
    "jsdom": "*"
  },
  "peerDependenciesMeta": {
    "@edge-runtime/vm": {
      "optional": true
    },
    "@types/debug": {
      "optional": true
    },
    "@types/node": {
      "optional": true
    },
    "@vitest/browser": {
      "optional": true
    },
    "@vitest/ui": {
      "optional": true
    },
    "happy-dom": {
      "optional": true
    },
    "jsdom": {
      "optional": true
    }
  },
  "dependencies": {
    "@vitest/expect": "workspace:*",
    "@vitest/mocker": "workspace:*",
    "@vitest/pretty-format": "workspace:^",
    "@vitest/runner": "workspace:*",
    "@vitest/snapshot": "workspace:*",
    "@vitest/spy": "workspace:*",
    "@vitest/utils": "workspace:*",
    "chai": "^5.1.2",
    "debug": "^4.4.0",
    "expect-type": "^1.1.0",
    "magic-string": "^0.30.17",
    "pathe": "^2.0.2",
    "std-env": "^3.8.0",
    "tinybench": "^2.9.0",
    "tinyexec": "^0.3.2",
    "tinypool": "^1.0.2",
    "tinyrainbow": "^2.0.0",
    "vite": "^5.0.0 || ^6.0.0",
    "vite-node": "workspace:*",
    "why-is-node-running": "^2.3.0"
  },
  "devDependencies": {
    "@ampproject/remapping": "^2.3.0",
    "@antfu/install-pkg": "^1.0.0",
    "@edge-runtime/vm": "^5.0.0",
    "@sinonjs/fake-timers": "14.0.0",
    "@types/debug": "^4.1.12",
    "@types/estree": "^1.0.6",
    "@types/istanbul-lib-coverage": "^2.0.6",
    "@types/istanbul-reports": "^3.0.4",
    "@types/jsdom": "^21.1.7",
    "@types/micromatch": "^4.0.9",
    "@types/node": "^22.13.1",
    "@types/prompts": "^2.4.9",
    "@types/sinonjs__fake-timers": "^8.1.5",
    "acorn-walk": "^8.3.4",
    "birpc": "0.2.19",
    "cac": "^6.7.14",
    "chai-subset": "^1.6.0",
    "fast-glob": "3.3.3",
    "find-up": "^6.3.0",
    "flatted": "^3.3.2",
    "get-tsconfig": "^4.10.0",
<<<<<<< HEAD
    "happy-dom": "^16.8.1",
    "jsdom": "^25.0.1",
    "local-pkg": "^0.5.1",
=======
    "happy-dom": "^17.0.2",
    "jsdom": "^26.0.0",
    "local-pkg": "^1.0.0",
>>>>>>> 1e857d25
    "micromatch": "^4.0.8",
    "pretty-format": "^29.7.0",
    "prompts": "^2.4.2",
    "strip-literal": "^2.1.1",
    "ws": "^8.18.0"
  }
}<|MERGE_RESOLUTION|>--- conflicted
+++ resolved
@@ -197,15 +197,9 @@
     "find-up": "^6.3.0",
     "flatted": "^3.3.2",
     "get-tsconfig": "^4.10.0",
-<<<<<<< HEAD
-    "happy-dom": "^16.8.1",
-    "jsdom": "^25.0.1",
-    "local-pkg": "^0.5.1",
-=======
     "happy-dom": "^17.0.2",
     "jsdom": "^26.0.0",
     "local-pkg": "^1.0.0",
->>>>>>> 1e857d25
     "micromatch": "^4.0.8",
     "pretty-format": "^29.7.0",
     "prompts": "^2.4.2",
