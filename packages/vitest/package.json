{
  "name": "vitest",
<<<<<<< HEAD
  "type": "module",
  "version": "0.14.2",
=======
  "version": "0.15.0",
>>>>>>> 2fcce6d1
  "description": "A blazing fast unit test framework powered by Vite",
  "author": "Anthony Fu <anthonyfu117@hotmail.com>",
  "license": "MIT",
  "funding": "https://github.com/sponsors/antfu",
  "homepage": "https://github.com/vitest-dev/vitest#readme",
  "repository": {
    "type": "git",
    "url": "git+https://github.com/vitest-dev/vitest.git"
  },
  "bugs": {
    "url": "https://github.com/vitest-dev/vitest/issues"
  },
  "keywords": [
    "vite",
    "vite-node",
    "test",
    "jest"
  ],
  "exports": {
    ".": {
      "types": "./dist/index.d.ts",
      "import": "./dist/index.js"
    },
    "./*": "./*",
    "./globals": {
      "types": "./globals.d.ts"
    },
    "./importMeta": {
      "types": "./importMeta.d.ts"
    },
    "./node": {
      "types": "./dist/node.d.ts",
      "import": "./dist/node.js"
    },
    "./config": {
      "types": "./config.d.ts",
      "require": "./dist/config.cjs",
      "import": "./dist/config.js"
    }
  },
  "main": "./dist/index.js",
  "module": "./dist/index.js",
  "types": "./dist/index.d.ts",
  "bin": {
    "vitest": "./vitest.mjs"
  },
  "files": [
    "dist",
    "bin",
    "*.d.ts",
    "*.mjs"
  ],
  "engines": {
    "node": ">=v14.16.0"
  },
  "scripts": {
    "build": "rimraf dist && rollup -c",
    "dev": "rollup -c --watch -m inline",
    "prepublishOnly": "nr build"
  },
  "peerDependencies": {
    "@vitest/ui": "*",
    "c8": "*",
    "happy-dom": "*",
    "jsdom": "*"
  },
  "peerDependenciesMeta": {
    "@vitest/ui": {
      "optional": true
    },
    "c8": {
      "optional": true
    },
    "happy-dom": {
      "optional": true
    },
    "jsdom": {
      "optional": true
    }
  },
  "dependencies": {
    "@types/chai": "^4.3.1",
    "@types/chai-subset": "^1.3.3",
    "@types/node": "*",
    "chai": "^4.3.6",
    "debug": "^4.3.4",
    "local-pkg": "^0.4.1",
    "tinypool": "^0.1.3",
    "tinyspy": "^0.3.2",
    "vite": "^2.9.12"
  },
  "devDependencies": {
    "@antfu/install-pkg": "^0.1.0",
    "@sinonjs/fake-timers": "^9.1.2",
    "@types/diff": "^5.0.2",
    "@types/jsdom": "^16.2.14",
    "@types/micromatch": "^4.0.2",
    "@types/natural-compare": "^1.4.1",
    "@types/prompts": "^2.4.0",
    "@types/sinonjs__fake-timers": "^8.1.2",
    "@vitest/ui": "workspace:*",
    "birpc": "^0.2.3",
    "c8": "^7.11.3",
    "cac": "^6.7.12",
    "chai-subset": "^1.6.0",
    "cli-truncate": "^3.1.0",
    "diff": "^5.1.0",
    "execa": "^6.1.0",
    "fast-glob": "^3.2.11",
    "find-up": "^6.3.0",
    "flatted": "^3.2.5",
    "happy-dom": "^4.1.0",
    "jsdom": "^19.0.0",
    "log-update": "^5.0.1",
    "magic-string": "^0.26.2",
    "micromatch": "^4.0.5",
    "mlly": "^0.5.2",
    "natural-compare": "^1.4.0",
    "p-limit": "^4.0.0",
    "pathe": "^0.2.0",
    "picocolors": "^1.0.0",
    "pkg-types": "^0.3.2",
    "pretty-format": "^27.5.1",
    "prompts": "^2.4.2",
    "rollup": "^2.75.6",
    "source-map-js": "^1.0.2",
    "strip-ansi": "^7.0.1",
    "typescript": "^4.7.3",
    "vite-node": "workspace:*",
    "ws": "^8.8.0"
  }
}<|MERGE_RESOLUTION|>--- conflicted
+++ resolved
@@ -1,11 +1,7 @@
 {
   "name": "vitest",
-<<<<<<< HEAD
   "type": "module",
-  "version": "0.14.2",
-=======
   "version": "0.15.0",
->>>>>>> 2fcce6d1
   "description": "A blazing fast unit test framework powered by Vite",
   "author": "Anthony Fu <anthonyfu117@hotmail.com>",
   "license": "MIT",
