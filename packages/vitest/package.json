{
  "name": "vitest",
  "type": "module",
  "version": "3.2.0-beta.3",
  "description": "Next generation testing framework powered by Vite",
  "author": "Anthony Fu <anthonyfu117@hotmail.com>",
  "license": "MIT",
  "funding": "https://opencollective.com/vitest",
  "homepage": "https://github.com/vitest-dev/vitest#readme",
  "repository": {
    "type": "git",
    "url": "git+https://github.com/vitest-dev/vitest.git",
    "directory": "packages/vitest"
  },
  "bugs": {
    "url": "https://github.com/vitest-dev/vitest/issues"
  },
  "keywords": [
    "vite",
    "vitest",
    "test",
    "jest"
  ],
  "sideEffects": false,
  "exports": {
    ".": {
      "import": {
        "types": "./dist/index.d.ts",
        "default": "./dist/index.js"
      },
      "require": {
        "types": "./index.d.cts",
        "default": "./index.cjs"
      }
    },
    "./*": "./*",
    "./globals": {
      "types": "./globals.d.ts"
    },
    "./jsdom": {
      "types": "./jsdom.d.ts"
    },
    "./importMeta": {
      "types": "./importMeta.d.ts"
    },
    "./import-meta": {
      "types": "./import-meta.d.ts"
    },
    "./node": {
      "types": "./dist/node.d.ts",
      "default": "./dist/node.js"
    },
    "./execute": {
      "types": "./dist/execute.d.ts",
      "default": "./dist/execute.js"
    },
    "./workers": {
      "types": "./dist/workers.d.ts",
      "import": "./dist/workers.js"
    },
    "./internal/browser": {
      "types": "./dist/browser.d.ts",
      "default": "./dist/browser.js"
    },
    "./runners": {
      "types": "./dist/runners.d.ts",
      "default": "./dist/runners.js"
    },
    "./suite": {
      "types": "./dist/suite.d.ts",
      "default": "./dist/suite.js"
    },
    "./environments": {
      "types": "./dist/environments.d.ts",
      "default": "./dist/environments.js"
    },
    "./config": {
      "types": "./config.d.ts",
      "require": "./dist/config.cjs",
      "default": "./dist/config.js"
    },
    "./coverage": {
      "types": "./coverage.d.ts",
      "default": "./dist/coverage.js"
    },
    "./reporters": {
      "types": "./dist/reporters.d.ts",
      "default": "./dist/reporters.js"
    },
    "./snapshot": {
      "types": "./dist/snapshot.d.ts",
      "default": "./dist/snapshot.js"
    },
    "./mocker": {
      "types": "./dist/mocker.d.ts",
      "default": "./dist/mocker.js"
    }
  },
  "main": "./dist/index.js",
  "module": "./dist/index.js",
  "types": "./dist/index.d.ts",
  "bin": {
    "vitest": "./vitest.mjs"
  },
  "files": [
    "*.cjs",
    "*.d.cts",
    "*.d.ts",
    "*.mjs",
    "bin",
    "dist"
  ],
  "engines": {
    "node": "^18.0.0 || ^20.0.0 || >=22.0.0"
  },
  "scripts": {
    "build": "rimraf dist && rollup -c",
    "dev": "NODE_OPTIONS=\"--max-old-space-size=8192\" rollup -c --watch -m inline"
  },
  "peerDependencies": {
    "@edge-runtime/vm": "*",
    "@types/debug": "^4.1.12",
    "@types/node": "^18.0.0 || ^20.0.0 || >=22.0.0",
    "@vitest/browser": "workspace:*",
    "@vitest/ui": "workspace:*",
    "happy-dom": "*",
    "jsdom": "*"
  },
  "peerDependenciesMeta": {
    "@edge-runtime/vm": {
      "optional": true
    },
    "@types/debug": {
      "optional": true
    },
    "@types/node": {
      "optional": true
    },
    "@vitest/browser": {
      "optional": true
    },
    "@vitest/ui": {
      "optional": true
    },
    "happy-dom": {
      "optional": true
    },
    "jsdom": {
      "optional": true
    }
  },
  "dependencies": {
    "@types/chai": "catalog:",
    "@vitest/expect": "workspace:*",
    "@vitest/mocker": "workspace:*",
    "@vitest/pretty-format": "workspace:^",
    "@vitest/runner": "workspace:*",
    "@vitest/snapshot": "workspace:*",
    "@vitest/spy": "workspace:*",
    "@vitest/utils": "workspace:*",
    "chai": "catalog:",
    "debug": "catalog:",
    "expect-type": "^1.2.1",
    "magic-string": "catalog:",
    "pathe": "catalog:",
    "picomatch": "^4.0.2",
    "std-env": "catalog:",
    "tinybench": "^2.9.0",
    "tinyexec": "^0.3.2",
    "tinyglobby": "catalog:",
<<<<<<< HEAD
    "tinypool": "https://pkg.pr.new/tinypool@b0f41a1",
=======
    "tinypool": "^1.1.0",
>>>>>>> 407c0e4d
    "tinyrainbow": "catalog:",
    "vite": "^5.0.0 || ^6.0.0 || ^7.0.0-0",
    "vite-node": "workspace:*",
    "why-is-node-running": "^2.3.0"
  },
  "devDependencies": {
    "@ampproject/remapping": "catalog:",
    "@antfu/install-pkg": "^1.1.0",
    "@edge-runtime/vm": "^5.0.0",
    "@sinonjs/fake-timers": "14.0.0",
    "@types/debug": "catalog:",
    "@types/estree": "catalog:",
    "@types/istanbul-lib-coverage": "catalog:",
    "@types/istanbul-reports": "catalog:",
    "@types/jsdom": "^21.1.7",
    "@types/mime": "^4.0.0",
    "@types/node": "^22.15.21",
    "@types/picomatch": "^4.0.0",
    "@types/prompts": "^2.4.9",
    "@types/sinonjs__fake-timers": "^8.1.5",
    "acorn-walk": "catalog:",
    "birpc": "catalog:",
    "cac": "catalog:",
    "chai-subset": "^1.6.0",
    "find-up": "^6.3.0",
    "flatted": "catalog:",
    "happy-dom": "^17.4.7",
    "jsdom": "^26.1.0",
    "local-pkg": "^1.1.1",
    "mime": "^4.0.7",
    "pretty-format": "^29.7.0",
    "prompts": "^2.4.2",
    "strip-literal": "^3.0.0",
    "ws": "catalog:"
  }
}<|MERGE_RESOLUTION|>--- conflicted
+++ resolved
@@ -168,11 +168,7 @@
     "tinybench": "^2.9.0",
     "tinyexec": "^0.3.2",
     "tinyglobby": "catalog:",
-<<<<<<< HEAD
-    "tinypool": "https://pkg.pr.new/tinypool@b0f41a1",
-=======
     "tinypool": "^1.1.0",
->>>>>>> 407c0e4d
     "tinyrainbow": "catalog:",
     "vite": "^5.0.0 || ^6.0.0 || ^7.0.0-0",
     "vite-node": "workspace:*",
