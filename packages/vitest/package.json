{
  "name": "vitest",
  "type": "module",
  "version": "0.8.4",
  "description": "A blazing fast unit test framework powered by Vite",
  "keywords": [
    "vite",
    "vite-node",
    "test",
    "jest"
  ],
  "homepage": "https://github.com/vitest-dev/vitest#readme",
  "bugs": {
    "url": "https://github.com/vitest-dev/vitest/issues"
  },
  "license": "MIT",
  "author": "Anthony Fu <anthonyfu117@hotmail.com>",
  "repository": {
    "type": "git",
    "url": "git+https://github.com/vitest-dev/vitest.git"
  },
  "funding": "https://github.com/sponsors/antfu",
  "main": "./dist/index.js",
  "module": "./dist/index.js",
  "types": "./dist/index.d.ts",
  "exports": {
    ".": {
      "import": "./dist/index.js",
      "types": "./dist/index.d.ts"
    },
    "./*": "./*",
    "./globals": {
      "types": "./globals.d.ts"
    },
    "./importMeta": {
      "types": "./importMeta.d.ts"
    },
    "./node": {
      "import": "./dist/node.js",
      "types": "./dist/node.d.ts"
    },
    "./web": {
      "import": "./dist/web.js",
      "types": "./dist/web.d.ts"
    },
    "./config": {
      "import": "./dist/config.js",
      "require": "./dist/config.cjs",
      "types": "./config.d.ts"
    }
  },
  "files": [
    "dist",
    "bin",
    "*.d.ts",
    "*.mjs"
  ],
  "bin": {
    "vitest": "./vitest.mjs"
  },
  "scripts": {
    "build": "rimraf dist && rollup -c",
    "dev": "rollup -c --watch -m inline",
    "prepublishOnly": "nr build"
  },
  "peerDependencies": {
    "@vitest/ui": "*",
    "@vitest/web": "*",
    "c8": "*",
    "happy-dom": "*",
    "jsdom": "*"
  },
  "peerDependenciesMeta": {
    "@vitest/web": {
      "optional": true
    },
    "@vitest/ui": {
      "optional": true
    },
    "c8": {
      "optional": true
    },
    "happy-dom": {
      "optional": true
    },
    "jsdom": {
      "optional": true
    }
  },
  "dependencies": {
    "@types/chai": "^4.3.0",
    "@types/chai-subset": "^1.3.3",
    "chai": "^4.3.6",
    "local-pkg": "^0.4.1",
    "tinypool": "^0.1.2",
    "tinyspy": "^0.3.0",
    "vite": "^2.8.6"
  },
  "devDependencies": {
    "@antfu/install-pkg": "^0.1.0",
    "@sinonjs/fake-timers": "^9.1.1",
    "@types/diff": "^5.0.2",
    "@types/jsdom": "^16.2.14",
    "@types/micromatch": "^4.0.2",
    "@types/natural-compare": "^1.4.1",
    "@types/node": "^17.0.23",
    "@types/prompts": "^2.4.0",
    "@types/sinonjs__fake-timers": "^8.1.2",
    "@vitest/ui": "workspace:*",
<<<<<<< HEAD
    "@vitest/web": "workspace:*",
    "birpc": "^0.1.0",
=======
    "birpc": "^0.2.2",
>>>>>>> db824cf4
    "c8": "^7.11.0",
    "cac": "^6.7.12",
    "chai-subset": "^1.6.0",
    "cli-truncate": "^3.1.0",
    "diff": "^5.0.0",
    "execa": "^6.1.0",
    "fast-glob": "^3.2.11",
    "find-up": "^6.3.0",
    "flatted": "^3.2.5",
    "happy-dom": "^2.53.1",
    "jsdom": "^19.0.0",
    "log-update": "^5.0.0",
    "magic-string": "^0.26.1",
    "micromatch": "^4.0.5",
    "mlly": "^0.5.1",
    "natural-compare": "^1.4.0",
    "pathe": "^0.2.0",
    "picocolors": "^1.0.0",
    "pkg-types": "^0.3.2",
    "pretty-format": "^27.5.1",
    "prompts": "^2.4.2",
    "rollup": "^2.70.1",
    "source-map-js": "^1.0.2",
    "strip-ansi": "^7.0.1",
    "typescript": "^4.6.3",
    "vite-node": "workspace:*",
    "ws": "^8.5.0"
  },
  "engines": {
    "node": ">=v14.16.0"
  }
}<|MERGE_RESOLUTION|>--- conflicted
+++ resolved
@@ -107,12 +107,8 @@
     "@types/prompts": "^2.4.0",
     "@types/sinonjs__fake-timers": "^8.1.2",
     "@vitest/ui": "workspace:*",
-<<<<<<< HEAD
     "@vitest/web": "workspace:*",
-    "birpc": "^0.1.0",
-=======
     "birpc": "^0.2.2",
->>>>>>> db824cf4
     "c8": "^7.11.0",
     "cac": "^6.7.12",
     "chai-subset": "^1.6.0",
