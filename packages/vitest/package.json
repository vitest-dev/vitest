{
  "name": "vitest",
  "version": "0.0.90",
  "description": "A blazing fast unit test framework powered by Vite",
  "keywords": [
    "vite",
    "vite-node",
    "test",
    "jest"
  ],
  "homepage": "https://github.com/antfu/vitest#readme",
  "bugs": {
    "url": "https://github.com/antfu/vitest/issues"
  },
  "repository": {
    "type": "git",
    "url": "git+https://github.com/antfu/vitest.git"
  },
  "funding": "https://github.com/sponsors/antfu",
  "license": "MIT",
  "author": "Anthony Fu <anthonyfu117@hotmail.com>",
  "type": "module",
  "exports": {
    ".": {
      "import": "./dist/index.js",
      "types": "./dist/index.d.ts"
    },
    "./node": {
      "import": "./dist/node.js",
      "types": "./dist/node.d.ts"
    },
    "./global": {
      "types": "./global.d.ts"
    },
    "./*": "./*"
  },
  "main": "./dist/index.js",
  "module": "./dist/index.js",
  "types": "./dist/index.d.ts",
  "bin": {
    "vitest": "./bin/vitest.mjs"
  },
  "files": [
    "dist",
    "bin",
    "*.d.ts"
  ],
  "scripts": {
    "build": "rimraf dist && rollup -c",
    "dev": "rollup -c --watch src",
    "typecheck": "tsc --noEmit",
    "prepublishOnly": "nr build"
  },
  "dependencies": {
    "@types/chai": "^4.3.0",
    "@types/chai-subset": "^1.3.3",
    "chai": "^4.3.4",
    "chai-subset": "^1.6.0",
    "fast-glob": "^3.2.7",
    "flatted": "^3.2.4",
    "local-pkg": "^0.4.0",
    "magic-string": "^0.25.7",
    "micromatch": "^4.0.4",
    "piscina": "^3.2.0",
    "source-map": "^0.7.3",
<<<<<<< HEAD
    "tinyspy": "^0.0.14"
=======
    "tinyspy": "^0.1.0"
>>>>>>> d7a577a7
  },
  "devDependencies": {
    "@types/diff": "^5.0.1",
    "@types/jsdom": "^16.2.13",
    "@types/micromatch": "^4.0.2",
    "@types/natural-compare": "^1.4.1",
    "@types/node": "^17.0.0",
    "c8": "^7.10.0",
    "cac": "^6.7.12",
    "cli-truncate": "^3.1.0",
    "diff": "^5.0.0",
    "find-up": "^6.2.0",
    "happy-dom": "^2.24.5",
    "jsdom": "^19.0.0",
    "log-update": "^5.0.0",
    "mlly": "^0.3.15",
    "nanoid": "^3.1.30",
    "natural-compare": "^1.4.0",
    "pathe": "^0.2.0",
    "picocolors": "^1.0.0",
    "pkg-types": "^0.3.2",
    "pretty-format": "^27.4.2",
    "rollup": "^2.61.1",
    "strip-ansi": "^7.0.1",
    "typescript": "^4.5.4"
  },
  "peerDependencies": {
    "c8": "*",
    "happy-dom": "*",
    "jsdom": "*",
    "vite": "^2.7.1"
  },
  "peerDependenciesMeta": {
    "c8": {
      "optional": true
    },
    "happy-dom": {
      "optional": true
    },
    "jsdom": {
      "optional": true
    }
  },
  "engines": {
    "node": ">=16.0.0"
  }
}<|MERGE_RESOLUTION|>--- conflicted
+++ resolved
@@ -63,11 +63,7 @@
     "micromatch": "^4.0.4",
     "piscina": "^3.2.0",
     "source-map": "^0.7.3",
-<<<<<<< HEAD
-    "tinyspy": "^0.0.14"
-=======
     "tinyspy": "^0.1.0"
->>>>>>> d7a577a7
   },
   "devDependencies": {
     "@types/diff": "^5.0.1",
