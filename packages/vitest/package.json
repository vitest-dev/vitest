--- conflicted
+++ resolved
@@ -102,11 +102,8 @@
     "chai": "^4.3.6",
     "debug": "^4.3.4",
     "local-pkg": "^0.4.2",
-<<<<<<< HEAD
     "tinybench": "^2.1.3",
-=======
     "strip-literal": "^0.4.0",
->>>>>>> 4131a52e
     "tinypool": "^0.2.4",
     "tinyspy": "^1.0.2",
     "vite": "^2.9.12 || ^3.0.0-0"
