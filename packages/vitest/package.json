{
  "name": "vitest",
  "type": "module",
  "version": "2.1.3",
  "description": "Next generation testing framework powered by Vite",
  "author": "Anthony Fu <anthonyfu117@hotmail.com>",
  "license": "MIT",
  "funding": "https://opencollective.com/vitest",
  "homepage": "https://github.com/vitest-dev/vitest#readme",
  "repository": {
    "type": "git",
    "url": "git+https://github.com/vitest-dev/vitest.git",
    "directory": "packages/vitest"
  },
  "bugs": {
    "url": "https://github.com/vitest-dev/vitest/issues"
  },
  "keywords": [
    "vite",
    "vitest",
    "test",
    "jest"
  ],
  "sideEffects": false,
  "exports": {
    ".": {
      "import": {
        "types": "./dist/index.d.ts",
        "default": "./dist/index.js"
      },
      "require": {
        "types": "./index.d.cts",
        "default": "./index.cjs"
      }
    },
    "./*": "./*",
    "./globals": {
      "types": "./globals.d.ts"
    },
    "./jsdom": {
      "types": "./jsdom.d.ts"
    },
    "./importMeta": {
      "types": "./importMeta.d.ts"
    },
    "./import-meta": {
      "types": "./import-meta.d.ts"
    },
    "./node": {
      "types": "./dist/node.d.ts",
      "default": "./dist/node.js"
    },
    "./execute": {
      "types": "./dist/execute.d.ts",
      "default": "./dist/execute.js"
    },
    "./workers": {
      "types": "./dist/workers.d.ts",
      "import": "./dist/workers.js"
    },
    "./browser": {
      "types": "./dist/browser.d.ts",
      "default": "./dist/browser.js"
    },
    "./runners": {
      "types": "./dist/runners.d.ts",
      "default": "./dist/runners.js"
    },
    "./suite": {
      "types": "./dist/suite.d.ts",
      "default": "./dist/suite.js"
    },
    "./environments": {
      "types": "./dist/environments.d.ts",
      "default": "./dist/environments.js"
    },
    "./utils": {
      "types": "./dist/utils.d.ts",
      "default": "./dist/utils.js"
    },
    "./config": {
      "types": "./config.d.ts",
      "require": "./dist/config.cjs",
      "default": "./dist/config.js"
    },
    "./coverage": {
      "types": "./coverage.d.ts",
      "default": "./dist/coverage.js"
    },
    "./reporters": {
      "types": "./dist/reporters.d.ts",
      "default": "./dist/reporters.js"
    },
    "./snapshot": {
      "types": "./dist/snapshot.d.ts",
      "default": "./dist/snapshot.js"
    },
    "./mocker": {
      "types": "./dist/mocker.d.ts",
      "default": "./dist/mocker.js"
    }
  },
  "main": "./dist/index.js",
  "module": "./dist/index.js",
  "types": "./dist/index.d.ts",
  "bin": {
    "vitest": "./vitest.mjs"
  },
  "files": [
    "*.cjs",
    "*.d.cts",
    "*.d.ts",
    "*.mjs",
    "bin",
    "dist"
  ],
  "engines": {
    "node": "^18.0.0 || >=20.0.0"
  },
  "scripts": {
    "build": "rimraf dist && rollup -c",
    "dev": "NODE_OPTIONS=\"--max-old-space-size=8192\" rollup -c --watch -m inline"
  },
  "peerDependencies": {
    "@edge-runtime/vm": "*",
    "@types/node": "^18.0.0 || >=20.0.0",
    "@vitest/browser": "workspace:*",
    "@vitest/ui": "workspace:*",
    "happy-dom": "*",
    "jsdom": "*"
  },
  "peerDependenciesMeta": {
    "@edge-runtime/vm": {
      "optional": true
    },
    "@types/node": {
      "optional": true
    },
    "@vitest/browser": {
      "optional": true
    },
    "@vitest/ui": {
      "optional": true
    },
    "happy-dom": {
      "optional": true
    },
    "jsdom": {
      "optional": true
    }
  },
  "dependencies": {
    "@vitest/expect": "workspace:*",
    "@vitest/mocker": "workspace:*",
    "@vitest/pretty-format": "workspace:^",
    "@vitest/runner": "workspace:*",
    "@vitest/snapshot": "workspace:*",
    "@vitest/spy": "workspace:*",
    "@vitest/utils": "workspace:*",
    "chai": "^5.1.1",
    "debug": "^4.3.7",
    "expect-type": "^1.1.0",
    "magic-string": "^0.30.11",
    "pathe": "^1.1.2",
    "std-env": "^3.7.0",
    "tinybench": "^2.9.0",
    "tinyexec": "^0.3.0",
    "tinypool": "^1.0.1",
    "tinyrainbow": "^1.2.0",
    "vite": "^5.0.0",
    "vite-node": "workspace:*",
    "why-is-node-running": "^2.3.0"
  },
  "devDependencies": {
    "@ampproject/remapping": "^2.3.0",
    "@antfu/install-pkg": "^0.4.1",
    "@edge-runtime/vm": "^4.0.3",
    "@sinonjs/fake-timers": "11.1.0",
    "@types/debug": "^4.1.12",
<<<<<<< HEAD
    "@types/estree": "^1.0.6",
=======
    "@types/estree": "1.0.5",
>>>>>>> e03725af
    "@types/istanbul-lib-coverage": "^2.0.6",
    "@types/istanbul-reports": "^3.0.4",
    "@types/jsdom": "^21.1.7",
    "@types/micromatch": "^4.0.9",
    "@types/node": "^22.7.5",
    "@types/prompts": "^2.4.9",
    "@types/sinonjs__fake-timers": "^8.1.5",
    "acorn-walk": "^8.3.4",
    "birpc": "0.2.19",
    "cac": "^6.7.14",
    "chai-subset": "^1.6.0",
    "cli-truncate": "^4.0.0",
    "fast-glob": "3.3.2",
    "find-up": "^6.3.0",
    "flatted": "^3.3.1",
    "get-tsconfig": "^4.8.1",
    "happy-dom": "^15.7.4",
    "jsdom": "^25.0.1",
    "local-pkg": "^0.5.0",
    "log-update": "^5.0.1",
    "micromatch": "^4.0.8",
    "pretty-format": "^29.7.0",
    "prompts": "^2.4.2",
    "strip-literal": "^2.1.0",
    "ws": "^8.18.0"
  }
}<|MERGE_RESOLUTION|>--- conflicted
+++ resolved
@@ -177,11 +177,7 @@
     "@edge-runtime/vm": "^4.0.3",
     "@sinonjs/fake-timers": "11.1.0",
     "@types/debug": "^4.1.12",
-<<<<<<< HEAD
     "@types/estree": "^1.0.6",
-=======
-    "@types/estree": "1.0.5",
->>>>>>> e03725af
     "@types/istanbul-lib-coverage": "^2.0.6",
     "@types/istanbul-reports": "^3.0.4",
     "@types/jsdom": "^21.1.7",
