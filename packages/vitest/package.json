--- conflicted
+++ resolved
@@ -57,12 +57,7 @@
     "@types/chai-subset": "^1.3.3",
     "chai": "^4.3.4",
     "local-pkg": "^0.4.0",
-<<<<<<< HEAD
-    "mockdate": "^3.0.5",
-    "tinypool": "^0.0.3",
-=======
     "tinypool": "^0.0.4",
->>>>>>> 06814e17
     "tinyspy": "^0.2.4"
   },
   "devDependencies": {
@@ -87,6 +82,7 @@
     "magic-string": "^0.25.7",
     "micromatch": "^4.0.4",
     "mlly": "^0.3.16",
+    "mockdate": "^3.0.5",
     "nanoid": "^3.1.30",
     "natural-compare": "^1.4.0",
     "pathe": "^0.2.0",
