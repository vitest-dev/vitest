--- conflicted
+++ resolved
@@ -160,12 +160,8 @@
     "@vitest/utils": "workspace:*",
     "chai": "catalog:",
     "debug": "catalog:",
-<<<<<<< HEAD
     "es-module-lexer": "^1.7.0",
-    "expect-type": "^1.2.1",
-=======
     "expect-type": "^1.2.2",
->>>>>>> 3cb2c857
     "magic-string": "catalog:",
     "pathe": "catalog:",
     "picomatch": "^4.0.2",
