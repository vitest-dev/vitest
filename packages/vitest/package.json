--- conflicted
+++ resolved
@@ -55,13 +55,7 @@
     "@types/chai": "^4.3.0",
     "@types/chai-subset": "^1.3.3",
     "local-pkg": "^0.4.0",
-<<<<<<< HEAD
-    "magic-string": "^0.25.7",
-    "piscina": "^3.2.0",
-    "source-map": "^0.7.3",
-=======
     "tinypool": "^0.0.3",
->>>>>>> fc1f2234
     "tinyspy": "^0.1.2"
   },
   "devDependencies": {
