--- conflicted
+++ resolved
@@ -26,11 +26,8 @@
 const dtsEntries = [
   'src/index.ts',
   'src/node.ts',
-<<<<<<< HEAD
   'src/web.ts',
-=======
   'src/config.ts',
->>>>>>> 5993ce1e
 ]
 
 const external = [
