--- conflicted
+++ resolved
@@ -43,14 +43,11 @@
   'node:worker_threads',
   'node:fs',
   'inspector',
-<<<<<<< HEAD
   'puppeteer',
-=======
   'vite-node/source-map',
   'vite-node/client',
   'vite-node/server',
   'vite-node/utils',
->>>>>>> 07ef0f22
 ]
 
 const plugins = [
