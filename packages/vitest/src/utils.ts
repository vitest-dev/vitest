--- conflicted
+++ resolved
@@ -1,10 +1,7 @@
 import c from 'picocolors'
 import { isPackageExists } from 'local-pkg'
-<<<<<<< HEAD
 import { spies } from 'tinyspy'
-=======
 import { resolve } from 'pathe'
->>>>>>> 53c0cadc
 import type { Arrayable, Nullable, Suite, Task, Test } from './types'
 
 /**
@@ -130,13 +127,11 @@
   return false
 }
 
-<<<<<<< HEAD
 export function clearModuleMocks() {
   const { clearMocks } = process.__vitest_worker__.config
 
   if (clearMocks)
     spies.forEach(spy => spy.reset())
 }
-=======
-export { resolve as resolvePath }
->>>>>>> 53c0cadc
+
+export { resolve as resolvePath }