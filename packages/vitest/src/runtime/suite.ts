--- conflicted
+++ resolved
@@ -1,11 +1,6 @@
 import util from 'util'
-<<<<<<< HEAD
-import type { BenchFunction, BenchOptions, Benchmark, BenchmarkAPI, File, RunMode, Suite, SuiteAPI, SuiteCollector, SuiteFactory, SuiteHooks, Task, Test, TestAPI, TestFunction } from '../types'
+import type { BenchFunction, BenchOptions, Benchmark, BenchmarkAPI, File, RunMode, Suite, SuiteAPI, SuiteCollector, SuiteFactory, SuiteHooks, Task, Test, TestAPI, TestFunction, TestOptions } from '../types'
 import { getWorkerState, isObject, isRunningInBenchmark, isRunningInTest, noop } from '../utils'
-=======
-import type { File, RunMode, Suite, SuiteAPI, SuiteCollector, SuiteFactory, SuiteHooks, Task, Test, TestAPI, TestFunction, TestOptions } from '../types'
-import { getWorkerState, isObject, noop } from '../utils'
->>>>>>> 4131a52e
 import { createChainable } from './chain'
 import { collectTask, collectorContext, createTestContext, runWithSuite, withTimeout } from './context'
 import { getHooks, setFn, setHooks } from './map'
@@ -13,14 +8,8 @@
 // apis
 export const suite = createSuite()
 export const test = createTest(
-<<<<<<< HEAD
-  function (name: string, fn?: TestFunction, timeout?: number) {
-    getCurrentSuite().test.fn.call(this, name, fn, timeout)
-=======
   function (name: string, fn?: TestFunction, options?: number | TestOptions) {
-    // @ts-expect-error untyped internal prop
     getCurrentSuite().test.fn.call(this, name, fn, options)
->>>>>>> 4131a52e
   },
 )
 
@@ -87,14 +76,10 @@
 
   initSuite()
 
-<<<<<<< HEAD
-  const test = createTest(function (name: string, fn = noop, timeout?: number) {
+  const test = createTest(function (name: string, fn = noop, options?: number | TestOptions) {
     if (!isRunningInTest())
       throw new Error('`test()` and `it()` is only available in test mode.')
 
-=======
-  const test = createTest(function (name: string, fn = noop, options?: number | TestOptions) {
->>>>>>> 4131a52e
     const mode = this.only ? 'only' : this.skip ? 'skip' : this.todo ? 'todo' : 'run'
 
     if (typeof options === 'number')
