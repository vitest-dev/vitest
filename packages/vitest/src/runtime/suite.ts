import { format } from 'util'
import type { File, RunMode, Suite, SuiteAPI, SuiteCollector, SuiteFactory, SuiteHooks, Task, Test, TestAPI, TestFunction } from '../types'
import { isObject, noop, toArray } from '../utils'
import { createChainable } from './chain'
import { collectTask, collectorContext, normalizeTest, runWithSuite } from './context'
import { getHooks, setFn, setHooks } from './map'

// apis
export const suite = createSuite()
export const test = createTest(
  function(name: string, fn?: TestFunction, timeout?: number) {
    // @ts-expect-error untyped internal prop
    getCurrentSuite().test.fn.call(this, name, fn, timeout)
  },
)

function formatTitle(template: string, items: any[]) {
  const count = template.split('%').length - 1
  let formatted = format(template, ...items.slice(0, count))
  if (isObject(items[0])) {
    formatted = formatted.replace(/\$([$\w_]+)/g, (_, key) => {
      return items[0][key]
    })
  }
  return formatted
}

// alias
export const describe = suite
export const it = test

// implementations
export const defaultSuite = suite('')

export function clearCollectorContext() {
  collectorContext.tasks.length = 0
  defaultSuite.clear()
  collectorContext.currentSuite = defaultSuite
}

export function getCurrentSuite() {
  return collectorContext.currentSuite || defaultSuite
}

export function createSuiteHooks() {
  return {
    beforeAll: [],
    afterAll: [],
    beforeEach: [],
    afterEach: [],
  }
}

function createSuiteCollector(name: string, factory: SuiteFactory = () => { }, mode: RunMode, concurrent?: boolean) {
  const tasks: (Test | Suite | SuiteCollector)[] = []
  const factoryQueue: (Test | Suite | SuiteCollector)[] = []

  let suite: Suite

  initSuite()

  const test = createTest(function(name: string, fn?: TestFunction, timeout?: number) {
    const mode = this.only ? 'only' : this.skip ? 'skip' : this.todo ? 'todo' : 'run'

    const test: Test = {
      id: '',
      type: 'test',
      name,
      mode,
      suite: undefined!,
      fails: this.fails,
    }
    if (this.concurrent || concurrent)
      test.concurrent = true
<<<<<<< HEAD

    setFn(test, normalizeTest(fn || noop, test, timeout))
=======
    setFn(test, normalizeTest(fn || noop, timeout))
>>>>>>> d42292a5
    tasks.push(test)
  })

  const collector: SuiteCollector = {
    type: 'collector',
    name,
    mode,
    test,
    tasks,
    collect,
    clear,
    on: addHook,
  }

  function addHook<T extends keyof SuiteHooks>(name: T, ...fn: SuiteHooks[T]) {
    getHooks(suite)[name].push(...fn as any)
  }

  function initSuite() {
    suite = {
      id: '',
      type: 'suite',
      name,
      mode,
      tasks: [],
    }
    setHooks(suite, createSuiteHooks())
  }

  function clear() {
    tasks.length = 0
    factoryQueue.length = 0
    initSuite()
  }

  async function collect(file?: File) {
    factoryQueue.length = 0
    if (factory)
      await runWithSuite(collector, () => factory(test))

    const allChildren: Task[] = []

    for (const i of [...factoryQueue, ...tasks])
      allChildren.push(i.type === 'collector' ? await i.collect(file) : i)

    suite.file = file
    suite.tasks = allChildren

    allChildren.forEach((task) => {
      task.suite = suite
      if (file)
        task.file = file
    })

    return suite
  }

  collectTask(collector)

  return collector
}

function createSuite() {
  const suite = createChainable(
    ['concurrent', 'skip', 'only', 'todo'],
    function(name: string, factory?: SuiteFactory) {
      const mode = this.only ? 'only' : this.skip ? 'skip' : this.todo ? 'todo' : 'run'
      return createSuiteCollector(name, factory, mode, this.concurrent)
    },
  ) as SuiteAPI

  suite.each = <T>(cases: ReadonlyArray<T>) => {
    return (name: string, fn: (...args: T[]) => void) => {
      cases.forEach((i) => {
        const items = toArray(i) as any
        suite(formatTitle(name, items), () => fn(...items))
      })
    }
  }

  return suite as SuiteAPI
}

function createTest(fn: ((this: Record<'concurrent'| 'skip'| 'only'| 'todo'| 'fails', boolean | undefined>, title: string, fn?: TestFunction, timeout?: number) => void)) {
  const test = createChainable(
    ['concurrent', 'skip', 'only', 'todo', 'fails'],
    fn,
  ) as TestAPI

  test.each = <T>(cases: ReadonlyArray<T>) => {
    return (name: string, fn: (...args: T[]) => void) => {
      cases.forEach((i) => {
        const items = toArray(i) as any
        test(formatTitle(name, items), () => fn(...items))
      })
    }
  }

  return test as TestAPI
}<|MERGE_RESOLUTION|>--- conflicted
+++ resolved
@@ -72,12 +72,7 @@
     }
     if (this.concurrent || concurrent)
       test.concurrent = true
-<<<<<<< HEAD
-
     setFn(test, normalizeTest(fn || noop, test, timeout))
-=======
-    setFn(test, normalizeTest(fn || noop, timeout))
->>>>>>> d42292a5
     tasks.push(test)
   })
 
