--- conflicted
+++ resolved
@@ -1,12 +1,6 @@
-<<<<<<< HEAD
-import { format } from 'util'
+import util from 'util'
 import type { BenchFunction, Benchmark, BenchmarkAPI, BenchmarkOptions, File, RunMode, Suite, SuiteAPI, SuiteCollector, SuiteFactory, SuiteHooks, Task, Test, TestAPI, TestFunction } from '../types'
-import { isBenchmarkMode, isObject, noop, toArray } from '../utils'
-=======
-import util from 'util'
-import type { File, RunMode, Suite, SuiteAPI, SuiteCollector, SuiteFactory, SuiteHooks, Task, Test, TestAPI, TestFunction } from '../types'
-import { getWorkerState, isObject, noop } from '../utils'
->>>>>>> faed4acb
+import { getWorkerState, isBenchmarkMode, isObject, noop } from '../utils'
 import { createChainable } from './chain'
 import { collectTask, collectorContext, createTestContext, runWithSuite, withTimeout } from './context'
 import { getHooks, setFn, setHooks } from './map'
@@ -74,13 +68,8 @@
   }
 }
 
-<<<<<<< HEAD
-function createSuiteCollector(name: string, factory: SuiteFactory = () => { }, mode: RunMode, concurrent?: boolean) {
+function createSuiteCollector(name: string, factory: SuiteFactory = () => { }, mode: RunMode, concurrent?: boolean, shuffle?: boolean) {
   const tasks: (Benchmark | Test | Suite | SuiteCollector)[] = []
-=======
-function createSuiteCollector(name: string, factory: SuiteFactory = () => { }, mode: RunMode, concurrent?: boolean, shuffle?: boolean) {
-  const tasks: (Test | Suite | SuiteCollector)[] = []
->>>>>>> faed4acb
   const factoryQueue: (Test | Suite | SuiteCollector)[] = []
 
   let suite: Suite
@@ -250,8 +239,10 @@
   testFn.skipIf = (condition: any) => (condition ? test.skip : test) as TestAPI
   testFn.runIf = (condition: any) => (condition ? test : test.skip) as TestAPI
 
-<<<<<<< HEAD
-  return test as TestAPI
+  return createChainable(
+    ['concurrent', 'skip', 'only', 'todo', 'fails'],
+    testFn,
+  ) as TestAPI
 }
 
 function createBenchmark(fn: (
@@ -271,10 +262,4 @@
   benchmark.runIf = (condition: any) => (condition ? benchmark : benchmark.skip) as BenchmarkAPI
 
   return benchmark as BenchmarkAPI
-=======
-  return createChainable(
-    ['concurrent', 'skip', 'only', 'todo', 'fails'],
-    testFn,
-  ) as TestAPI
->>>>>>> faed4acb
 }