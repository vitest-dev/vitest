import { format } from 'util'
import type { File, RunMode, Suite, SuiteAPI, SuiteCollector, SuiteFactory, SuiteHooks, Task, Test, TestAPI, TestFunction } from '../types'
import { isObject, noop, toArray } from '../utils'
import { createChainable } from './chain'
import { collectTask, collectorContext, createTestContext, runWithSuite, withTimeout } from './context'
import { getHooks, setFn, setHooks } from './map'

// apis
export const suite = createSuite()
export const test = createTest(
  function (name: string, fn?: TestFunction, timeout?: number) {
    // @ts-expect-error untyped internal prop
    getCurrentSuite().test.fn.call(this, name, fn, timeout)
  },
)

function formatTitle(template: string, items: any[], idx: number) {
  if (template.includes('%#')) {
    // '%#' match index of the test case
    template = template
      .replace(/%%/g, '__vitest_escaped_%__')
      .replace(/%#/g, `${idx}`)
      .replace(/__vitest_escaped_%__/g, '%%')
  }

  const count = template.split('%').length - 1
  let formatted = format(template, ...items.slice(0, count))
  if (isObject(items[0])) {
    formatted = formatted.replace(/\$([$\w_]+)/g, (_, key) => {
      return items[0][key]
    })
  }
  return formatted
}

// alias
export const describe = suite
export const it = test

// implementations
export const defaultSuite = suite('')

export function clearCollectorContext() {
  collectorContext.tasks.length = 0
  defaultSuite.clear()
  collectorContext.currentSuite = defaultSuite
}

export function getCurrentSuite() {
  return collectorContext.currentSuite || defaultSuite
}

export function createSuiteHooks() {
  return {
    beforeAll: [],
    afterAll: [],
    beforeEach: [],
    afterEach: [],
  }
}

function createSuiteCollector(name: string, factory: SuiteFactory = () => { }, mode: RunMode, concurrent?: boolean) {
  const tasks: (Test | Suite | SuiteCollector)[] = []
  const factoryQueue: (Test | Suite | SuiteCollector)[] = []

  let suite: Suite

  initSuite()

<<<<<<< HEAD
  const test = createTest(function(name: string, fn = noop, timeout?: number) {
=======
  const test = createTest(function (name: string, fn?: TestFunction, timeout?: number) {
>>>>>>> 713c870a
    const mode = this.only ? 'only' : this.skip ? 'skip' : this.todo ? 'todo' : 'run'

    const test: Test = {
      id: '',
      type: 'test',
      name,
      mode,
      suite: undefined!,
      fails: this.fails,
    } as Omit<Test, 'context'> as Test
    if (this.concurrent || concurrent)
      test.concurrent = true

    const context = createTestContext(test)
    // create test context
    Object.defineProperty(test, 'context', {
      value: context,
      enumerable: false,
    })

    setFn(test, withTimeout(
      () => fn(context),
      timeout,
    ))

    tasks.push(test)
  })

  const collector: SuiteCollector = {
    type: 'collector',
    name,
    mode,
    test,
    tasks,
    collect,
    clear,
    on: addHook,
  }

  function addHook<T extends keyof SuiteHooks>(name: T, ...fn: SuiteHooks[T]) {
    getHooks(suite)[name].push(...fn as any)
  }

  function initSuite() {
    suite = {
      id: '',
      type: 'suite',
      name,
      mode,
      tasks: [],
    }
    setHooks(suite, createSuiteHooks())
  }

  function clear() {
    tasks.length = 0
    factoryQueue.length = 0
    initSuite()
  }

  async function collect(file?: File) {
    factoryQueue.length = 0
    if (factory)
      await runWithSuite(collector, () => factory(test))

    const allChildren: Task[] = []

    for (const i of [...factoryQueue, ...tasks])
      allChildren.push(i.type === 'collector' ? await i.collect(file) : i)

    suite.file = file
    suite.tasks = allChildren

    allChildren.forEach((task) => {
      task.suite = suite
      if (file)
        task.file = file
    })

    return suite
  }

  collectTask(collector)

  return collector
}

function createSuite() {
  const suite = createChainable(
    ['concurrent', 'skip', 'only', 'todo'],
    function (name: string, factory?: SuiteFactory) {
      const mode = this.only ? 'only' : this.skip ? 'skip' : this.todo ? 'todo' : 'run'
      return createSuiteCollector(name, factory, mode, this.concurrent)
    },
  ) as SuiteAPI

  suite.each = <T>(cases: ReadonlyArray<T>) => {
    return (name: string, fn: (...args: T[]) => void) => {
      cases.forEach((i, idx) => {
        const items = toArray(i) as any
        suite(formatTitle(name, items, idx), () => fn(...items))
      })
    }
  }

  return suite as SuiteAPI
}

function createTest(fn: ((this: Record<'concurrent'| 'skip'| 'only'| 'todo'| 'fails', boolean | undefined>, title: string, fn?: TestFunction, timeout?: number) => void)) {
  const test = createChainable(
    ['concurrent', 'skip', 'only', 'todo', 'fails'],
    fn,
  ) as TestAPI

  test.each = <T>(cases: ReadonlyArray<T>) => {
    return (name: string, fn: (...args: T[]) => void) => {
      cases.forEach((i, idx) => {
        const items = toArray(i) as any
        test(formatTitle(name, items, idx), () => fn(...items))
      })
    }
  }

  return test as TestAPI
}<|MERGE_RESOLUTION|>--- conflicted
+++ resolved
@@ -67,11 +67,7 @@
 
   initSuite()
 
-<<<<<<< HEAD
-  const test = createTest(function(name: string, fn = noop, timeout?: number) {
-=======
-  const test = createTest(function (name: string, fn?: TestFunction, timeout?: number) {
->>>>>>> 713c870a
+  const test = createTest(function (name: string, fn = noop, timeout?: number) {
     const mode = this.only ? 'only' : this.skip ? 'skip' : this.todo ? 'todo' : 'run'
 
     const test: Test = {
