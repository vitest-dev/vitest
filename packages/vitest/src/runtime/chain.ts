export type ChainableFunction<T extends string, Args extends any[], R = any, E = {}> = {
  (...args: Args): R
} & {
<<<<<<< HEAD
  [x in T]: ChainableFunction<T, Args, R>
} & {
  fn: (this: Record<T, boolean | undefined>, ...args: Args) => R
}
=======
  [x in T]: ChainableFunction<T, Args, R, E>
} & E
>>>>>>> faed4acb

export function createChainable<T extends string, Args extends any[], R = any, E = {}>(
  keys: T[],
  fn: (this: Record<T, boolean | undefined>, ...args: Args) => R,
): ChainableFunction<T, Args, R, E> {
  function create(context: Record<T, boolean | undefined>) {
    const chain = function (this: any, ...args: Args) {
      return fn.apply(context, args)
    }
    Object.assign(chain, fn)
    chain.withContext = () => chain.bind(context)
    for (const key of keys) {
      Object.defineProperty(chain, key, {
        get() {
          return create({ ...context, [key]: true })
        },
      })
    }
    return chain
  }

  const chain = create({} as any) as any
  chain.fn = fn
  return chain
}<|MERGE_RESOLUTION|>--- conflicted
+++ resolved
@@ -1,15 +1,10 @@
 export type ChainableFunction<T extends string, Args extends any[], R = any, E = {}> = {
   (...args: Args): R
 } & {
-<<<<<<< HEAD
-  [x in T]: ChainableFunction<T, Args, R>
+  [x in T]: ChainableFunction<T, Args, R, E>
 } & {
   fn: (this: Record<T, boolean | undefined>, ...args: Args) => R
-}
-=======
-  [x in T]: ChainableFunction<T, Args, R, E>
 } & E
->>>>>>> faed4acb
 
 export function createChainable<T extends string, Args extends any[], R = any, E = {}>(
   keys: T[],
