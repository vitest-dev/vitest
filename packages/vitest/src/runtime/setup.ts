import { environments } from '../integrations/env'
import type { ResolvedConfig } from '../types'
import { getWorkerState, toArray } from '../utils'
import * as VitestIndex from '../index'
<<<<<<< HEAD
=======
import { resetRunOnceCounter } from '../integrations/run-once'
import { RealDate } from '../integrations/mockdate'
import { rpc } from './rpc'
>>>>>>> 5e0000db

let globalSetup = false
export async function setupGlobalEnv(config: ResolvedConfig) {
  resetRunOnceCounter()

  Object.defineProperty(globalThis, '__vitest_index__', {
    value: VitestIndex,
    enumerable: false,
  })

  // should be re-declared for each test
  // if run with "threads: false"
  setupDefines(config.defines)

  if (globalSetup) return

  globalSetup = true

  if (typeof window === 'undefined')
    await setupConsoleLogSpy()

  if (config.globals)
    (await import('../integrations/globals')).registerApiGlobally()
}

function setupDefines(defines: Record<string, any>) {
  for (const key in defines) (globalThis as any)[key] = defines[key]
}

<<<<<<< HEAD
export async function setupConsoleLogSpy() {
  const { Console } = await import('console')
  const { Writable } = await import('stream')
  const { rpc } = await import('./rpc')

  const stdout = new Writable({
    write(data, _, callback) {
=======
export function setupConsoleLogSpy() {
  const stdoutBuffer: any[] = []
  const stderrBuffer: any[] = []
  let stdoutTime = 0
  let stderrTime = 0
  let timer: any

  // group sync console.log calls with macro task
  function schedule() {
    clearTimeout(timer)
    timer = setTimeout(() => {
      if (stderrTime < stdoutTime) {
        sendStderr()
        sendStdout()
      }
      else {
        sendStdout()
        sendStderr()
      }
    })
  }
  function sendStdout() {
    if (stdoutBuffer.length) {
>>>>>>> 5e0000db
      rpc().onUserConsoleLog({
        type: 'stdout',
        content: stdoutBuffer.map(i => String(i)).join(''),
        taskId: getWorkerState().current?.id,
        time: stdoutTime || RealDate.now(),
      })
    }
    stdoutBuffer.length = 0
    stdoutTime = 0
  }
  function sendStderr() {
    if (stderrBuffer.length) {
      rpc().onUserConsoleLog({
        type: 'stderr',
        content: stderrBuffer.map(i => String(i)).join(''),
        taskId: getWorkerState().current?.id,
        time: stderrTime || RealDate.now(),
      })
    }
    stderrBuffer.length = 0
    stderrTime = 0
  }

  const stdout = new Writable({
    write(data, encoding, callback) {
      stdoutTime = stdoutTime || RealDate.now()
      stdoutBuffer.push(data)
      schedule()
      callback()
    },
  })
  const stderr = new Writable({
<<<<<<< HEAD
    write(data, _, callback) {
      rpc().onUserConsoleLog({
        type: 'stderr',
        content: String(data),
        taskId: __vitest_worker__.current?.id,
        time: Date.now(),
      })
=======
    write(data, encoding, callback) {
      stderrTime = stderrTime || RealDate.now()
      stderrBuffer.push(data)
      schedule()
>>>>>>> 5e0000db
      callback()
    },
  })
  globalThis.console = new Console({
    stdout,
    stderr,
    colorMode: true,
    groupIndentation: 2,
  })
}

export async function withEnv(
  name: ResolvedConfig['environment'],
  options: ResolvedConfig['environmentOptions'],
  fn: () => Promise<void>,
) {
  const env = await environments[name].setup(globalThis, options)
  try {
    await fn()
  }
  finally {
    await env.teardown(globalThis)
  }
}

export async function runSetupFiles(config: ResolvedConfig) {
  const files = toArray(config.setupFiles)
  await Promise.all(
    files.map(async(file) => {
      getWorkerState().moduleCache.delete(file)
      await import(file)
    }),
  )
}<|MERGE_RESOLUTION|>--- conflicted
+++ resolved
@@ -2,12 +2,9 @@
 import type { ResolvedConfig } from '../types'
 import { getWorkerState, toArray } from '../utils'
 import * as VitestIndex from '../index'
-<<<<<<< HEAD
-=======
 import { resetRunOnceCounter } from '../integrations/run-once'
 import { RealDate } from '../integrations/mockdate'
 import { rpc } from './rpc'
->>>>>>> 5e0000db
 
 let globalSetup = false
 export async function setupGlobalEnv(config: ResolvedConfig) {
@@ -37,16 +34,7 @@
   for (const key in defines) (globalThis as any)[key] = defines[key]
 }
 
-<<<<<<< HEAD
 export async function setupConsoleLogSpy() {
-  const { Console } = await import('console')
-  const { Writable } = await import('stream')
-  const { rpc } = await import('./rpc')
-
-  const stdout = new Writable({
-    write(data, _, callback) {
-=======
-export function setupConsoleLogSpy() {
   const stdoutBuffer: any[] = []
   const stderrBuffer: any[] = []
   let stdoutTime = 0
@@ -69,7 +57,6 @@
   }
   function sendStdout() {
     if (stdoutBuffer.length) {
->>>>>>> 5e0000db
       rpc().onUserConsoleLog({
         type: 'stdout',
         content: stdoutBuffer.map(i => String(i)).join(''),
@@ -93,6 +80,8 @@
     stderrTime = 0
   }
 
+  const { Writable } = await import('stream')
+
   const stdout = new Writable({
     write(data, encoding, callback) {
       stdoutTime = stdoutTime || RealDate.now()
@@ -102,23 +91,16 @@
     },
   })
   const stderr = new Writable({
-<<<<<<< HEAD
-    write(data, _, callback) {
-      rpc().onUserConsoleLog({
-        type: 'stderr',
-        content: String(data),
-        taskId: __vitest_worker__.current?.id,
-        time: Date.now(),
-      })
-=======
     write(data, encoding, callback) {
       stderrTime = stderrTime || RealDate.now()
       stderrBuffer.push(data)
       schedule()
->>>>>>> 5e0000db
       callback()
     },
   })
+
+  const { Console } = await import('console')
+
   globalThis.console = new Console({
     stdout,
     stderr,
