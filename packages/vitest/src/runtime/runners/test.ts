--- conflicted
+++ resolved
@@ -1,4 +1,4 @@
-import type { CancelReason, Custom, ExtendedContext, File, Suite, TaskContext, Test, VitestRunner, VitestRunnerImportSource } from '@vitest/runner'
+import type { CancelReason, Custom, ExtendedContext, Suite, TaskContext, Test, VitestRunner, VitestRunnerImportSource } from '@vitest/runner'
 import type { ExpectStatic } from '@vitest/expect'
 import { GLOBAL_EXPECT, getState, setState } from '@vitest/expect'
 import { getSnapshotClient } from '../../integrations/snapshot/chai'
@@ -27,31 +27,19 @@
     this.snapshotClient.clear()
   }
 
-<<<<<<< HEAD
-  async onAfterRunFiles(files?: File[]) {
-    // mark snapshots in skipped tests as not obsolete
-    // TODO: this probably doesn't work when `VitestTestRunner` is handling multiple files concurrently,
-    //       but `snapshotClient.startCurrentRun/finishCurrentRun` doesn't work in that case already?
-    for (const test of getTests(files ?? [])) {
-      if (test.mode === 'skip') {
-        const name = getNames(test).slice(1).join(' > ')
-        this.snapshotClient.skipTestSnapshots(name)
-      }
-    }
-
-    const result = await this.snapshotClient.finishCurrentRun()
-    if (result)
-      await rpc().snapshotSaved(result)
-  }
-
-  onAfterRunSuite(suite: Suite) {
-=======
   async onAfterRunSuite(suite: Suite) {
->>>>>>> ee8b46db
     if (this.config.logHeapUsage && typeof process !== 'undefined')
       suite.result!.heap = process.memoryUsage().heapUsed
 
     if (suite.mode !== 'skip' && typeof suite.filepath !== 'undefined') {
+      // mark snapshots in skipped tests as not obsolete
+      for (const test of getTests(suite)) {
+        if (test.mode === 'skip') {
+          const name = getNames(test).slice(1).join(' > ')
+          this.snapshotClient.skipTestSnapshots(name)
+        }
+      }
+
       const result = await this.snapshotClient.finishCurrentRun()
       if (result)
         await rpc().snapshotSaved(result)
@@ -72,8 +60,6 @@
   }
 
   async onBeforeRunTask(test: Test) {
-    const name = getNames(test).slice(1).join(' > ')
-
     if (this.cancelRun)
       test.mode = 'skip'
 
