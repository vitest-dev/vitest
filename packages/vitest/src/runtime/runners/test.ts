import type { ExpectStatic } from '@vitest/expect'
import type {
  CancelReason,
  File,
  ImportDuration,
  Suite,
  Task,
  Test,
  TestContext,
  VitestRunner,
  VitestRunnerImportSource,
} from '@vitest/runner'
import type { SerializedConfig } from '../config'
import type { VitestExecutor } from '../execute'
import { getState, GLOBAL_EXPECT, setState } from '@vitest/expect'
import { getNames, getTestName, getTests } from '@vitest/runner/utils'
<<<<<<< HEAD
import { processError } from '@vitest/utils/error'
=======
import { normalize } from 'pathe'
>>>>>>> dfe81a67
import { createExpect } from '../../integrations/chai/index'
import { inject } from '../../integrations/inject'
import { getSnapshotClient } from '../../integrations/snapshot/chai'
import { vi } from '../../integrations/vi'
import { rpc } from '../rpc'
import { getWorkerState } from '../utils'

// worker context is shared between all tests
const workerContext = Object.create(null)

export class VitestTestRunner implements VitestRunner {
  private snapshotClient = getSnapshotClient()
  private workerState = getWorkerState()
  private __vitest_executor!: VitestExecutor
  private cancelRun = false

  private assertionsErrors = new WeakMap<Readonly<Task>, Error>()

  public pool: string = this.workerState.ctx.pool

  constructor(public config: SerializedConfig) {}

  importFile(filepath: string, source: VitestRunnerImportSource): unknown {
    if (source === 'setup') {
      this.workerState.moduleCache.delete(filepath)
    }
    return this.__vitest_executor.executeId(filepath)
  }

  onCollectStart(file: File): void {
    this.workerState.current = file
  }

  onCleanupWorkerContext(listener: () => unknown): void {
    this.workerState.onCleanup(listener)
  }

  onAfterRunFiles(): void {
    this.snapshotClient.clear()
    this.workerState.current = undefined
  }

  getWorkerContext(): Record<string, unknown> {
    return workerContext
  }

  async onAfterRunSuite(suite: Suite): Promise<void> {
    if (this.config.logHeapUsage && typeof process !== 'undefined') {
      suite.result!.heap = process.memoryUsage().heapUsed
    }

    if (suite.mode !== 'skip' && 'filepath' in suite) {
      // mark snapshots in skipped tests as not obsolete
      for (const test of getTests(suite)) {
        if (test.mode === 'skip') {
          const name = getNames(test).slice(1).join(' > ')
          this.snapshotClient.skipTest(suite.file.filepath, name)
        }
      }

      const result = await this.snapshotClient.finish(suite.file.filepath)
      if (
        this.workerState.config.snapshotOptions.updateSnapshot === 'none'
        && result.unchecked
      ) {
        let message = `Obsolete snapshots found when no snapshot update is expected.\n`
        for (const key of result.uncheckedKeys) {
          message += `· ${key}\n`
        }
        suite.result!.errors ??= []
        suite.result!.errors.push(processError(new Error(message)))
        suite.result!.state = 'fail'
      }
      await rpc().snapshotSaved(result)
    }

    this.workerState.current = suite.suite || suite.file
  }

  onAfterRunTask(test: Task): void {
    if (this.config.logHeapUsage && typeof process !== 'undefined') {
      test.result!.heap = process.memoryUsage().heapUsed
    }

    this.workerState.current = test.suite || test.file
  }

  cancel(_reason: CancelReason): void {
    this.cancelRun = true
  }

  injectValue(key: string): any {
    // inject has a very limiting type controlled by ProvidedContext
    // some tests override it which causes the build to fail
    return (inject as any)(key)
  }

  async onBeforeRunTask(test: Task): Promise<void> {
    if (this.cancelRun) {
      test.mode = 'skip'
    }

    if (test.mode !== 'run' && test.mode !== 'queued') {
      return
    }

    this.workerState.current = test
  }

  async onBeforeRunSuite(suite: Suite): Promise<void> {
    if (this.cancelRun) {
      suite.mode = 'skip'
    }

    // initialize snapshot state before running file suite
    if (suite.mode !== 'skip' && 'filepath' in suite) {
      await this.snapshotClient.setup(
        suite.file.filepath,
        this.workerState.config.snapshotOptions,
      )
    }

    this.workerState.current = suite
  }

  onBeforeTryTask(test: Task): void {
    clearModuleMocks(this.config)
    this.snapshotClient.clearTest(test.file.filepath, test.id)
    setState(
      {
        assertionCalls: 0,
        isExpectingAssertions: false,
        isExpectingAssertionsError: null,
        expectedAssertionsNumber: null,
        expectedAssertionsNumberErrorGen: null,
        currentTestName: getTestName(test),
        snapshotState: this.snapshotClient.getSnapshotState(test.file.filepath),
      },
      (globalThis as any)[GLOBAL_EXPECT],
    )
  }

  onAfterTryTask(test: Test): void {
    const {
      assertionCalls,
      expectedAssertionsNumber,
      expectedAssertionsNumberErrorGen,
      isExpectingAssertions,
      isExpectingAssertionsError,
    }
      = test.context._local
        ? test.context.expect.getState()
        : getState((globalThis as any)[GLOBAL_EXPECT])
    if (
      expectedAssertionsNumber !== null
      && assertionCalls !== expectedAssertionsNumber
    ) {
      throw expectedAssertionsNumberErrorGen!()
    }
    if (isExpectingAssertions === true && assertionCalls === 0) {
      throw isExpectingAssertionsError
    }
    if (this.config.expect.requireAssertions && assertionCalls === 0) {
      throw this.assertionsErrors.get(test)
    }
  }

  extendTaskContext(context: TestContext): TestContext {
    // create error during the test initialization so we have a nice stack trace
    if (this.config.expect.requireAssertions) {
      this.assertionsErrors.set(
        context.task,
        new Error('expected any number of assertion, but got none'),
      )
    }
    let _expect: ExpectStatic | undefined
    Object.defineProperty(context, 'expect', {
      get() {
        if (!_expect) {
          _expect = createExpect(context.task)
        }
        return _expect
      },
    })
    Object.defineProperty(context, '_local', {
      get() {
        return _expect != null
      },
    })
    return context
  }

  getImportDurations(): Record<string, ImportDuration> {
    const entries = [...(this.workerState.moduleExecutionInfo?.entries() ?? [])]
    return Object.fromEntries(entries.map(([filepath, { duration, selfTime }]) => [
      normalize(filepath),
      {
        selfTime,
        totalTime: duration,
      },
    ]))
  }
}

function clearModuleMocks(config: SerializedConfig) {
  const { clearMocks, mockReset, restoreMocks, unstubEnvs, unstubGlobals }
    = config

  // since each function calls another, we can just call one
  if (restoreMocks) {
    vi.restoreAllMocks()
  }
  else if (mockReset) {
    vi.resetAllMocks()
  }
  else if (clearMocks) {
    vi.clearAllMocks()
  }

  if (unstubEnvs) {
    vi.unstubAllEnvs()
  }
  if (unstubGlobals) {
    vi.unstubAllGlobals()
  }
}<|MERGE_RESOLUTION|>--- conflicted
+++ resolved
@@ -14,11 +14,8 @@
 import type { VitestExecutor } from '../execute'
 import { getState, GLOBAL_EXPECT, setState } from '@vitest/expect'
 import { getNames, getTestName, getTests } from '@vitest/runner/utils'
-<<<<<<< HEAD
 import { processError } from '@vitest/utils/error'
-=======
 import { normalize } from 'pathe'
->>>>>>> dfe81a67
 import { createExpect } from '../../integrations/chai/index'
 import { inject } from '../../integrations/inject'
 import { getSnapshotClient } from '../../integrations/snapshot/chai'
