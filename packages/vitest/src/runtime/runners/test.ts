--- conflicted
+++ resolved
@@ -42,11 +42,7 @@
     this.workerState.current = file
   }
 
-<<<<<<< HEAD
-  onAfterRunFiles() {
-=======
   onAfterRunFiles(): void {
->>>>>>> 15701f5d
     this.snapshotClient.clear()
     this.workerState.current = undefined
   }
@@ -61,37 +57,27 @@
       for (const test of getTests(suite)) {
         if (test.mode === 'skip') {
           const name = getNames(test).slice(1).join(' > ')
-<<<<<<< HEAD
           await this.snapshotClient.setupTest(
             test.file.filepath,
             test.id,
             this.workerState.config.snapshotOptions,
           )
           this.snapshotClient.skipTest(test.id, name)
-=======
-          this.snapshotClient.skipTest(suite.file.filepath, name)
->>>>>>> 15701f5d
+          // this.snapshotClient.skipTest(suite.file.filepath, name)
         }
       }
 
       const result = await this.snapshotClient.finish(suite.file.filepath)
-<<<<<<< HEAD
       if (result) {
         await rpc().snapshotSaved(result)
       }
-=======
-      await rpc().snapshotSaved(result)
->>>>>>> 15701f5d
+      // await rpc().snapshotSaved(result)
     }
 
     this.workerState.current = suite.suite || suite.file
   }
 
-<<<<<<< HEAD
-  onAfterRunTask(test: Task) {
-=======
   onAfterRunTask(test: Task): void {
->>>>>>> 15701f5d
     if (this.config.logHeapUsage && typeof process !== 'undefined') {
       test.result!.heap = process.memoryUsage().heapUsed
     }
@@ -129,36 +115,22 @@
     }
 
     // initialize snapshot state before running file suite
-<<<<<<< HEAD
     // if (suite.mode !== 'skip' && 'filepath' in suite) {
     //   await this.snapshotClient.setup(
     //     suite.file.filepath,
     //     this.workerState.config.snapshotOptions,
     //   )
     // }
-=======
-    if (suite.mode !== 'skip' && 'filepath' in suite) {
-      await this.snapshotClient.setup(
-        suite.file.filepath,
-        this.workerState.config.snapshotOptions,
-      )
-    }
->>>>>>> 15701f5d
 
     this.workerState.current = suite
   }
 
-<<<<<<< HEAD
-  async onBeforeTryTask(test: Task) {
+  async onBeforeTryTask(test: Task): Promise<void> {
     const snapshotState = await this.snapshotClient.setupTest(
       test.file.filepath,
       test.id,
       this.workerState.config.snapshotOptions,
     )
-=======
-  onBeforeTryTask(test: Task): void {
-    this.snapshotClient.clearTest(test.file.filepath, test.id)
->>>>>>> 15701f5d
     setState(
       {
         assertionCalls: 0,
@@ -167,11 +139,7 @@
         expectedAssertionsNumber: null,
         expectedAssertionsNumberErrorGen: null,
         currentTestName: getTestName(test),
-<<<<<<< HEAD
         snapshotState,
-=======
-        snapshotState: this.snapshotClient.getSnapshotState(test.file.filepath),
->>>>>>> 15701f5d
       },
       (globalThis as any)[GLOBAL_EXPECT],
     )
