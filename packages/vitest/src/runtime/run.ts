--- conflicted
+++ resolved
@@ -1,9 +1,5 @@
-<<<<<<< HEAD
 import { performance } from 'perf_hooks'
 import type { Benchmark, File, HookListener, ResolvedConfig, Suite, SuiteHooks, Task, TaskResult, TaskState, Test } from '../types'
-=======
-import type { File, HookListener, ResolvedConfig, Suite, SuiteHooks, Task, TaskResult, TaskState, Test } from '../types'
->>>>>>> 22af647f
 import { vi } from '../integrations/vi'
 import { getSnapshotClient } from '../integrations/snapshot/chai'
 import { clearTimeout, getFullName, getWorkerState, hasFailed, hasTests, partitionSuiteChildren, setTimeout } from '../utils'
