--- conflicted
+++ resolved
@@ -1,24 +1,7 @@
 import limit from 'p-limit'
 import type { File, HookCleanupCallback, HookListener, ResolvedConfig, Suite, SuiteHooks, Task, TaskResult, TaskState, Test } from '../types'
 import { vi } from '../integrations/vi'
-<<<<<<< HEAD
-// import { getSnapshotClient } from '../integrations/snapshot/chai'
-import {
-  clearTimeout,
-  getFullName,
-  getWorkerState,
-  hasFailed,
-  hasTests,
-  isBrowser,
-  isNode,
-  partitionSuiteChildren,
-  setTimeout,
-} from '../utils'
-import { getState, setState } from '../integrations/chai/jest-expect'
-=======
-import { getSnapshotClient } from '../integrations/snapshot/chai'
-import { clearTimeout, getFullName, getWorkerState, hasFailed, hasTests, partitionSuiteChildren, setTimeout, shuffle } from '../utils'
->>>>>>> e910f810
+import { clearTimeout, getFullName, getWorkerState, hasFailed, hasTests, isBrowser, isNode, partitionSuiteChildren, setTimeout, shuffle } from '../utils'
 import { takeCoverage } from '../integrations/coverage'
 import { getState, setState } from '../integrations/chai/jest-expect'
 import { GLOBAL_EXPECT } from '../integrations/chai/constants'
@@ -94,10 +77,10 @@
 }
 
 export async function runTest(test: Test) {
-  if (test.mode !== 'run') {
-    getSnapshotClient().skipTestSnapshots(test)
+  /* if (test.mode !== 'run') {
+    (await getSnapshotClient())?.skipTestSnapshots(test)
     return
-  }
+  } */
 
   if (test.result?.state === 'fail') {
     updateTask(test)
@@ -264,13 +247,7 @@
   }
   suite.result.duration = now() - start
 
-<<<<<<< HEAD
-  const workerState = getWorkerState()
-
   if (workerState.config.logHeapUsage && isNode)
-=======
-  if (workerState.config.logHeapUsage)
->>>>>>> e910f810
     suite.result.heap = process.memoryUsage().heapUsed
 
   if (suite.mode === 'run') {
