--- conflicted
+++ resolved
@@ -369,13 +369,8 @@
       suite.result!.duration = performance.now() - start
       suite.result!.state = 'pass'
 
-<<<<<<< HEAD
       tasks
-        .sort((a, b) => b.result!.mean - a.result!.mean)
-=======
-      benchmarkInstance.tasks
         .sort((a, b) => a.result!.mean - b.result!.mean)
->>>>>>> def8a77b
         .forEach((cycle, idx) => {
           const benchmark = benchmarkMap[cycle.name || '']
           benchmark.result!.state = 'pass'
