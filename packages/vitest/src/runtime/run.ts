--- conflicted
+++ resolved
@@ -1,22 +1,12 @@
-<<<<<<< HEAD
 import { performance } from 'perf_hooks'
+import limit from 'p-limit'
 import type { Benchmark, File, HookCleanupCallback, HookListener, ResolvedConfig, Suite, SuiteHooks, Task, TaskResult, TaskState, Test } from '../types'
 import { vi } from '../integrations/vi'
-import { getSnapshotClient } from '../integrations/snapshot/chai'
-import { clearTimeout, createDefer, getFullName, getWorkerState, hasFailed, hasTests, isBenchmarkMode, partitionSuiteChildren, setTimeout } from '../utils'
-import { getState, setState } from '../integrations/chai/jest-expect'
-import { takeCoverage } from '../integrations/coverage'
-import { getBenchmarkLib, getFn, getHooks } from './map'
-=======
-import limit from 'p-limit'
-import type { File, HookCleanupCallback, HookListener, ResolvedConfig, Suite, SuiteHooks, Task, TaskResult, TaskState, Test } from '../types'
-import { vi } from '../integrations/vi'
-import { clearTimeout, getFullName, getWorkerState, hasFailed, hasTests, isBrowser, isNode, partitionSuiteChildren, setTimeout, shuffle } from '../utils'
+import { clearTimeout, createDefer, getFullName, getWorkerState, hasFailed, hasTests, isBenchmarkMode, isBrowser, isNode, partitionSuiteChildren, setTimeout, shuffle } from '../utils'
 import { getState, setState } from '../integrations/chai/jest-expect'
 import { GLOBAL_EXPECT } from '../integrations/chai/constants'
 import { takeCoverageInsideWorker } from '../integrations/coverage'
-import { getFn, getHooks } from './map'
->>>>>>> faed4acb
+import { getBenchmarkLib, getFn, getHooks } from './map'
 import { rpc } from './rpc'
 import { collectTests } from './collect'
 import { processError } from './error'
@@ -229,38 +219,27 @@
   else {
     try {
       const beforeAllCleanups = await callSuiteHook(suite, suite, 'beforeAll', [suite])
-<<<<<<< HEAD
       if (isBenchmarkMode()) {
         await runBenchmarkSuit(suite)
       }
       else {
-        for (const tasksGroup of partitionSuiteChildren(suite)) {
+        for (let tasksGroup of partitionSuiteChildren(suite)) {
           if (tasksGroup[0].concurrent === true) {
-            await Promise.all(tasksGroup.map(c => runSuiteChild(c)))
+            const mutex = limit(workerState.config.maxConcurrency)
+            await Promise.all(tasksGroup.map(c => mutex(() => runSuiteChild(c))))
           }
           else {
+            const { sequence } = workerState.config
+            if (sequence.shuffle || suite.shuffle) {
+              // run describe block independently from tests
+              const suites = tasksGroup.filter(group => group.type === 'suite')
+              const tests = tasksGroup.filter(group => group.type === 'test')
+              const groups = shuffle([suites, tests], sequence.seed)
+              tasksGroup = groups.flatMap(group => shuffle(group, sequence.seed))
+            }
             for (const c of tasksGroup)
               await runSuiteChild(c)
           }
-=======
-
-      for (let tasksGroup of partitionSuiteChildren(suite)) {
-        if (tasksGroup[0].concurrent === true) {
-          const mutex = limit(workerState.config.maxConcurrency)
-          await Promise.all(tasksGroup.map(c => mutex(() => runSuiteChild(c))))
-        }
-        else {
-          const { sequence } = workerState.config
-          if (sequence.shuffle || suite.shuffle) {
-            // run describe block independently from tests
-            const suites = tasksGroup.filter(group => group.type === 'suite')
-            const tests = tasksGroup.filter(group => group.type === 'test')
-            const groups = shuffle([suites, tests], sequence.seed)
-            tasksGroup = groups.flatMap(group => shuffle(group, sequence.seed))
-          }
-          for (const c of tasksGroup)
-            await runSuiteChild(c)
->>>>>>> faed4acb
         }
       }
 
@@ -404,10 +383,9 @@
 }
 
 async function runSuiteChild(c: Task) {
-  if (c.type === 'test')
-    return runTest(c)
-  else if (c.type === 'suite')
-    return runSuite(c)
+  return c.type === 'test'
+    ? runTest(c)
+    : runSuite(c)
 }
 
 async function runSuites(suites: Suite[]) {
