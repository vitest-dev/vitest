import { performance } from 'perf_hooks'
import type { File, HookListener, ResolvedConfig, Suite, SuiteHooks, Task, TaskResult, TaskState, Test } from '../types'
import { vi } from '../integrations/vi'
<<<<<<< HEAD
import {
  getFullName,
  hasFailed,
  hasTests,
  partitionSuiteChildren,
} from '../utils'
=======
import { getSnapshotClient } from '../integrations/snapshot/chai'
import { getFullName, getWorkerState, hasFailed, hasTests, partitionSuiteChildren } from '../utils'
>>>>>>> 5e0000db
import { getState, setState } from '../integrations/chai/jest-expect'
import { getFn, getHooks } from './map'
import { rpc } from './rpc'
import { collectTests } from './collect'
import { processError } from './error'

function updateSuiteHookState(suite: Task, name: keyof SuiteHooks, state: TaskState) {
  if (!suite.result)
    suite.result = { state: 'run' }
  if (!suite.result?.hooks)
    suite.result.hooks = {}
  const suiteHooks = suite.result.hooks
  if (suiteHooks) {
    suiteHooks[name] = state
    updateTask(suite)
  }
}

export async function callSuiteHook<T extends keyof SuiteHooks>(suite: Suite, currentTask: Task, name: T, args: SuiteHooks[T][0] extends HookListener<infer A> ? A : never) {
  if (name === 'beforeEach' && suite.suite)
    await callSuiteHook(suite.suite, currentTask, name, args)

  updateSuiteHookState(currentTask, name, 'run')
  await Promise.all(getHooks(suite)[name].map(fn => fn(...(args as any))))
  updateSuiteHookState(currentTask, name, 'pass')

  if (name === 'afterEach' && suite.suite)
    await callSuiteHook(suite.suite, currentTask, name, args)
}

const packs = new Map<string, TaskResult | undefined>()
let updateTimer: any
let previousUpdate: Promise<void> | undefined

function updateTask(task: Task) {
  packs.set(task.id, task.result)

  clearTimeout(updateTimer)
  updateTimer = setTimeout(() => {
    previousUpdate = sendTasksUpdate()
  }, 10)
}

async function sendTasksUpdate() {
  clearTimeout(updateTimer)
  await previousUpdate

  if (packs.size) {
    const p = rpc().onTaskUpdate(Array.from(packs))
    packs.clear()
    return p
  }
}

export async function runTest(test: Test) {
  if (test.mode !== 'run') return

  if (test.result?.state === 'fail') {
    updateTask(test)
    return
  }

  const start = performance.now()

  test.result = {
    state: 'run',
    startTime: Date.now(),
  }
  updateTask(test)

  clearModuleMocks()

  if (typeof window === 'undefined') {
    const { getSnapshotClient } = await import('../integrations/snapshot/chai')

    getSnapshotClient().setTest(test)
  }

  const workerState = getWorkerState()

  workerState.current = test

  try {
    await callSuiteHook(test.suite, test, 'beforeEach', [test, test.suite])
    setState({
      assertionCalls: 0,
      isExpectingAssertions: false,
      isExpectingAssertionsError: null,
      expectedAssertionsNumber: null,
      expectedAssertionsNumberError: null,
      testPath: test.suite.file?.filepath,
      currentTestName: getFullName(test),
    })
    await getFn(test)()
    const {
      assertionCalls,
      expectedAssertionsNumber,
      expectedAssertionsNumberError,
      isExpectingAssertions,
      isExpectingAssertionsError,
    } = getState()
    if (
      expectedAssertionsNumber !== null
      && assertionCalls !== expectedAssertionsNumber
    )
      throw expectedAssertionsNumberError
    if (isExpectingAssertions === true && assertionCalls === 0)
      throw isExpectingAssertionsError

    test.result.state = 'pass'
  }
  catch (e) {
    test.result.state = 'fail'
    test.result.error = processError(e)
  }

  try {
    await callSuiteHook(test.suite, test, 'afterEach', [test, test.suite])
  }
  catch (e) {
    test.result.state = 'fail'
    test.result.error = processError(e)
  }

  // if test is marked to be failed, flip the result
  if (test.fails) {
    if (test.result.state === 'pass') {
      test.result.state = 'fail'
      test.result.error = processError(new Error('Expect test to fail'))
    }
    else {
      test.result.state = 'pass'
      test.result.error = undefined
    }
  }
  if (typeof window !== 'undefined' && test.result.error)
    console.error(test.result.error.message, test.result.error.stackStr)

  if (typeof window === 'undefined') {
    const { getSnapshotClient } = await import('../integrations/snapshot/chai')

    getSnapshotClient().clearTest()
  }

  test.result.duration = performance.now() - start

  workerState.current = undefined

  updateTask(test)
}

function markTasksAsSkipped(suite: Suite) {
  suite.tasks.forEach((t) => {
    t.mode = 'skip'
    t.result = { ...t.result, state: 'skip' }
    updateTask(t)
    if (t.type === 'suite') markTasksAsSkipped(t)
  })
}

export async function runSuite(suite: Suite) {
  if (suite.result?.state === 'fail') {
    markTasksAsSkipped(suite)
    updateTask(suite)
    return
  }

  const start = performance.now()

  suite.result = {
    state: 'run',
    startTime: Date.now(),
  }

  updateTask(suite)

  if (suite.mode === 'skip') {
    suite.result.state = 'skip'
  }
  else if (suite.mode === 'todo') {
    suite.result.state = 'todo'
  }
  else {
    try {
      await callSuiteHook(suite, suite, 'beforeAll', [suite])

      for (const tasksGroup of partitionSuiteChildren(suite)) {
        if (tasksGroup[0].concurrent === true)
          await Promise.all(tasksGroup.map(c => runSuiteChild(c)))
        else
          for (const c of tasksGroup) await runSuiteChild(c)
      }
      await callSuiteHook(suite, suite, 'afterAll', [suite])
    }
    catch (e) {
      suite.result.state = 'fail'
      suite.result.error = processError(e)
    }
  }
  suite.result.duration = performance.now() - start

  if (suite.mode === 'run') {
    if (!hasTests(suite)) {
      suite.result.state = 'fail'
      if (!suite.result.error)
        suite.result.error = new Error(`No test found in suite ${suite.name}`)
    }
    else if (hasFailed(suite)) {
      suite.result.state = 'fail'
    }
    else {
      suite.result.state = 'pass'
    }
  }

  updateTask(suite)
}

async function runSuiteChild(c: Task) {
  return c.type === 'test' ? runTest(c) : runSuite(c)
}

export async function runSuites(suites: Suite[]) {
  for (const suite of suites) await runSuite(suite)
}

export async function runFiles(files: File[], config: ResolvedConfig) {
  for (const file of files) {
    if (!file.tasks.length && !config.passWithNoTests) {
      if (!file.result?.error) {
        file.result = {
          state: 'fail',
          error: new Error(`No test suite found in file ${file.filepath}`),
        }
      }
    }

    await runSuite(file)
  }
}

async function startTestsWeb(paths: string[], config: ResolvedConfig) {
  if (typeof window === 'undefined') {
    rpc().onPathsCollected(paths)
  }
  else {
    const files = await collectTests(paths, config)
    await rpc().onCollected(files)
    await runSuites(files)
    await sendTasksUpdate()
  }
}

export async function startTests(paths: string[], config: ResolvedConfig) {
  if (config.web) return startTestsWeb(paths, config)

  const files = await collectTests(paths, config)

  rpc().onCollected(files)
  await runSuites(files)

  await runFiles(files, config)

  const { takeCoverage } = await import('../integrations/coverage')
  const { getSnapshotClient } = await import('../integrations/snapshot/chai')

  takeCoverage()
  await getSnapshotClient().saveSnap()

  await sendTasksUpdate()
}

export function clearModuleMocks() {
  const { clearMocks, mockReset, restoreMocks } = getWorkerState().config

  // since each function calls another, we can just call one
  if (restoreMocks) vi.restoreAllMocks()
  else if (mockReset) vi.resetAllMocks()
  else if (clearMocks) vi.clearAllMocks()
}

declare global {
  let __vitest_worker__: import('vitest').WorkerGlobalState
}<|MERGE_RESOLUTION|>--- conflicted
+++ resolved
@@ -1,17 +1,7 @@
 import { performance } from 'perf_hooks'
 import type { File, HookListener, ResolvedConfig, Suite, SuiteHooks, Task, TaskResult, TaskState, Test } from '../types'
 import { vi } from '../integrations/vi'
-<<<<<<< HEAD
-import {
-  getFullName,
-  hasFailed,
-  hasTests,
-  partitionSuiteChildren,
-} from '../utils'
-=======
-import { getSnapshotClient } from '../integrations/snapshot/chai'
 import { getFullName, getWorkerState, hasFailed, hasTests, partitionSuiteChildren } from '../utils'
->>>>>>> 5e0000db
 import { getState, setState } from '../integrations/chai/jest-expect'
 import { getFn, getHooks } from './map'
 import { rpc } from './rpc'
