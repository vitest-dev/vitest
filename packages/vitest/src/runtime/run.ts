import { performance } from 'perf_hooks'
<<<<<<< HEAD
import type {
  HookListener,
  ResolvedConfig,
  Suite,
  SuiteHooks,
  Task,
  TaskResult,
  Test,
} from '../types'
=======
import type { File, HookListener, ResolvedConfig, Suite, SuiteHooks, Task, TaskResult, TaskState, Test } from '../types'
>>>>>>> 5993ce1e
import { vi } from '../integrations/vi'
import {
  getFullName,
  hasFailed,
  hasTests,
  partitionSuiteChildren,
} from '../utils'
import { getState, setState } from '../integrations/chai/jest-expect'
import { getFn, getHooks } from './map'
import { rpc } from './rpc'
import { collectTests } from './collect'
import { processError } from './error'

<<<<<<< HEAD
export async function callSuiteHook<T extends keyof SuiteHooks>(
  suite: Suite,
  name: T,
  args: SuiteHooks[T][0] extends HookListener<infer A> ? A : never,
) {
=======
function updateSuiteHookState(suite: Task, name: keyof SuiteHooks, state: TaskState) {
  if (!suite.result)
    suite.result = { state: 'run' }
  if (!suite.result?.hooks)
    suite.result.hooks = {}
  const suiteHooks = suite.result.hooks
  if (suiteHooks) {
    suiteHooks[name] = state
    updateTask(suite)
  }
}

export async function callSuiteHook<T extends keyof SuiteHooks>(suite: Suite, currentTask: Task, name: T, args: SuiteHooks[T][0] extends HookListener<infer A> ? A : never) {
>>>>>>> 5993ce1e
  if (name === 'beforeEach' && suite.suite)
    await callSuiteHook(suite.suite, currentTask, name, args)

  updateSuiteHookState(currentTask, name, 'run')
  await Promise.all(getHooks(suite)[name].map(fn => fn(...(args as any))))
  updateSuiteHookState(currentTask, name, 'pass')

  if (name === 'afterEach' && suite.suite)
    await callSuiteHook(suite.suite, currentTask, name, args)
}

const packs = new Map<string, TaskResult | undefined>()
let updateTimer: any
let previousUpdate: Promise<void> | undefined

function updateTask(task: Task) {
  packs.set(task.id, task.result)

  clearTimeout(updateTimer)
  updateTimer = setTimeout(() => {
    previousUpdate = sendTasksUpdate()
  }, 10)
}

async function sendTasksUpdate() {
  clearTimeout(updateTimer)
  await previousUpdate

  if (packs.size) {
    const p = rpc().onTaskUpdate(Array.from(packs))
    packs.clear()
    return p
  }
}

export async function runTest(test: Test) {
  if (test.mode !== 'run') return

  if (test.result?.state === 'fail') {
    updateTask(test)
    return
  }

  const start = performance.now()

  test.result = {
    state: 'run',
  }
  updateTask(test)

  clearModuleMocks()

  if (typeof window === 'undefined') {
    const { getSnapshotClient } = await import('../integrations/snapshot/chai')

    getSnapshotClient().setTest(test)
  }

  __vitest_worker__.current = test

  try {
    await callSuiteHook(test.suite, test, 'beforeEach', [test, test.suite])
    setState({
      assertionCalls: 0,
      isExpectingAssertions: false,
      isExpectingAssertionsError: null,
      expectedAssertionsNumber: null,
      expectedAssertionsNumberError: null,
      testPath: test.suite.file?.filepath,
      currentTestName: getFullName(test),
    })
    await getFn(test)()
    const {
      assertionCalls,
      expectedAssertionsNumber,
      expectedAssertionsNumberError,
      isExpectingAssertions,
      isExpectingAssertionsError,
    } = getState()
    if (
      expectedAssertionsNumber !== null
      && assertionCalls !== expectedAssertionsNumber
    )
      throw expectedAssertionsNumberError
    if (isExpectingAssertions === true && assertionCalls === 0)
      throw isExpectingAssertionsError

    test.result.state = 'pass'
  }
  catch (e) {
    test.result.state = 'fail'
    test.result.error = processError(e)
  }

  try {
    await callSuiteHook(test.suite, test, 'afterEach', [test, test.suite])
  }
  catch (e) {
    test.result.state = 'fail'
    test.result.error = processError(e)
  }

  // if test is marked to be failed, flip the result
  if (test.fails) {
    if (test.result.state === 'pass') {
      test.result.state = 'fail'
      test.result.error = processError(new Error('Expect test to fail'))
    }
    else {
      test.result.state = 'pass'
      test.result.error = undefined
    }
  }
  if (typeof window !== 'undefined' && test.result.error)
    console.error(test.result.error.message, test.result.error.stackStr)

  if (typeof window === 'undefined') {
    const { getSnapshotClient } = await import('../integrations/snapshot/chai')

    getSnapshotClient().clearTest()
  }

  test.result.duration = performance.now() - start

  __vitest_worker__.current = undefined

  updateTask(test)
}

function markTasksAsSkipped(suite: Suite) {
  suite.tasks.forEach((t) => {
    t.mode = 'skip'
    t.result = { ...t.result, state: 'skip' }
    updateTask(t)
    if (t.type === 'suite') markTasksAsSkipped(t)
  })
}

export async function runSuite(suite: Suite) {
  if (suite.result?.state === 'fail') {
    markTasksAsSkipped(suite)
    updateTask(suite)
    return
  }

  const start = performance.now()

  suite.result = {
    state: 'run',
  }

  updateTask(suite)

  if (suite.mode === 'skip') {
    suite.result.state = 'skip'
  }
  else if (suite.mode === 'todo') {
    suite.result.state = 'todo'
  }
  else {
    try {
      await callSuiteHook(suite, suite, 'beforeAll', [suite])

      for (const tasksGroup of partitionSuiteChildren(suite)) {
        if (tasksGroup[0].concurrent === true)
          await Promise.all(tasksGroup.map(c => runSuiteChild(c)))
        else
          for (const c of tasksGroup) await runSuiteChild(c)
      }
      await callSuiteHook(suite, suite, 'afterAll', [suite])
    }
    catch (e) {
      suite.result.state = 'fail'
      suite.result.error = processError(e)
    }
  }
  suite.result.duration = performance.now() - start

  if (suite.mode === 'run') {
    if (!hasTests(suite)) {
      suite.result.state = 'fail'
      if (!suite.result.error)
        suite.result.error = new Error(`No test found in suite ${suite.name}`)
    }
    else if (hasFailed(suite)) {
      suite.result.state = 'fail'
    }
    else {
      suite.result.state = 'pass'
    }
  }

  updateTask(suite)
}

async function runSuiteChild(c: Task) {
  return c.type === 'test' ? runTest(c) : runSuite(c)
}

<<<<<<< HEAD
export async function runSuites(suites: Suite[]) {
  for (const suite of suites) await runSuite(suite)
}
async function startTestsWeb(paths: string[], config: ResolvedConfig) {
  if (typeof window === 'undefined') {
    rpc().onPathsCollected(paths)
  }
  else {
    const files = await collectTests(paths, config)
    await rpc().onCollected(files)
    await runSuites(files)
    await sendTasksUpdate()
=======
export async function runFiles(files: File[], config: ResolvedConfig) {
  for (const file of files) {
    if (!file.tasks.length && !config.passWithNoTests) {
      if (!file.result?.error) {
        file.result = {
          state: 'fail',
          error: new Error(`No test suite found in file ${file.filepath}`),
        }
      }
    }

    await runSuite(file)
>>>>>>> 5993ce1e
  }
}

export async function startTests(paths: string[], config: ResolvedConfig) {
  if (config.web) return startTestsWeb(paths, config)

  const files = await collectTests(paths, config)

  rpc().onCollected(files)
<<<<<<< HEAD
  await runSuites(files)
=======

  await runFiles(files, config)
>>>>>>> 5993ce1e

  const { takeCoverage } = await import('../integrations/coverage')
  const { getSnapshotClient } = await import('../integrations/snapshot/chai')

  takeCoverage()
  await getSnapshotClient().saveSnap()

  await sendTasksUpdate()
}

export function clearModuleMocks() {
  const { clearMocks, mockReset, restoreMocks } = __vitest_worker__.config

  // since each function calls another, we can just call one
  if (restoreMocks) vi.restoreAllMocks()
  else if (mockReset) vi.resetAllMocks()
  else if (clearMocks) vi.clearAllMocks()
}

declare global {
  let __vitest_worker__: import('vitest').WorkerGlobalState
}<|MERGE_RESOLUTION|>--- conflicted
+++ resolved
@@ -1,17 +1,5 @@
 import { performance } from 'perf_hooks'
-<<<<<<< HEAD
-import type {
-  HookListener,
-  ResolvedConfig,
-  Suite,
-  SuiteHooks,
-  Task,
-  TaskResult,
-  Test,
-} from '../types'
-=======
 import type { File, HookListener, ResolvedConfig, Suite, SuiteHooks, Task, TaskResult, TaskState, Test } from '../types'
->>>>>>> 5993ce1e
 import { vi } from '../integrations/vi'
 import {
   getFullName,
@@ -25,13 +13,6 @@
 import { collectTests } from './collect'
 import { processError } from './error'
 
-<<<<<<< HEAD
-export async function callSuiteHook<T extends keyof SuiteHooks>(
-  suite: Suite,
-  name: T,
-  args: SuiteHooks[T][0] extends HookListener<infer A> ? A : never,
-) {
-=======
 function updateSuiteHookState(suite: Task, name: keyof SuiteHooks, state: TaskState) {
   if (!suite.result)
     suite.result = { state: 'run' }
@@ -45,7 +26,6 @@
 }
 
 export async function callSuiteHook<T extends keyof SuiteHooks>(suite: Suite, currentTask: Task, name: T, args: SuiteHooks[T][0] extends HookListener<infer A> ? A : never) {
->>>>>>> 5993ce1e
   if (name === 'beforeEach' && suite.suite)
     await callSuiteHook(suite.suite, currentTask, name, args)
 
@@ -245,20 +225,10 @@
   return c.type === 'test' ? runTest(c) : runSuite(c)
 }
 
-<<<<<<< HEAD
 export async function runSuites(suites: Suite[]) {
   for (const suite of suites) await runSuite(suite)
 }
-async function startTestsWeb(paths: string[], config: ResolvedConfig) {
-  if (typeof window === 'undefined') {
-    rpc().onPathsCollected(paths)
-  }
-  else {
-    const files = await collectTests(paths, config)
-    await rpc().onCollected(files)
-    await runSuites(files)
-    await sendTasksUpdate()
-=======
+
 export async function runFiles(files: File[], config: ResolvedConfig) {
   for (const file of files) {
     if (!file.tasks.length && !config.passWithNoTests) {
@@ -271,7 +241,18 @@
     }
 
     await runSuite(file)
->>>>>>> 5993ce1e
+  }
+}
+
+async function startTestsWeb(paths: string[], config: ResolvedConfig) {
+  if (typeof window === 'undefined') {
+    rpc().onPathsCollected(paths)
+  }
+  else {
+    const files = await collectTests(paths, config)
+    await rpc().onCollected(files)
+    await runSuites(files)
+    await sendTasksUpdate()
   }
 }
 
@@ -281,12 +262,9 @@
   const files = await collectTests(paths, config)
 
   rpc().onCollected(files)
-<<<<<<< HEAD
   await runSuites(files)
-=======
 
   await runFiles(files, config)
->>>>>>> 5993ce1e
 
   const { takeCoverage } = await import('../integrations/coverage')
   const { getSnapshotClient } = await import('../integrations/snapshot/chai')
