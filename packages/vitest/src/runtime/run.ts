import { performance } from 'perf_hooks'
import type { File, HookListener, ResolvedConfig, Suite, SuiteHooks, Task, TaskResult, TaskState, Test } from '../types'
import { vi } from '../integrations/vi'
<<<<<<< HEAD
import { getFullName, getWorkerState, hasFailed, hasTests, partitionSuiteChildren } from '../utils'
=======
import { getSnapshotClient } from '../integrations/snapshot/chai'
import { clearTimeout, getFullName, getWorkerState, hasFailed, hasTests, partitionSuiteChildren, setTimeout } from '../utils'
>>>>>>> db824cf4
import { getState, setState } from '../integrations/chai/jest-expect'
import { getFn, getHooks } from './map'
import { rpc } from './rpc'
import { collectTests } from './collect'
import { processError } from './error'

function updateSuiteHookState(suite: Task, name: keyof SuiteHooks, state: TaskState) {
  if (!suite.result)
    suite.result = { state: 'run' }
  if (!suite.result?.hooks)
    suite.result.hooks = {}
  const suiteHooks = suite.result.hooks
  if (suiteHooks) {
    suiteHooks[name] = state
    updateTask(suite)
  }
}

export async function callSuiteHook<T extends keyof SuiteHooks>(suite: Suite, currentTask: Task, name: T, args: SuiteHooks[T][0] extends HookListener<infer A> ? A : never) {
  if (name === 'beforeEach' && suite.suite)
    await callSuiteHook(suite.suite, currentTask, name, args)

  updateSuiteHookState(currentTask, name, 'run')
  await Promise.all(getHooks(suite)[name].map(fn => fn(...(args as any))))
  updateSuiteHookState(currentTask, name, 'pass')

  if (name === 'afterEach' && suite.suite)
    await callSuiteHook(suite.suite, currentTask, name, args)
}

const packs = new Map<string, TaskResult | undefined>()
let updateTimer: any
let previousUpdate: Promise<void> | undefined

function updateTask(task: Task) {
  packs.set(task.id, task.result)

  clearTimeout(updateTimer)
  updateTimer = setTimeout(() => {
    previousUpdate = sendTasksUpdate()
  }, 10)
}

async function sendTasksUpdate() {
  clearTimeout(updateTimer)
  await previousUpdate

  if (packs.size) {
    const p = rpc().onTaskUpdate(Array.from(packs))
    packs.clear()
    return p
  }
}

export async function runTest(test: Test) {
  if (test.mode !== 'run')
    return

  if (test.result?.state === 'fail') {
    updateTask(test)
    return
  }

  const start = performance.now()

  test.result = {
    state: 'run',
    startTime: Date.now(),
  }
  updateTask(test)

  clearModuleMocks()

  if (typeof window === 'undefined') {
    const { getSnapshotClient } = await import('../integrations/snapshot/chai')

    getSnapshotClient().setTest(test)
  }

  const workerState = getWorkerState()

  workerState.current = test

  try {
    await callSuiteHook(test.suite, test, 'beforeEach', [test, test.suite])
    setState({
      assertionCalls: 0,
      isExpectingAssertions: false,
      isExpectingAssertionsError: null,
      expectedAssertionsNumber: null,
      expectedAssertionsNumberErrorGen: null,
      testPath: test.suite.file?.filepath,
      currentTestName: getFullName(test),
    })
    await getFn(test)()
<<<<<<< HEAD
    const {
      assertionCalls,
      expectedAssertionsNumber,
      expectedAssertionsNumberError,
      isExpectingAssertions,
      isExpectingAssertionsError,
    } = getState()
    if (
      expectedAssertionsNumber !== null
      && assertionCalls !== expectedAssertionsNumber
    )
      throw expectedAssertionsNumberError
=======
    const { assertionCalls, expectedAssertionsNumber, expectedAssertionsNumberErrorGen, isExpectingAssertions, isExpectingAssertionsError } = getState()
    if (expectedAssertionsNumber !== null && assertionCalls !== expectedAssertionsNumber)
      throw expectedAssertionsNumberErrorGen!()
>>>>>>> db824cf4
    if (isExpectingAssertions === true && assertionCalls === 0)
      throw isExpectingAssertionsError

    test.result.state = 'pass'
  }
  catch (e) {
    test.result.state = 'fail'
    test.result.error = processError(e)
  }

  try {
    await callSuiteHook(test.suite, test, 'afterEach', [test, test.suite])
  }
  catch (e) {
    test.result.state = 'fail'
    test.result.error = processError(e)
  }

  // if test is marked to be failed, flip the result
  if (test.fails) {
    if (test.result.state === 'pass') {
      test.result.state = 'fail'
      test.result.error = processError(new Error('Expect test to fail'))
    }
    else {
      test.result.state = 'pass'
      test.result.error = undefined
    }
  }
  if (typeof window !== 'undefined' && test.result.error)
    console.error(test.result.error.message, test.result.error.stackStr)

  if (typeof window === 'undefined') {
    const { getSnapshotClient } = await import('../integrations/snapshot/chai')

    getSnapshotClient().clearTest()
  }

  test.result.duration = performance.now() - start

  workerState.current = undefined

  updateTask(test)
}

function markTasksAsSkipped(suite: Suite) {
  suite.tasks.forEach((t) => {
    t.mode = 'skip'
    t.result = { ...t.result, state: 'skip' }
    updateTask(t)
    if (t.type === 'suite')
      markTasksAsSkipped(t)
  })
}

export async function runSuite(suite: Suite) {
  if (suite.result?.state === 'fail') {
    markTasksAsSkipped(suite)
    updateTask(suite)
    return
  }

  const start = performance.now()

  suite.result = {
    state: 'run',
    startTime: Date.now(),
  }

  updateTask(suite)

  if (suite.mode === 'skip') {
    suite.result.state = 'skip'
  }
  else if (suite.mode === 'todo') {
    suite.result.state = 'todo'
  }
  else {
    try {
      await callSuiteHook(suite, suite, 'beforeAll', [suite])

      for (const tasksGroup of partitionSuiteChildren(suite)) {
        if (tasksGroup[0].concurrent === true)
          await Promise.all(tasksGroup.map(c => runSuiteChild(c)))
        else
          for (const c of tasksGroup) await runSuiteChild(c)
      }
      await callSuiteHook(suite, suite, 'afterAll', [suite])
    }
    catch (e) {
      suite.result.state = 'fail'
      suite.result.error = processError(e)
    }
  }
  suite.result.duration = performance.now() - start

  if (suite.mode === 'run') {
    if (!hasTests(suite)) {
      suite.result.state = 'fail'
      if (!suite.result.error)
        suite.result.error = new Error(`No test found in suite ${suite.name}`)
    }
    else if (hasFailed(suite)) {
      suite.result.state = 'fail'
    }
    else {
      suite.result.state = 'pass'
    }
  }

  updateTask(suite)
}

async function runSuiteChild(c: Task) {
  return c.type === 'test' ? runTest(c) : runSuite(c)
}

export async function runSuites(suites: Suite[]) {
  for (const suite of suites) await runSuite(suite)
}

export async function runFiles(files: File[], config: ResolvedConfig) {
  for (const file of files) {
    if (!file.tasks.length && !config.passWithNoTests) {
      if (!file.result?.error) {
        file.result = {
          state: 'fail',
          error: new Error(`No test suite found in file ${file.filepath}`),
        }
      }
    }

    await runSuite(file)
  }
}

async function startTestsWeb(paths: string[], config: ResolvedConfig) {
  if (typeof window === 'undefined') {
    rpc().onPathsCollected(paths)
  }
  else {
    const files = await collectTests(paths, config)
    await rpc().onCollected(files)
    await runSuites(files)
    await sendTasksUpdate()
  }
}

export async function startTests(paths: string[], config: ResolvedConfig) {
  if (config.web)
    return startTestsWeb(paths, config)

  const files = await collectTests(paths, config)

  rpc().onCollected(files)
  await runSuites(files)

  await runFiles(files, config)

  const { takeCoverage } = await import('../integrations/coverage')
  const { getSnapshotClient } = await import('../integrations/snapshot/chai')

  takeCoverage()
  await getSnapshotClient().saveSnap()

  await sendTasksUpdate()
}

export function clearModuleMocks() {
  const { clearMocks, mockReset, restoreMocks } = getWorkerState().config

  // since each function calls another, we can just call one
  if (restoreMocks)
    vi.restoreAllMocks()
  else if (mockReset)
    vi.resetAllMocks()
  else if (clearMocks)
    vi.clearAllMocks()
}

declare global {
  let __vitest_worker__: import('vitest').WorkerGlobalState
}<|MERGE_RESOLUTION|>--- conflicted
+++ resolved
@@ -1,12 +1,7 @@
 import { performance } from 'perf_hooks'
 import type { File, HookListener, ResolvedConfig, Suite, SuiteHooks, Task, TaskResult, TaskState, Test } from '../types'
 import { vi } from '../integrations/vi'
-<<<<<<< HEAD
-import { getFullName, getWorkerState, hasFailed, hasTests, partitionSuiteChildren } from '../utils'
-=======
-import { getSnapshotClient } from '../integrations/snapshot/chai'
 import { clearTimeout, getFullName, getWorkerState, hasFailed, hasTests, partitionSuiteChildren, setTimeout } from '../utils'
->>>>>>> db824cf4
 import { getState, setState } from '../integrations/chai/jest-expect'
 import { getFn, getHooks } from './map'
 import { rpc } from './rpc'
@@ -102,24 +97,15 @@
       currentTestName: getFullName(test),
     })
     await getFn(test)()
-<<<<<<< HEAD
     const {
       assertionCalls,
       expectedAssertionsNumber,
-      expectedAssertionsNumberError,
+      expectedAssertionsNumberErrorGen,
       isExpectingAssertions,
       isExpectingAssertionsError,
     } = getState()
-    if (
-      expectedAssertionsNumber !== null
-      && assertionCalls !== expectedAssertionsNumber
-    )
-      throw expectedAssertionsNumberError
-=======
-    const { assertionCalls, expectedAssertionsNumber, expectedAssertionsNumberErrorGen, isExpectingAssertions, isExpectingAssertionsError } = getState()
     if (expectedAssertionsNumber !== null && assertionCalls !== expectedAssertionsNumber)
       throw expectedAssertionsNumberErrorGen!()
->>>>>>> db824cf4
     if (isExpectingAssertions === true && assertionCalls === 0)
       throw isExpectingAssertionsError
 
