<<<<<<< HEAD
import type { Awaitable, BenchmarkCollector, BenchmarkContext, DoneCallback, RuntimeContext, SuiteCollector, TestFunction } from '../types'
import { getWorkerState } from '../utils'
=======
import type { Awaitable, DoneCallback, RuntimeContext, SuiteCollector, TestFunction } from '../types'
import { clearTimeout, getWorkerState, setTimeout } from '../utils'
>>>>>>> 8586ffdf

export const benchmarkContext: BenchmarkContext = {
  currentBenchmark: null,
}

export async function runWithBenchmark(benchmark: BenchmarkCollector, fn: (() => Awaitable<void>)) {
  const prev = benchmarkContext.currentBenchmark
  benchmarkContext.currentBenchmark = benchmark
  await fn()
  benchmarkContext.currentBenchmark = prev
}

export function collectBenchmark(benchmark: BenchmarkCollector) {
  benchmarkContext.currentBenchmark?.tasks.push(benchmark)
}

export const context: RuntimeContext = {
  tasks: [],
  currentSuite: null,
}

export function collectTask(task: SuiteCollector) {
  context.currentSuite?.tasks.push(task)
}

export async function runWithSuite(suite: SuiteCollector, fn: (() => Awaitable<void>)) {
  const prev = context.currentSuite
  context.currentSuite = suite
  await fn()
  context.currentSuite = prev
}

export function getDefaultTestTimeout() {
  return getWorkerState().config.testTimeout
}

export function getDefaultHookTimeout() {
  return getWorkerState().config.hookTimeout
}

export function withTimeout<T extends((...args: any[]) => any)>(
  fn: T,
  timeout = getDefaultTestTimeout(),
  isHook = false,
): T {
  if (timeout <= 0 || timeout === Infinity)
    return fn

  return ((...args: (T extends ((...args: infer A) => any) ? A : never)) => {
    return Promise.race([fn(...args), new Promise((resolve, reject) => {
      const timer = setTimeout(() => {
        clearTimeout(timer)
        reject(new Error(makeTimeoutMsg(isHook, timeout)))
      }, timeout)
      timer.unref()
    })]) as Awaitable<void>
  }) as T
}

function makeTimeoutMsg(isHook: boolean, timeout: number) {
  return `${isHook ? 'Hook' : 'Test'} timed out in ${timeout}ms.\nIf this is a long-running test, pass a timeout value as the last argument or configure it globally with "${isHook ? 'hookTimeout' : 'testTimeout'}".`
}

function ensureAsyncTest(fn: TestFunction): () => Awaitable<void> {
  if (!fn.length)
    return fn as () => Awaitable<void>

  return () => new Promise((resolve, reject) => {
    const done: DoneCallback = (...args: any[]) => args[0] // reject on truthy values
      ? reject(args[0])
      : resolve()
    fn(done)
  })
}

export function normalizeTest(fn: TestFunction, timeout?: number): () => Awaitable<void> {
  return withTimeout(ensureAsyncTest(fn), timeout)
}<|MERGE_RESOLUTION|>--- conflicted
+++ resolved
@@ -1,10 +1,5 @@
-<<<<<<< HEAD
 import type { Awaitable, BenchmarkCollector, BenchmarkContext, DoneCallback, RuntimeContext, SuiteCollector, TestFunction } from '../types'
-import { getWorkerState } from '../utils'
-=======
-import type { Awaitable, DoneCallback, RuntimeContext, SuiteCollector, TestFunction } from '../types'
 import { clearTimeout, getWorkerState, setTimeout } from '../utils'
->>>>>>> 8586ffdf
 
 export const benchmarkContext: BenchmarkContext = {
   currentBenchmark: null,
