import type { FileMap } from './file-map'
import type { ImportModuleDynamically, VMModule } from './types'
import { Module as _Module, createRequire } from 'node:module'
import vm from 'node:vm'
import { basename, dirname, extname } from 'pathe'
import { isNodeBuiltin } from 'vite-node/utils'

interface CommonjsExecutorOptions {
  fileMap: FileMap
  context: vm.Context
  importModuleDynamically: ImportModuleDynamically
}

const _require = createRequire(import.meta.url)

interface PrivateNodeModule extends NodeJS.Module {
  _compile: (code: string, filename: string) => void
}

const requiresCache = new WeakMap<NodeJS.Module, NodeJS.Require>()

export class CommonjsExecutor {
  private context: vm.Context
  private requireCache = new Map<string, NodeJS.Module>()
  private publicRequireCache = this.createProxyCache()

  private moduleCache = new Map<string, VMModule | Promise<VMModule>>()
  private builtinCache: Record<string, NodeJS.Module> = Object.create(null)
  private extensions: Record<
    string,
    (m: NodeJS.Module, filename: string) => unknown
  > = Object.create(null)

  private fs: FileMap
  private Module: typeof _Module

  constructor(options: CommonjsExecutorOptions) {
    this.context = options.context
    this.fs = options.fileMap

    const primitives = vm.runInContext(
      '({ Object, Array, Error })',
      this.context,
    ) as {
      Object: typeof Object
      Array: typeof Array
      Error: typeof Error
    }

    // eslint-disable-next-line ts/no-this-alias
    const executor = this

    this.Module = class Module {
      exports: any
      isPreloading = false
      id: string
      filename: string
      loaded: boolean
      parent: null | Module | undefined
      children: Module[] = []
      path: string
      paths: string[] = []

      constructor(id = '', parent?: Module) {
        this.exports = primitives.Object.create(Object.prototype)
        // in our case the path should always be resolved already
        this.path = dirname(id)
        this.id = id
        this.filename = id
        this.loaded = false
        this.parent = parent
      }

      get require() {
        const require = requiresCache.get(this)
        if (require) {
          return require
        }

        const _require = Module.createRequire(this.id)
        requiresCache.set(this, _require)
        return _require
      }

      static register = () => {
        throw new Error(
          `[vitest] "register" is not available when running in Vitest.`,
        )
      }

      _compile(code: string, filename: string) {
        const cjsModule = Module.wrap(code)
        const script = new vm.Script(cjsModule, {
          filename,
          importModuleDynamically: options.importModuleDynamically,
        } as any)
        // @ts-expect-error mark script with current identifier
        script.identifier = filename
        const fn = script.runInContext(executor.context)
        const __dirname = dirname(filename)
        executor.requireCache.set(filename, this)
        try {
          fn(this.exports, this.require, this, filename, __dirname)
          return this.exports
        }
        finally {
          this.loaded = true
        }
      }

      // exposed for external use, Node.js does the opposite
      static _load = (
        request: string,
        parent: Module | undefined,
        _isMain: boolean,
      ) => {
        const require = Module.createRequire(parent?.filename ?? request)
        return require(request)
      }

      static wrap = (script: string) => {
        return Module.wrapper[0] + script + Module.wrapper[1]
      }

      static wrapper = new primitives.Array(
        '(function (exports, require, module, __filename, __dirname) { ',
        '\n});',
      )

      static builtinModules = _Module.builtinModules
      static findSourceMap = _Module.findSourceMap
      static SourceMap = _Module.SourceMap
      static syncBuiltinESMExports = _Module.syncBuiltinESMExports

      static _cache = executor.moduleCache
      static _extensions = executor.extensions

      static createRequire = (filename: string | URL) => {
        return executor.createRequire(filename)
      }

      static runMain = () => {
        throw new primitives.Error('[vitest] "runMain" is not implemented.')
      }

      // @ts-expect-error not typed
      static _resolveFilename = _Module._resolveFilename
      // @ts-expect-error not typed
      static _findPath = _Module._findPath
      // @ts-expect-error not typed
      static _initPaths = _Module._initPaths
      // @ts-expect-error not typed
      static _preloadModules = _Module._preloadModules
      // @ts-expect-error not typed
      static _resolveLookupPaths = _Module._resolveLookupPaths
      // @ts-expect-error not typed
      static globalPaths = _Module.globalPaths
      static isBuiltin = _Module.isBuiltin

      static constants = _Module.constants
      static enableCompileCache = _Module.enableCompileCache
      static getCompileCacheDir = _Module.getCompileCacheDir
      static flushCompileCache = _Module.flushCompileCache
      static stripTypeScriptTypes = _Module.stripTypeScriptTypes
      static findPackageJSON = _Module.findPackageJSON

      static Module = Module
    }

    this.extensions['.js'] = this.requireJs
    this.extensions['.json'] = this.requireJson
  }

  private requireJs = (m: NodeJS.Module, filename: string) => {
    const content = this.fs.readFile(filename);
    (m as PrivateNodeModule)._compile(content, filename)
  }

  private requireJson = (m: NodeJS.Module, filename: string) => {
    const code = this.fs.readFile(filename)
    m.exports = JSON.parse(code)
  }

  public createRequire = (filename: string | URL): NodeJS.Require => {
    const _require = createRequire(filename)
    const require = ((id: string) => {
      const resolved = _require.resolve(id)
<<<<<<< HEAD
      return this.require(resolved)
    }) as NodeRequire
=======
      const ext = extname(resolved)
      if (ext === '.node' || isNodeBuiltin(resolved)) {
        return this.requireCoreModule(resolved)
      }
      const module = new this.Module(resolved)
      return this.loadCommonJSModule(module, resolved)
    }) as NodeJS.Require
>>>>>>> 12762ea6
    require.resolve = _require.resolve
    Object.defineProperty(require, 'extensions', {
      get: () => this.extensions,
      set: () => {},
      configurable: true,
    })
    require.main = undefined // there is no main, since we are running tests using ESM
    require.cache = this.publicRequireCache
    return require
  }

  private createProxyCache() {
    return new Proxy(Object.create(null), {
      defineProperty: () => true,
      deleteProperty: () => true,
      set: () => true,
      get: (_, key: string) => this.requireCache.get(key),
      has: (_, key: string) => this.requireCache.has(key),
      ownKeys: () => Array.from(this.requireCache.keys()),
      getOwnPropertyDescriptor() {
        return {
          configurable: true,
          enumerable: true,
        }
      },
    })
  }

  // very naive implementation for Node.js require
  private loadCommonJSModule(
    module: NodeJS.Module,
    filename: string,
  ): Record<string, unknown> {
    const cached = this.requireCache.get(filename)
    if (cached) {
      return cached.exports
    }

    const extension = this.findLongestRegisteredExtension(filename)
    const loader = this.extensions[extension] || this.extensions['.js']
    loader(module, filename)

    return module.exports
  }

  private findLongestRegisteredExtension(filename: string) {
    const name = basename(filename)
    let currentExtension: string
    let index: number
    let startIndex = 0
    // eslint-disable-next-line no-cond-assign
    while ((index = name.indexOf('.', startIndex)) !== -1) {
      startIndex = index + 1
      if (index === 0) {
        continue
      } // Skip dotfiles like .gitignore
      currentExtension = name.slice(index)
      if (this.extensions[currentExtension]) {
        return currentExtension
      }
    }
    return '.js'
  }

  public require(identifier: string): any {
    const ext = extname(identifier)
    if (ext === '.node' || isNodeBuiltin(identifier)) {
      return this.requireCoreModule(identifier)
    }
    const module = new this.Module(identifier)
    return this.loadCommonJSModule(module, identifier)
  }

  private requireCoreModule(identifier: string) {
    const normalized = identifier.replace(/^node:/, '')
    if (this.builtinCache[normalized]) {
      return this.builtinCache[normalized].exports
    }
    const moduleExports = _require(identifier)
    if (identifier === 'node:module' || identifier === 'module') {
      const module = new this.Module('/module.js') // path should not matter
      module.exports = this.Module
      this.builtinCache[normalized] = module
      return module.exports
    }
    this.builtinCache[normalized] = _require.cache[normalized]!
    // TODO: should we wrap module to rethrow context errors?
    return moduleExports
  }
}<|MERGE_RESOLUTION|>--- conflicted
+++ resolved
@@ -185,18 +185,8 @@
     const _require = createRequire(filename)
     const require = ((id: string) => {
       const resolved = _require.resolve(id)
-<<<<<<< HEAD
       return this.require(resolved)
-    }) as NodeRequire
-=======
-      const ext = extname(resolved)
-      if (ext === '.node' || isNodeBuiltin(resolved)) {
-        return this.requireCoreModule(resolved)
-      }
-      const module = new this.Module(resolved)
-      return this.loadCommonJSModule(module, resolved)
     }) as NodeJS.Require
->>>>>>> 12762ea6
     require.resolve = _require.resolve
     Object.defineProperty(require, 'extensions', {
       get: () => this.extensions,
