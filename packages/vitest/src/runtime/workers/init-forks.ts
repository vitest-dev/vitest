import type { WorkerGlobalState, WorkerSetupContext } from '../../types/worker'
<<<<<<< HEAD
import type { Traces } from '../../utils/traces'
import v8 from 'node:v8'
=======
>>>>>>> 7c9edffb
import { init } from './init'

if (!process.send) {
  throw new Error('Expected worker to be run in node:child_process')
}

// Store globals in case tests overwrite them
const processExit = process.exit.bind(process)
const processSend = process.send.bind(process)
const processOn = process.on.bind(process)
const processOff = process.off.bind(process)
const processRemoveAllListeners = process.removeAllListeners.bind(process)

const isProfiling = process.execArgv.some(
  execArg =>
    execArg.startsWith('--prof')
    || execArg.startsWith('--cpu-prof')
    || execArg.startsWith('--heap-prof')
    || execArg.startsWith('--diagnostic-dir'),
)

// Work-around for nodejs/node#55094
if (isProfiling) {
  processOn('SIGTERM', () => processExit())
}

export default function workerInit(options: {
  runTests: (method: 'run' | 'collect', state: WorkerGlobalState, otel: Traces) => Promise<void>
  setup?: (context: WorkerSetupContext) => Promise<() => Promise<unknown>>
}): void {
  const { runTests } = options

  init({
    post: v => processSend(v),
    on: cb => processOn('message', cb),
    off: cb => processOff('message', cb),
    teardown: () => processRemoveAllListeners('message'),
<<<<<<< HEAD
    serialize: v8.serialize,
    deserialize: v => v8.deserialize(Buffer.from(v)),
    runTests: (state, otel) => executeTests('run', state, otel),
    collectTests: (state, otel) => executeTests('collect', state, otel),
    setup: options.setup,
  })

  async function executeTests(method: 'run' | 'collect', state: WorkerGlobalState, otel: Traces) {
    state.ctx.config = unwrapSerializableConfig(state.ctx.config)

=======
    runTests: state => executeTests('run', state),
    collectTests: state => executeTests('collect', state),
    setup: options.setup,
  })

  async function executeTests(method: 'run' | 'collect', state: WorkerGlobalState) {
>>>>>>> 7c9edffb
    try {
      await runTests(method, state, otel)
    }
    finally {
      process.exit = processExit
    }
  }
}<|MERGE_RESOLUTION|>--- conflicted
+++ resolved
@@ -1,9 +1,5 @@
 import type { WorkerGlobalState, WorkerSetupContext } from '../../types/worker'
-<<<<<<< HEAD
 import type { Traces } from '../../utils/traces'
-import v8 from 'node:v8'
-=======
->>>>>>> 7c9edffb
 import { init } from './init'
 
 if (!process.send) {
@@ -41,25 +37,12 @@
     on: cb => processOn('message', cb),
     off: cb => processOff('message', cb),
     teardown: () => processRemoveAllListeners('message'),
-<<<<<<< HEAD
-    serialize: v8.serialize,
-    deserialize: v => v8.deserialize(Buffer.from(v)),
     runTests: (state, otel) => executeTests('run', state, otel),
-    collectTests: (state, otel) => executeTests('collect', state, otel),
+    collectTests: (state, otel) => executeTests('run', state, otel),
     setup: options.setup,
   })
 
   async function executeTests(method: 'run' | 'collect', state: WorkerGlobalState, otel: Traces) {
-    state.ctx.config = unwrapSerializableConfig(state.ctx.config)
-
-=======
-    runTests: state => executeTests('run', state),
-    collectTests: state => executeTests('collect', state),
-    setup: options.setup,
-  })
-
-  async function executeTests(method: 'run' | 'collect', state: WorkerGlobalState) {
->>>>>>> 7c9edffb
     try {
       await runTests(method, state, otel)
     }
