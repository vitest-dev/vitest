import { performance } from 'perf_hooks'
import { createHash } from 'crypto'
import { relative } from 'pathe'
<<<<<<< HEAD
import { nanoid } from 'nanoid/non-secure'
import type { File, ResolvedConfig, Suite, Task, Test } from '../types'
=======
import type { File, ResolvedConfig, Suite, Test } from '../types'
import { interpretOnlyMode } from '../utils'
>>>>>>> 1435410c
import { clearContext, defaultSuite } from './suite'
import { getHooks, setHooks } from './map'
import { processError } from './error'
import { context } from './context'
import { runSetupFiles } from './setup'

function hash(str: string, length = 10) {
  return createHash('md5')
    .update(str)
    .digest('hex')
    .slice(0, length)
}

export async function collectTests(paths: string[], config: ResolvedConfig) {
  const files: File[] = []

  for (const filepath of paths) {
    const path = relative(config.root, filepath)
    const file: File = {
      id: hash(path),
      name: path,
      type: 'suite',
      mode: 'run',
      computeMode: 'serial',
      filepath,
      tasks: [],
    }

    clearContext()
    try {
      await runSetupFiles(config)
      await import(filepath)

      const defaultTasks = await defaultSuite.collect(file)

      setHooks(file, getHooks(defaultTasks))

      for (const c of [...defaultTasks.tasks, ...context.tasks]) {
        if (c.type === 'test') {
          file.tasks.push(c)
        }
        else if (c.type === 'suite') {
          file.tasks.push(c)
        }
        else {
          const suite = await c.collect(file)
          if (suite.name || suite.tasks.length)
            file.tasks.push(suite)
        }
      }
    }
    catch (e) {
      file.result = {
        start: performance.now(),
        state: 'fail',
        error: processError(e),
      }
      // not sure thy, this this line is needed to trigger the error
      process.stdout.write('\0')
    }

    calculateHash(file)
    files.push(file)
  }

  const tasks = files.reduce((tasks, file) => tasks.concat(file.tasks), [] as (Suite | Test)[])

  interpretOnlyMode(tasks, config.testNamePattern)

  return files
}

<<<<<<< HEAD
/**
 * If any tasks been marked as `only`, mark all other tasks as `skip`.
 */
export function interpretOnlyMode(tasks: Task[], namePattern?: string | RegExp) {
  if (tasks.some(t => t.mode === 'only')) {
    tasks.forEach((t) => {
      if (t.mode === 'run')
        t.mode = 'skip'
      else if (t.mode === 'only')
        t.mode = 'run'
    })
  }
  tasks.forEach((t) => {
    if (t.type === 'test') {
      if (namePattern && !t.name.match(namePattern))
        t.mode = 'skip'
    }
    else if (t.type === 'suite') {
      if (t.mode === 'skip')
        t.tasks.forEach(c => c.mode === 'run' && (c.mode = 'skip'))
      else
        interpretOnlyMode(t.tasks)
    }
=======
function calculateHash(parent: Suite) {
  parent.tasks.forEach((t, idx) => {
    t.id = `${parent.id}_${idx}`
    if (t.type === 'suite')
      calculateHash(t)
>>>>>>> 1435410c
  })
}<|MERGE_RESOLUTION|>--- conflicted
+++ resolved
@@ -1,13 +1,7 @@
 import { performance } from 'perf_hooks'
 import { createHash } from 'crypto'
 import { relative } from 'pathe'
-<<<<<<< HEAD
-import { nanoid } from 'nanoid/non-secure'
 import type { File, ResolvedConfig, Suite, Task, Test } from '../types'
-=======
-import type { File, ResolvedConfig, Suite, Test } from '../types'
-import { interpretOnlyMode } from '../utils'
->>>>>>> 1435410c
 import { clearContext, defaultSuite } from './suite'
 import { getHooks, setHooks } from './map'
 import { processError } from './error'
@@ -80,11 +74,10 @@
   return files
 }
 
-<<<<<<< HEAD
 /**
  * If any tasks been marked as `only`, mark all other tasks as `skip`.
  */
-export function interpretOnlyMode(tasks: Task[], namePattern?: string | RegExp) {
+function interpretOnlyMode(tasks: Task[], namePattern?: string | RegExp) {
   if (tasks.some(t => t.mode === 'only')) {
     tasks.forEach((t) => {
       if (t.mode === 'run')
@@ -104,12 +97,13 @@
       else
         interpretOnlyMode(t.tasks)
     }
-=======
+  })
+}
+
 function calculateHash(parent: Suite) {
   parent.tasks.forEach((t, idx) => {
     t.id = `${parent.id}_${idx}`
     if (t.type === 'suite')
       calculateHash(t)
->>>>>>> 1435410c
   })
 }