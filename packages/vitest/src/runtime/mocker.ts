import { existsSync, readdirSync } from 'fs'
import { isNodeBuiltin } from 'mlly'
import { basename, dirname, resolve } from 'pathe'
import { normalizeRequestId, toFilePath } from 'vite-node/utils'
import type { ModuleCacheMap } from 'vite-node/client'
import { getWorkerState, isWindows, mergeSlashes } from '../utils'
import { distDir } from '../constants'
import type { PendingSuiteMock } from '../types/mocker'
import type { ExecuteOptions } from './execute'

type Callback = (...args: any[]) => unknown

function getType(value: unknown): string {
  return Object.prototype.toString.apply(value).slice(8, -1)
}

<<<<<<< HEAD
function mockPrototype(spyOn: typeof import('../integrations/jest-mock')['spyOn'], proto: any) {
  if (!proto)
    return null

  const newProto: any = {}

  const protoDescr = Object.getOwnPropertyDescriptors(proto)

  // eslint-disable-next-line no-restricted-syntax
  for (const d in protoDescr) {
    Object.defineProperty(newProto, d, protoDescr[d])

    if (typeof protoDescr[d].value === 'function')
      spyOn(newProto, d).mockImplementation(() => {})
  }

  return newProto
=======
function getAllProperties(obj: any) {
  const allProps = new Set<string>()
  let curr = obj
  do {
    // we don't need propterties from 'Object'
    if (curr === Object.prototype)
      break
    const props = Object.getOwnPropertyNames(curr)
    props.forEach(prop => allProps.add(prop))
  // eslint-disable-next-line no-cond-assign
  } while (curr = Object.getPrototypeOf(curr))
  return Array.from(allProps)
>>>>>>> db824cf4
}

export class VitestMocker {
  private static pendingIds: PendingSuiteMock[] = []
  private static spyModule?: typeof import('../integrations/jest-mock')

  private request!: (dep: string) => unknown

  private root: string
  private callbacks: Record<string, ((...args: any[]) => unknown)[]> = {}

  constructor(
    public options: ExecuteOptions,
    private moduleCache: ModuleCacheMap,
    request?: (dep: string) => unknown,
  ) {
    this.root = this.options.root
    this.request = request!
  }

  get mockMap() {
    return this.options.mockMap
  }

  public on(event: string, cb: Callback) {
    this.callbacks[event] ??= []
    this.callbacks[event].push(cb)
  }

  private emit(event: string, ...args: any[]) {
    (this.callbacks[event] ?? []).forEach(fn => fn(...args))
  }

  public getSuiteFilepath(): string {
    return getWorkerState().filepath || 'global'
  }

  public getMocks() {
    const suite = this.getSuiteFilepath()
    const suiteMocks = this.mockMap.get(suite)
    const globalMocks = this.mockMap.get('global')

    return {
      ...globalMocks,
      ...suiteMocks,
    }
  }

  private async resolvePath(id: string, importer: string) {
    const path = await this.options.resolveId!(id, importer)
    return {
      path: normalizeRequestId(path?.id || id),
      external: path?.id.includes('/node_modules/') ? id : null,
    }
  }

  private async resolveMocks() {
    await Promise.all(VitestMocker.pendingIds.map(async(mock) => {
      const { path, external } = await this.resolvePath(mock.id, mock.importer)
      if (mock.type === 'unmock')
        this.unmockPath(path)
      if (mock.type === 'mock')
        this.mockPath(path, external, mock.factory)
    }))

    VitestMocker.pendingIds = []
  }

  private async callFunctionMock(dep: string, mock: () => any) {
    const cacheName = `${dep}__mock`
    const cached = this.moduleCache.get(cacheName)?.exports
    if (cached)
      return cached
    const exports = await mock()
    this.emit('mocked', cacheName, { exports })
    return exports
  }

  public getDependencyMock(dep: string) {
    return this.getMocks()[this.resolveDependency(dep)]
  }

  public resolveDependency(dep: string) {
    return normalizeRequestId(dep).replace(/^\/@fs\//, isWindows ? '' : '/')
  }

  public normalizePath(path: string) {
    return normalizeRequestId(path.replace(this.root, '')).replace(/^\/@fs\//, isWindows ? '' : '/')
  }

  public getFsPath(path: string, external: string | null) {
    if (external)
      return mergeSlashes(`/@fs/${path}`)

    return normalizeRequestId(path.replace(this.root, ''))
  }

  public resolveMockPath(mockPath: string, external: string | null) {
    const path = normalizeRequestId(external || mockPath)

    // it's a node_module alias
    // all mocks should be inside <root>/__mocks__
    if (external || isNodeBuiltin(mockPath)) {
      const mockDirname = dirname(path) // for nested mocks: @vueuse/integration/useJwt
      const baseFilename = basename(path)
      const mockFolder = resolve(this.root, '__mocks__', mockDirname)

      if (!existsSync(mockFolder))
        return null

      const files = readdirSync(mockFolder)

      for (const file of files) {
        const [basename] = file.split('.')
        if (basename === baseFilename)
          return resolve(mockFolder, file).replace(this.root, '')
      }

      return null
    }

    const dir = dirname(path)
    const baseId = basename(path)
    const fullPath = resolve(dir, '__mocks__', baseId)
    return existsSync(fullPath) ? fullPath.replace(this.root, '') : null
  }

  public mockValue(value: any) {
    if (!VitestMocker.spyModule) {
      throw new Error(
        'Error: Spy module is not defined. '
        + 'This is likely an internal bug in Vitest. '
        + 'Please report it to https://github.com/vitest-dev/vitest/issues')
    }

    const type = getType(value)

    if (Array.isArray(value))
      return []
    else if (type !== 'Object' && type !== 'Module')
      return value

    const newObj: any = {}

    const proproperties = getAllProperties(value)

    for (const k of proproperties) {
      newObj[k] = this.mockValue(value[k])
      const type = getType(value[k])

      if (type.includes('Function') && !value[k]._isMockFunction) {
        VitestMocker.spyModule.spyOn(newObj, k).mockImplementation(() => undefined)
        Object.defineProperty(newObj[k], 'length', { value: 0 }) // tinyspy retains length, but jest doesnt
      }
    }

    // should be defined after object, because it may contain
    // special logic on getting/settings properties
    // and we don't want to invoke it
    Object.setPrototypeOf(newObj, Object.getPrototypeOf(value))
    return newObj
  }

  public unmockPath(path: string) {
    const suitefile = this.getSuiteFilepath()

    const fsPath = this.normalizePath(path)

    const mock = this.mockMap.get(suitefile)
    if (mock?.[fsPath])
      delete mock[fsPath]
  }

  public mockPath(path: string, external: string | null, factory?: () => any) {
    const suitefile = this.getSuiteFilepath()

    const fsPath = this.normalizePath(path)

    if (!this.mockMap.has(suitefile))
      this.mockMap.set(suitefile, {})

    this.mockMap.get(suitefile)![fsPath] = factory || this.resolveMockPath(path, external)
  }

  public async importActual<T>(id: string, importer: string): Promise<T> {
    const { path, external } = await this.resolvePath(id, importer)
    const fsPath = this.getFsPath(path, external)
    const result = await this.request(fsPath)
    return result as T
  }

  public async importMock(id: string, importer: string): Promise<any> {
    const { path, external } = await this.resolvePath(id, importer)

    let mock = this.getDependencyMock(path)

    if (mock === undefined)
      mock = this.resolveMockPath(path, external)

    if (mock === null) {
      await this.ensureSpy()
      const fsPath = this.getFsPath(path, external)
      const mod = await this.request(fsPath)
      return this.mockValue(mod)
    }
    if (typeof mock === 'function')
      return this.callFunctionMock(path, mock)
    return this.requestWithMock(mock)
  }

  private async ensureSpy() {
    if (VitestMocker.spyModule)
      return
    VitestMocker.spyModule = await this.request(resolve(distDir, 'jest-mock.js')) as typeof import('../integrations/jest-mock')
  }

  public async requestWithMock(dep: string) {
    await this.ensureSpy()
    await this.resolveMocks()

    const mock = this.getDependencyMock(dep)

    if (mock === null) {
      const cacheName = `${dep}__mock`
      const cache = this.moduleCache.get(cacheName)
      if (cache?.exports)
        return cache.exports
      const cacheKey = toFilePath(dep, this.root)
      const mod = this.moduleCache.get(cacheKey)?.exports || await this.request(dep)
      const exports = this.mockValue(mod)
      this.emit('mocked', cacheName, { exports })
      return exports
    }
    if (typeof mock === 'function')
      return this.callFunctionMock(dep, mock)
    if (typeof mock === 'string')
      dep = mock
    return this.request(dep)
  }

  public queueMock(id: string, importer: string, factory?: () => unknown) {
    VitestMocker.pendingIds.push({ type: 'mock', id, importer, factory })
  }

  public queueUnmock(id: string, importer: string) {
    VitestMocker.pendingIds.push({ type: 'unmock', id, importer })
  }

  public withRequest(request: (dep: string) => unknown) {
    return new VitestMocker(this.options, this.moduleCache, request)
  }
}<|MERGE_RESOLUTION|>--- conflicted
+++ resolved
@@ -14,25 +14,6 @@
   return Object.prototype.toString.apply(value).slice(8, -1)
 }
 
-<<<<<<< HEAD
-function mockPrototype(spyOn: typeof import('../integrations/jest-mock')['spyOn'], proto: any) {
-  if (!proto)
-    return null
-
-  const newProto: any = {}
-
-  const protoDescr = Object.getOwnPropertyDescriptors(proto)
-
-  // eslint-disable-next-line no-restricted-syntax
-  for (const d in protoDescr) {
-    Object.defineProperty(newProto, d, protoDescr[d])
-
-    if (typeof protoDescr[d].value === 'function')
-      spyOn(newProto, d).mockImplementation(() => {})
-  }
-
-  return newProto
-=======
 function getAllProperties(obj: any) {
   const allProps = new Set<string>()
   let curr = obj
@@ -45,7 +26,6 @@
   // eslint-disable-next-line no-cond-assign
   } while (curr = Object.getPrototypeOf(curr))
   return Array.from(allProps)
->>>>>>> db824cf4
 }
 
 export class VitestMocker {
