--- conflicted
+++ resolved
@@ -2,10 +2,6 @@
 import type { ContextRPC, WorkerGlobalState } from '../types/worker'
 import type { VitestWorker } from './workers/types'
 import { createStackString, parseStacktrace } from '@vitest/utils/source-map'
-<<<<<<< HEAD
-// import { workerId as poolId } from 'tinypool'
-=======
->>>>>>> 37051567
 import { EvaluatedModules } from 'vite/module-runner'
 import { loadEnvironment } from '../integrations/env/loader'
 import { setupInspect } from './inspector'
@@ -42,13 +38,8 @@
   const cleanups: (() => void | Promise<void>)[] = [setupInspect(ctx)]
 
   process.env.VITEST_WORKER_ID = String(ctx.workerId)
-<<<<<<< HEAD
-  process.env.VITEST_POOL_ID = String('1')
-  // process.env.VITEST_POOL_ID = String(poolId)
-=======
   const poolId = process.__tinypool_state__?.workerId
   process.env.VITEST_POOL_ID = String(poolId)
->>>>>>> 37051567
 
   let environmentLoader: ModuleRunner | undefined
 
