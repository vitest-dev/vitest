import type { CancelReason, File } from '@vitest/runner'
import type { Awaitable } from '@vitest/utils'
import type { Writable } from 'node:stream'
import type { ViteDevServer } from 'vite'
import type { ModuleRunner } from 'vite/module-runner'
import type { SerializedCoverageConfig } from '../runtime/config'
import type { ArgumentsType, ProvidedContext, UserConsoleLog } from '../types/general'
import type { CliOptions } from './cli/cli-api'
import type { VitestFetchFunction } from './environments/fetchModule'
import type { ProcessPool } from './pool'
import type { TestModule } from './reporters/reported-tasks'
import type { TestSpecification } from './spec'
import type { ResolvedConfig, TestProjectConfiguration, UserConfig, VitestRunMode } from './types/config'
import type { CoverageProvider, ResolvedCoverageOptions } from './types/coverage'
import type { Reporter } from './types/reporter'
import type { TestRunResult } from './types/tests'
import os, { tmpdir } from 'node:os'
import { getTasks, hasFailed, limitConcurrency } from '@vitest/runner/utils'
import { SnapshotManager } from '@vitest/snapshot/manager'
import { deepClone, deepMerge, nanoid, noop, toArray } from '@vitest/utils/helpers'
import { join, normalize, relative } from 'pathe'
import { version } from '../../package.json' with { type: 'json' }
import { WebSocketReporter } from '../api/setup'
import { distDir } from '../paths'
import { wildcardPatternToRegExp } from '../utils/base'
import { convertTasksToEvents } from '../utils/tasks'
import { Traces } from '../utils/traces'
import { astCollectTests, createFailedFileTask } from './ast-collect'
import { BrowserSessions } from './browser/sessions'
import { VitestCache } from './cache'
import { FileSystemModuleCache } from './cache/fsCache'
import { resolveConfig } from './config/resolveConfig'
import { getCoverageProvider } from './coverage'
import { createFetchModuleFunction } from './environments/fetchModule'
import { ServerModuleRunner } from './environments/serverRunner'
import { FilesNotFoundError } from './errors'
import { Logger } from './logger'
import { VitestPackageInstaller } from './packageInstaller'
import { createPool } from './pool'
import { TestProject } from './project'
import { getDefaultTestProject, resolveBrowserProjects, resolveProjects } from './projects/resolveProjects'
import { BlobReporter, readBlobs } from './reporters/blob'
import { HangingProcessReporter } from './reporters/hanging-process'
import { createBenchmarkReporters, createReporters } from './reporters/utils'
import { VitestResolver } from './resolver'
import { VitestSpecifications } from './specifications'
import { StateManager } from './state'
import { TestRun } from './test-run'
import { VitestWatcher } from './watcher'

const WATCHER_DEBOUNCE = 100

export interface VitestOptions {
  packageInstaller?: VitestPackageInstaller
  stdin?: NodeJS.ReadStream
  stdout?: NodeJS.WriteStream | Writable
  stderr?: NodeJS.WriteStream | Writable
}

export class Vitest {
  /**
   * Current Vitest version.
   * @example '2.0.0'
   */
  public readonly version: string = version
  static readonly version: string = version
  /**
   * The logger instance used to log messages. It's recommended to use this logger instead of `console`.
   * It's possible to override stdout and stderr streams when initiating Vitest.
   * @example
   * new Vitest('test', {
   *   stdout: new Writable(),
   * })
   */
  public readonly logger: Logger
  /**
   * The package installer instance used to install Vitest packages.
   * @example
   * await vitest.packageInstaller.ensureInstalled('@vitest/browser', process.cwd())
   */
  public readonly packageInstaller: VitestPackageInstaller
  /**
   * A path to the built Vitest directory. This is usually a folder in `node_modules`.
   */
  public readonly distPath: string = distDir
  /**
   * A list of projects that are currently running.
   * If projects were filtered with `--project` flag, they won't appear here.
   */
  public projects: TestProject[] = []
  /**
   * A watcher handler. This is not the file system watcher. The handler only
   * exposes methods to handle changed files.
   *
   * If you have your own watcher, you can use these methods to replicate
   * Vitest behaviour.
   */
  public readonly watcher: VitestWatcher

  /** @internal */ configOverride: Partial<ResolvedConfig> = {}
  /** @internal */ filenamePattern?: string[]
  /** @internal */ runningPromise?: Promise<TestRunResult>
  /** @internal */ closingPromise?: Promise<void>
  /** @internal */ cancelPromise?: Promise<void | void[]>
  /** @internal */ isCancelling = false
  /** @internal */ coreWorkspaceProject: TestProject | undefined
  /** @internal */ _browserSessions = new BrowserSessions()
  /** @internal */ _cliOptions: CliOptions = {}
  /** @internal */ reporters: Reporter[] = []
  /** @internal */ runner!: ModuleRunner
  /** @internal */ _testRun: TestRun = undefined!
  /** @internal */ _resolver!: VitestResolver
  /** @internal */ _fetcher!: VitestFetchFunction
  /** @internal */ _fsCache!: FileSystemModuleCache
  /** @internal */ _tmpDir = join(tmpdir(), nanoid())
  /** @internal */ _traces!: Traces

  private isFirstRun = true
  private restartsCount = 0

  private readonly specifications: VitestSpecifications
  private pool: ProcessPool | undefined
  private _config?: ResolvedConfig
  private _vite?: ViteDevServer
  private _state?: StateManager
  private _cache?: VitestCache
  private _snapshot?: SnapshotManager
  private _coverageProvider?: CoverageProvider | null | undefined

  constructor(
    public readonly mode: VitestRunMode,
    cliOptions: UserConfig,
    options: VitestOptions = {},
  ) {
    this._cliOptions = cliOptions
    this.logger = new Logger(this, options.stdout, options.stderr)
    this.packageInstaller = options.packageInstaller || new VitestPackageInstaller()
    this.specifications = new VitestSpecifications(this)
    this.watcher = new VitestWatcher(this).onWatcherRerun(file =>
      this.scheduleRerun(file), // TODO: error handling
    )
  }

  private _onRestartListeners: OnServerRestartHandler[] = []
  private _onClose: (() => Awaitable<void>)[] = []
  private _onSetServer: OnServerRestartHandler[] = []
  private _onCancelListeners = new Set<(reason: CancelReason) => Awaitable<void>>()
  private _onUserTestsRerun: OnTestsRerunHandler[] = []
  private _onFilterWatchedSpecification: ((spec: TestSpecification) => boolean)[] = []

  /**
   * The global config.
   */
  get config(): ResolvedConfig {
    assert(this._config, 'config')
    return this._config
  }

  /**
   * Global Vite's dev server instance.
   */
  get vite(): ViteDevServer {
    assert(this._vite, 'vite', 'server')
    return this._vite
  }

  /**
   * The global test state manager.
   * @experimental The State API is experimental and not subject to semver.
   */
  get state(): StateManager {
    assert(this._state, 'state')
    return this._state
  }

  /**
   * The global snapshot manager. You can access the current state on `snapshot.summary`.
   */
  get snapshot(): SnapshotManager {
    assert(this._snapshot, 'snapshot', 'snapshot manager')
    return this._snapshot
  }

  /**
   * Test results and test file stats cache. Primarily used by the sequencer to sort tests.
   */
  get cache(): VitestCache {
    assert(this._cache, 'cache')
    return this._cache
  }

  /** @internal */
  async _setServer(options: UserConfig, server: ViteDevServer) {
    this.watcher.unregisterWatcher()
    clearTimeout(this._rerunTimer)
    this.restartsCount += 1
    this.pool?.close?.()
    this.pool = undefined
    this.closingPromise = undefined
    this.projects = []
    this.runningPromise = undefined
    this.coreWorkspaceProject = undefined
    this.specifications.clearCache()
    this._coverageProvider = undefined
    this._onUserTestsRerun = []

    this._vite = server

    const resolved = resolveConfig(this, options, server.config)

    this._config = resolved
    this._state = new StateManager({
      onUnhandledError: resolved.onUnhandledError,
    })
    this._cache = new VitestCache(this.logger)
    this._snapshot = new SnapshotManager({ ...resolved.snapshotOptions })
    this._testRun = new TestRun(this)
    const otelSdkPath = resolved.experimental.openTelemetry?.sdkPath
    this._traces = new Traces({
      enabled: !!resolved.experimental.openTelemetry?.enabled,
      sdkPath: otelSdkPath,
      watchMode: resolved.watch,
    })

    if (this.config.watch) {
      this.watcher.registerWatcher()
    }

    this._resolver = new VitestResolver(server.config.cacheDir, resolved)
    this._fsCache = new FileSystemModuleCache(this.logger)
    this._fetcher = createFetchModuleFunction(
      this._resolver,
<<<<<<< HEAD
      this._config,
      this._fsCache,
=======
      this._traces,
>>>>>>> d6d3359d
      this._tmpDir,
    )
    const environment = server.environments.__vitest__
    this.runner = new ServerModuleRunner(
      environment,
      this._fetcher,
      resolved,
    )

    if (this.config.watch) {
      // hijack server restart
      const serverRestart = server.restart
      server.restart = async (...args) => {
        await Promise.all(this._onRestartListeners.map(fn => fn()))
        this.report('onServerRestart')
        await this.close()
        await serverRestart(...args)
      }

      // since we set `server.hmr: false`, Vite does not auto restart itself
      server.watcher.on('change', async (file) => {
        file = normalize(file)
        const isConfig = file === server.config.configFile
          || this.projects.some(p => p.vite.config.configFile === file)
        if (isConfig) {
          await Promise.all(this._onRestartListeners.map(fn => fn('config')))
          this.report('onServerRestart', 'config')
          await this.close()
          await serverRestart()
        }
      })
    }

    this.cache.results.setConfig(resolved.root, resolved.cache)
    try {
      await this.cache.results.readFromCache()
    }
    catch { }

    const projects = await this.resolveProjects(this._cliOptions)
    this.projects = projects

    await Promise.all(projects.flatMap((project) => {
      const hooks = project.vite.config.getSortedPluginHooks('configureVitest')
      return hooks.map(hook => hook({
        project,
        vitest: this,
        injectTestProjects: this.injectTestProject,
      }))
    }))

    if (this._cliOptions.browser?.enabled) {
      const browserProjects = this.projects.filter(p => p.config.browser.enabled)
      if (!browserProjects.length) {
        throw new Error(`Vitest received --browser flag, but no project had a browser configuration.`)
      }
    }
    if (!this.projects.length) {
      const filter = toArray(resolved.project).join('", "')
      if (filter) {
        throw new Error(`No projects matched the filter "${filter}".`)
      }
      else {
        let error = `Vitest wasn't able to resolve any project.`
        if (this.config.browser.enabled && !this.config.browser.instances?.length) {
          error += ` Please, check that you specified the "browser.instances" option.`
        }
        throw new Error(error)
      }
    }

    if (!this.coreWorkspaceProject) {
      this.coreWorkspaceProject = TestProject._createBasicProject(this)
    }

    if (this.config.testNamePattern) {
      this.configOverride.testNamePattern = this.config.testNamePattern
    }

    this.reporters = resolved.mode === 'benchmark'
      ? await createBenchmarkReporters(toArray(resolved.benchmark?.reporters), this.runner)
      : await createReporters(resolved.reporters, this)

    await Promise.all([
      ...this._onSetServer.map(fn => fn()),
      this._traces.waitInit(),
    ])
  }

  /** @internal */
  get coverageProvider(): CoverageProvider | null | undefined {
    if (this.configOverride.coverage?.enabled === false) {
      return null
    }
    return this._coverageProvider
  }

  public async enableCoverage(): Promise<void> {
    this.configOverride.coverage = {} as any
    this.configOverride.coverage!.enabled = true
    await this.createCoverageProvider()
    await this.coverageProvider?.onEnabled?.()
  }

  public disableCoverage(): void {
    this.configOverride.coverage ??= {} as any
    this.configOverride.coverage!.enabled = false
  }

  private _coverageOverrideCache = new WeakMap<ResolvedCoverageOptions, ResolvedCoverageOptions>()

  /** @internal */
  get _coverageOptions(): ResolvedCoverageOptions {
    if (!this.configOverride.coverage) {
      return this.config.coverage
    }
    if (!this._coverageOverrideCache.has(this.configOverride.coverage)) {
      const coverage = deepClone(this.config.coverage)
      const options = deepMerge(coverage, this.configOverride.coverage)
      this._coverageOverrideCache.set(
        this.configOverride.coverage,
        options,
      )
    }
    return this._coverageOverrideCache.get(this.configOverride.coverage)!
  }

  /**
   * Inject new test projects into the workspace.
   * @param config Glob, config path or a custom config options.
   * @returns An array of new test projects. Can be empty if the name was filtered out.
   */
  private injectTestProject = async (config: TestProjectConfiguration | TestProjectConfiguration[]): Promise<TestProject[]> => {
    const currentNames = new Set(this.projects.map(p => p.name))
    const projects = await resolveProjects(
      this,
      this._cliOptions,
      undefined,
      Array.isArray(config) ? config : [config],
      currentNames,
    )
    this.projects.push(...projects)
    return projects
  }

  /**
   * Provide a value to the test context. This value will be available to all tests with `inject`.
   */
  public provide = <T extends keyof ProvidedContext & string>(key: T, value: ProvidedContext[T]): void => {
    this.getRootProject().provide(key, value)
  }

  /**
   * Get global provided context.
   */
  public getProvidedContext(): ProvidedContext {
    return this.getRootProject().getProvidedContext()
  }

  /** @internal */
  _ensureRootProject(): TestProject {
    if (this.coreWorkspaceProject) {
      return this.coreWorkspaceProject
    }
    this.coreWorkspaceProject = TestProject._createBasicProject(this)
    return this.coreWorkspaceProject
  }

  /**
   * Return project that has the root (or "global") config.
   */
  public getRootProject(): TestProject {
    if (!this.coreWorkspaceProject) {
      throw new Error(`Root project is not initialized. This means that the Vite server was not established yet and the the workspace config is not resolved.`)
    }
    return this.coreWorkspaceProject
  }

  public getProjectByName(name: string): TestProject {
    const project = this.projects.find(p => p.name === name)
      || this.coreWorkspaceProject
      || this.projects[0]
    if (!project) {
      throw new Error(`Project "${name}" was not found.`)
    }
    return project
  }

  /**
   * Import a file using Vite module runner. The file will be transformed by Vite and executed in a separate context.
   * @param moduleId The ID of the module in Vite module graph
   */
  public import<T>(moduleId: string): Promise<T> {
    return this.runner.import(moduleId)
  }

  /**
   * Creates a coverage provider if `coverage` is enabled in the config.
   */
  public async createCoverageProvider(): Promise<CoverageProvider | null> {
    if (this._coverageProvider) {
      return this._coverageProvider
    }
    const coverageProvider = await this.initCoverageProvider()
    if (coverageProvider) {
      await coverageProvider.clean(this._coverageOptions.clean)
    }
    return coverageProvider || null
  }

  private async resolveProjects(cliOptions: UserConfig): Promise<TestProject[]> {
    const names = new Set<string>()

    if (this.config.projects) {
      return resolveProjects(
        this,
        cliOptions,
        undefined,
        this.config.projects,
        names,
      )
    }

    if ('workspace' in this.config) {
      throw new Error('The `test.workspace` option was removed in Vitest 4. Please, migrate to `test.projects` instead. See https://vitest.dev/guide/projects for examples.')
    }

    // user can filter projects with --project flag, `getDefaultTestProject`
    // returns the project only if it matches the filter
    const project = getDefaultTestProject(this)
    if (!project) {
      return []
    }
    return resolveBrowserProjects(this, new Set([project.name]), [project])
  }

  /**
   * Glob test files in every project and create a TestSpecification for each file and pool.
   * @param filters String filters to match the test files.
   */
  public async globTestSpecifications(filters: string[] = []): Promise<TestSpecification[]> {
    return this.specifications.globTestSpecifications(filters)
  }

  private async initCoverageProvider(): Promise<CoverageProvider | null | undefined> {
    if (this._coverageProvider != null) {
      return
    }
    const coverageConfig = (this.configOverride.coverage
      ? this.getRootProject().serializedConfig.coverage
      : this.config.coverage) as unknown as SerializedCoverageConfig
    this._coverageProvider = await getCoverageProvider(
      coverageConfig,
      this.runner,
    )
    if (this._coverageProvider) {
      await this._coverageProvider.initialize(this)
      this.config.coverage = this._coverageProvider.resolveOptions()
    }
    return this._coverageProvider
  }

  /**
   * Deletes all Vitest caches, including `experimental.fsModuleCache`.
   * @experimental
   */
  public async experimental_clearCache(): Promise<void> {
    await this.cache.results.clearCache()
    const projects = [...this.projects]
    if (this.coreWorkspaceProject && !projects.includes(this.coreWorkspaceProject)) {
      projects.push(this.coreWorkspaceProject)
    }
    await Promise.all(
      projects.map(p => p._fsCache.clearCache()),
    )
  }

  /**
   * Merge reports from multiple runs located in the specified directory (value from `--merge-reports` if not specified).
   */
  public async mergeReports(directory?: string): Promise<TestRunResult> {
    return this._traces.$('vitest.merge_reports', async () => {
      if (this.reporters.some(r => r instanceof BlobReporter)) {
        throw new Error('Cannot merge reports when `--reporter=blob` is used. Remove blob reporter from the config first.')
      }

      const { files, errors, coverages, executionTimes } = await readBlobs(this.version, directory || this.config.mergeReports, this.projects)
      this.state.blobs = { files, errors, coverages, executionTimes }

      await this.report('onInit', this)

      const specifications: TestSpecification[] = []
      for (const file of files) {
        const project = this.getProjectByName(file.projectName || '')
        const specification = project.createSpecification(file.filepath, undefined, file.pool)
        specifications.push(specification)
      }

      await this._testRun.start(specifications).catch(noop)

      for (const file of files) {
        await this._reportFileTask(file)
      }

      this._checkUnhandledErrors(errors)
      await this._testRun.end(specifications, errors).catch(noop)
      await this.initCoverageProvider()
      await this.coverageProvider?.mergeReports?.(coverages)

      return {
        testModules: this.state.getTestModules(),
        unhandledErrors: this.state.getUnhandledErrors(),
      }
    })
  }

  /**
   * Returns the seed, if tests are running in a random order.
   */
  public getSeed(): number | null {
    return this.config.sequence.seed ?? null
  }

  /** @internal */
  public async _reportFileTask(file: File): Promise<void> {
    const project = this.getProjectByName(file.projectName || '')
    await this._testRun.enqueued(project, file).catch(noop)
    await this._testRun.collected(project, [file]).catch(noop)

    const logs: UserConsoleLog[] = []

    const { packs, events } = convertTasksToEvents(file, (task) => {
      if (task.logs) {
        logs.push(...task.logs)
      }
    })

    logs.sort((log1, log2) => log1.time - log2.time)

    for (const log of logs) {
      await this._testRun.log(log).catch(noop)
    }

    await this._testRun.updated(packs, events).catch(noop)
  }

  async collect(filters?: string[]): Promise<TestRunResult> {
    return this._traces.$('vitest.collect', async (collectSpan) => {
      const filenamePattern = filters && filters?.length > 0 ? filters : []
      collectSpan.setAttribute('vitest.collect.filters', filenamePattern)

      const files = await this._traces.$(
        'vitest.config.resolve_include_glob',
        async () => {
          const specifications = await this.specifications.getRelevantTestSpecifications(filters)
          collectSpan.setAttribute(
            'vitest.collect.specifications',
            specifications.map((s) => {
              const relativeModuleId = relative(s.project.config.root, s.moduleId)
              if (s.project.name) {
                return `|${s.project.name}| ${relativeModuleId}`
              }
              return relativeModuleId
            }),
          )
          return specifications
        },
      )

      // if run with --changed, don't exit if no tests are found
      if (!files.length) {
        return { testModules: [], unhandledErrors: [] }
      }

      return this.collectTests(files)
    })
  }

  /**
   * Returns the list of test files that match the config and filters.
   * @param filters String filters to match the test files
   */
  getRelevantTestSpecifications(filters?: string[]): Promise<TestSpecification[]> {
    return this.specifications.getRelevantTestSpecifications(filters)
  }

  /**
   * Initialize reporters, the coverage provider, and run tests.
   * This method can throw an error:
   *   - `FilesNotFoundError` if no tests are found
   *   - `GitNotFoundError` if `--related` flag is used, but git repository is not initialized
   *   - `Error` from the user reporters
   * @param filters String filters to match the test files
   */
  async start(filters?: string[]): Promise<TestRunResult> {
    return this._traces.$('vitest.start', async (startSpan) => {
      startSpan.setAttributes({
        config: this.vite.config.configFile,
      })

      try {
        await this._traces.$('vitest.coverage.init', async () => {
          await this.initCoverageProvider()
          await this.coverageProvider?.clean(this._coverageOptions.clean)
        })
      }
      finally {
        await this.report('onInit', this)
      }

      this.filenamePattern = filters && filters?.length > 0 ? filters : undefined
      startSpan.setAttribute('vitest.start.filters', this.filenamePattern || [])
      const files = await this._traces.$(
        'vitest.config.resolve_include_glob',
        async () => {
          const specifications = await this.specifications.getRelevantTestSpecifications(filters)
          startSpan.setAttribute(
            'vitest.start.specifications',
            specifications.map((s) => {
              const relativeModuleId = relative(s.project.config.root, s.moduleId)
              if (s.project.name) {
                return `|${s.project.name}| ${relativeModuleId}`
              }
              return relativeModuleId
            }),
          )
          return specifications
        },
      )

      // if run with --changed, don't exit if no tests are found
      if (!files.length) {
        await this._traces.$('vitest.test_run', async () => {
          await this._testRun.start([])
          const coverage = await this.coverageProvider?.generateCoverage?.({ allTestsRun: true })

          await this._testRun.end([], [], coverage)
          // Report coverage for uncovered files
          await this.reportCoverage(coverage, true)
        })

        if (!this.config.watch || !(this.config.changed || this.config.related?.length)) {
          throw new FilesNotFoundError(this.mode)
        }
      }

      let testModules: TestRunResult = {
        testModules: [],
        unhandledErrors: [],
      }

      if (files.length) {
        // populate once, update cache on watch
        await this.cache.stats.populateStats(this.config.root, files)

        testModules = await this.runFiles(files, true)
      }

      if (this.config.watch) {
        await this.report('onWatcherStart')
      }

      return testModules
    })
  }

  /**
   * Initialize reporters and the coverage provider. This method doesn't run any tests.
   * If the `--watch` flag is provided, Vitest will still run changed tests even if this method was not called.
   */
  async init(): Promise<void> {
    await this._traces.$('vitest.init', async () => {
      try {
        await this.initCoverageProvider()
        await this.coverageProvider?.clean(this._coverageOptions.clean)
      }
      finally {
        await this.report('onInit', this)
      }

      // populate test files cache so watch mode can trigger a file rerun
      await this.globTestSpecifications()

      if (this.config.watch) {
        await this.report('onWatcherStart')
      }
    })
  }

  /**
   * If there is a test run happening, returns a promise that will
   * resolve when the test run is finished.
   */
  public async waitForTestRunEnd(): Promise<void> {
    if (!this.runningPromise) {
      return
    }
    await this.runningPromise
  }

  /**
   * Get test specifications associated with the given module. If module is not a test file, an empty array is returned.
   *
   * **Note:** this method relies on a cache generated by `globTestSpecifications`. If the file was not processed yet, use `project.matchesGlobPattern` instead.
   * @param moduleId The module ID to get test specifications for.
   */
  public getModuleSpecifications(moduleId: string): TestSpecification[] {
    return this.specifications.getModuleSpecifications(moduleId)
  }

  /**
   * Vitest automatically caches test specifications for each file. This method clears the cache for the given file or the whole cache altogether.
   */
  public clearSpecificationsCache(moduleId?: string): void {
    this.specifications.clearCache(moduleId)
    if (!moduleId) {
      this.projects.forEach((project) => {
        project.testFilesList = null
      })
    }
  }

  /**
   * Run tests for the given test specifications. This does not trigger `onWatcher*` events.
   * @param specifications A list of specifications to run.
   * @param allTestsRun Indicates whether all tests were run. This only matters for coverage.
   */
  public runTestSpecifications(specifications: TestSpecification[], allTestsRun = false): Promise<TestRunResult> {
    specifications.forEach(spec => this.specifications.ensureSpecificationCached(spec))
    return this.runFiles(specifications, allTestsRun)
  }

  /**
   * Rerun files and trigger `onWatcherRerun`, `onWatcherStart` and `onTestsRerun` events.
   * @param specifications A list of specifications to run.
   * @param allTestsRun Indicates whether all tests were run. This only matters for coverage.
   */
  public async rerunTestSpecifications(specifications: TestSpecification[], allTestsRun = false): Promise<TestRunResult> {
    const files = specifications.map(spec => spec.moduleId)
    await Promise.all([
      this.report('onWatcherRerun', files, 'rerun test'),
      ...this._onUserTestsRerun.map(fn => fn(specifications)),
    ])
    const result = await this.runTestSpecifications(specifications, allTestsRun)

    await this.report('onWatcherStart', this.state.getFiles(files))
    return result
  }

  private async runFiles(specs: TestSpecification[], allTestsRun: boolean): Promise<TestRunResult> {
    return this._traces.$('vitest.test_run', async () => {
      await this._testRun.start(specs)

      // previous run
      await this.cancelPromise
      await this.runningPromise
      this._onCancelListeners.clear()
      this.isCancelling = false

      // schedule the new run
      this.runningPromise = (async () => {
        try {
          if (!this.pool) {
            this.pool = createPool(this)
          }

          const invalidates = Array.from(this.watcher.invalidates)
          this.watcher.invalidates.clear()
          this.snapshot.clear()
          this.state.clearErrors()

          if (!this.isFirstRun && this._coverageOptions.cleanOnRerun) {
            await this.coverageProvider?.clean()
          }

          await this.initializeGlobalSetup(specs)

          try {
            await this.pool.runTests(specs, invalidates)
          }
          catch (err) {
            this.state.catchError(err, 'Unhandled Error')
          }

          const files = this.state.getFiles()

          this.cache.results.updateResults(files)
          try {
            await this.cache.results.writeToCache()
          }
          catch {}

          return {
            testModules: this.state.getTestModules(),
            unhandledErrors: this.state.getUnhandledErrors(),
          }
        }
        finally {
          const coverage = await this.coverageProvider?.generateCoverage({ allTestsRun })

          const errors = this.state.getUnhandledErrors()
          this._checkUnhandledErrors(errors)
          await this._testRun.end(specs, errors, coverage)
          await this.reportCoverage(coverage, allTestsRun)
        }
      })()
        .finally(() => {
          this.runningPromise = undefined
          this.isFirstRun = false

          // all subsequent runs will treat this as a fresh run
          this.config.changed = false
          this.config.related = undefined
        })

      return await this.runningPromise
    })
  }

  public async experimental_parseSpecifications(specifications: TestSpecification[], options?: {
    /** @default os.availableParallelism() */
    concurrency?: number
  }): Promise<TestModule[]> {
    if (this.mode !== 'test') {
      throw new Error(`The \`experimental_parseSpecifications\` does not support "${this.mode}" mode.`)
    }
    const concurrency = options?.concurrency ?? (typeof os.availableParallelism === 'function'
      ? os.availableParallelism()
      : os.cpus().length)
    const limit = limitConcurrency(concurrency)
    const promises = specifications.map(specification =>
      limit(() => this.experimental_parseSpecification(specification)),
    )
    return Promise.all(promises)
  }

  public async experimental_parseSpecification(specification: TestSpecification): Promise<TestModule> {
    if (this.mode !== 'test') {
      throw new Error(`The \`experimental_parseSpecification\` does not support "${this.mode}" mode.`)
    }
    const file = await astCollectTests(specification.project, specification.moduleId).catch((error) => {
      return createFailedFileTask(specification.project, specification.moduleId, error)
    })
    // register in state, so it can be retrieved by "getReportedEntity"
    this.state.collectFiles(specification.project, [file])
    return this.state.getReportedEntity(file) as TestModule
  }

  /**
   * Collect tests in specified modules. Vitest will run the files to collect tests.
   * @param specifications A list of specifications to run.
   */
  public async collectTests(specifications: TestSpecification[]): Promise<TestRunResult> {
    const filepaths = specifications.map(spec => spec.moduleId)
    this.state.collectPaths(filepaths)

    // previous run
    await this.cancelPromise
    await this.runningPromise
    this._onCancelListeners.clear()
    this.isCancelling = false

    // schedule the new run
    this.runningPromise = (async () => {
      if (!this.pool) {
        this.pool = createPool(this)
      }

      const invalidates = Array.from(this.watcher.invalidates)
      this.watcher.invalidates.clear()
      this.snapshot.clear()
      this.state.clearErrors()

      await this.initializeGlobalSetup(specifications)

      try {
        await this.pool.collectTests(specifications, invalidates)
      }
      catch (err) {
        this.state.catchError(err, 'Unhandled Error')
      }

      const files = this.state.getFiles()

      // can only happen if there was a syntax error in describe block
      // or there was an error importing a file
      if (hasFailed(files)) {
        process.exitCode = 1
      }

      return {
        testModules: this.state.getTestModules(),
        unhandledErrors: this.state.getUnhandledErrors(),
      }
    })()
      .finally(() => {
        this.runningPromise = undefined

        // all subsequent runs will treat this as a fresh run
        this.config.changed = false
        this.config.related = undefined
      })

    return await this.runningPromise
  }

  /**
   * Gracefully cancel the current test run. Vitest will wait until all running tests are finished before cancelling.
   */
  async cancelCurrentRun(reason: CancelReason): Promise<void> {
    this.isCancelling = true
    this.cancelPromise = Promise.all([...this._onCancelListeners].map(listener => listener(reason)))

    await this.cancelPromise.finally(() => (this.cancelPromise = undefined))
    await this.runningPromise
  }

  /** @internal */
  async _initBrowserServers(): Promise<void> {
    await Promise.all(this.projects.map(p => p._initBrowserServer()))
  }

  private async initializeGlobalSetup(paths: TestSpecification[]): Promise<void> {
    const projects = new Set(paths.map(spec => spec.project))
    const coreProject = this.getRootProject()
    if (!projects.has(coreProject)) {
      projects.add(coreProject)
    }
    for (const project of projects) {
      await project._initializeGlobalSetup()
    }
  }

  /** @internal */
  async rerunFiles(files: string[] = this.state.getFilepaths(), trigger?: string, allTestsRun = true, resetTestNamePattern = false): Promise<TestRunResult> {
    if (resetTestNamePattern) {
      this.configOverride.testNamePattern = undefined
    }

    if (this.filenamePattern) {
      const filteredFiles = await this.globTestSpecifications(this.filenamePattern)
      files = files.filter(file => filteredFiles.some(f => f.moduleId === file))
    }

    const specifications = files.flatMap(file => this.getModuleSpecifications(file))
    await Promise.all([
      this.report('onWatcherRerun', files, trigger),
      ...this._onUserTestsRerun.map(fn => fn(specifications)),
    ])
    const testResult = await this.runFiles(specifications, allTestsRun)

    await this.report('onWatcherStart', this.state.getFiles(files))
    return testResult
  }

  /** @internal */
  async rerunTask(id: string): Promise<void> {
    const task = this.state.idMap.get(id)
    if (!task) {
      throw new Error(`Task ${id} was not found`)
    }

    const taskNamePattern = task.name.replace(/[.*+?^${}()|[\]\\]/g, '\\$&')

    await this.changeNamePattern(
      taskNamePattern,
      [task.file.filepath],
      'tasks' in task ? 'rerun suite' : 'rerun test',
    )
  }

  /** @internal */
  async changeProjectName(pattern: string): Promise<void> {
    if (pattern === '') {
      this.configOverride.project = undefined
    }
    else {
      this.configOverride.project = [pattern]
    }

    await this.vite.restart()
  }

  /** @internal */
  async changeNamePattern(pattern: string, files: string[] = this.state.getFilepaths(), trigger?: string): Promise<void> {
    // Empty test name pattern should reset filename pattern as well
    if (pattern === '') {
      this.filenamePattern = undefined
    }

    const testNamePattern = pattern ? new RegExp(pattern) : undefined
    this.configOverride.testNamePattern = testNamePattern
    // filter only test files that have tests matching the pattern
    if (testNamePattern) {
      files = files.filter((filepath) => {
        const files = this.state.getFiles([filepath])
        return !files.length || files.some((file) => {
          const tasks = getTasks(file)
          return !tasks.length || tasks.some(task => testNamePattern.test(task.name))
        })
      })
    }

    await this.rerunFiles(files, trigger, pattern === '')
  }

  /** @internal */
  async changeFilenamePattern(pattern: string, files: string[] = this.state.getFilepaths()): Promise<void> {
    this.filenamePattern = pattern ? [pattern] : []

    const trigger = this.filenamePattern.length ? 'change filename pattern' : 'reset filename pattern'

    await this.rerunFiles(files, trigger, pattern === '')
  }

  /** @internal */
  async rerunFailed(): Promise<void> {
    await this.rerunFiles(this.state.getFailedFilepaths(), 'rerun failed', false)
  }

  /**
   * Update snapshots in specified files. If no files are provided, it will update files with failed tests and obsolete snapshots.
   * @param files The list of files on the file system
   */
  async updateSnapshot(files?: string[]): Promise<TestRunResult> {
    // default to failed files
    files = files || [
      ...this.state.getFailedFilepaths(),
      ...this.snapshot.summary.uncheckedKeysByFile.map(s => s.filePath),
    ]

    this.enableSnapshotUpdate()

    try {
      return await this.rerunFiles(files, 'update snapshot', false)
    }
    finally {
      this.resetSnapshotUpdate()
    }
  }

  /**
   * Enable the mode that allows updating snapshots when running tests.
   * This method doesn't run any tests.
   *
   * Every test that runs after this method is called will update snapshots.
   * To disable the mode, call `resetSnapshotUpdate`.
   */
  public enableSnapshotUpdate(): void {
    this.configOverride.snapshotOptions = {
      updateSnapshot: 'all',
      // environment is resolved inside a worker thread
      snapshotEnvironment: null as any,
    }
    this.snapshot.options.updateSnapshot = 'all'
  }

  /**
   * Disable the mode that allows updating snapshots when running tests.
   */
  public resetSnapshotUpdate(): void {
    delete this.configOverride.snapshotOptions
    this.snapshot.options.updateSnapshot = this.config.snapshotOptions.updateSnapshot
  }

  /**
   * Set the global test name pattern to a regexp.
   * This method doesn't run any tests.
   */
  public setGlobalTestNamePattern(pattern: string | RegExp): void {
    if (pattern instanceof RegExp) {
      this.configOverride.testNamePattern = pattern
    }
    else {
      this.configOverride.testNamePattern = pattern ? new RegExp(pattern) : undefined
    }
  }

  /**
   * Returns the regexp used for the global test name pattern.
   */
  public getGlobalTestNamePattern(): RegExp | undefined {
    if (this.configOverride.testNamePattern != null) {
      return this.configOverride.testNamePattern
    }
    return this.config.testNamePattern
  }

  /**
   * Resets the global test name pattern. This method doesn't run any tests.
   */
  public resetGlobalTestNamePattern(): void {
    this.configOverride.testNamePattern = undefined
  }

  private _rerunTimer: any
  private async scheduleRerun(triggerId: string): Promise<void> {
    const currentCount = this.restartsCount
    clearTimeout(this._rerunTimer)
    await this.cancelPromise
    await this.runningPromise
    clearTimeout(this._rerunTimer)

    // server restarted
    if (this.restartsCount !== currentCount) {
      return
    }

    this._rerunTimer = setTimeout(async () => {
      if (this.watcher.changedTests.size === 0) {
        this.watcher.invalidates.clear()
        return
      }

      // server restarted
      if (this.restartsCount !== currentCount) {
        return
      }

      this.isFirstRun = false

      this.snapshot.clear()
      let files = Array.from(this.watcher.changedTests)

      if (this.filenamePattern) {
        const filteredFiles = await this.globTestSpecifications(this.filenamePattern)
        files = files.filter(file => filteredFiles.some(f => f.moduleId === file))

        // A file that does not match the current filename pattern was changed
        if (files.length === 0) {
          return
        }
      }

      this.watcher.changedTests.clear()

      const triggerLabel = relative(this.config.root, triggerId)
      // get file specifications and filter them if needed
      const specifications = files.flatMap(file => this.getModuleSpecifications(file)).filter((specification) => {
        if (this._onFilterWatchedSpecification.length === 0) {
          return true
        }
        return this._onFilterWatchedSpecification.every(fn => fn(specification))
      })
      await Promise.all([
        this.report('onWatcherRerun', files, triggerLabel),
        ...this._onUserTestsRerun.map(fn => fn(specifications)),
      ])

      await this.runFiles(specifications, false)

      await this.report('onWatcherStart', this.state.getFiles(files))
    }, WATCHER_DEBOUNCE)
  }

  /**
   * Invalidate a file in all projects.
   */
  public invalidateFile(filepath: string): void {
    this.projects.forEach(({ vite, browser, _fsCache }) => {
      const environments = [
        ...Object.values(vite.environments),
        ...Object.values(browser?.vite.environments || {}),
      ]

      environments.forEach((environment) => {
        const { moduleGraph } = environment
        const modules = moduleGraph.getModulesByFile(filepath)
        if (!modules) {
          return
        }

        modules.forEach(module => moduleGraph.invalidateModule(module))
      })
    })
  }

  /** @internal */
  public _checkUnhandledErrors(errors: unknown[]): void {
    if (errors.length && !this.config.dangerouslyIgnoreUnhandledErrors) {
      process.exitCode = 1
    }
  }

  private async reportCoverage(coverage: unknown, allTestsRun: boolean): Promise<void> {
    if (this.state.getCountOfFailedTests() > 0) {
      await this.coverageProvider?.onTestFailure?.()

      if (!this._coverageOptions.reportOnFailure) {
        return
      }
    }

    if (this.coverageProvider) {
      await this.coverageProvider.reportCoverage(coverage, { allTestsRun })
      // notify coverage iframe reload
      for (const reporter of this.reporters) {
        if (reporter instanceof WebSocketReporter) {
          reporter.onFinishedReportCoverage()
        }
      }
    }
  }

  /**
   * Closes all projects and their associated resources.
   * This can only be called once; the closing promise is cached until the server restarts.
   */
  public async close(): Promise<void> {
    if (!this.closingPromise) {
      this.closingPromise = (async () => {
        const teardownProjects = [...this.projects]
        if (this.coreWorkspaceProject && !teardownProjects.includes(this.coreWorkspaceProject)) {
          teardownProjects.push(this.coreWorkspaceProject)
        }
        // do teardown before closing the server
        for (const project of teardownProjects.reverse()) {
          await project._teardownGlobalSetup()
        }

        const closePromises: unknown[] = this.projects.map(w => w.close())
        // close the core workspace server only once
        // it's possible that it's not initialized at all because it's not running any tests
        if (this.coreWorkspaceProject && !this.projects.includes(this.coreWorkspaceProject)) {
          closePromises.push(this.coreWorkspaceProject.close().then(() => this._vite = undefined as any))
        }

        if (this.pool) {
          closePromises.push((async () => {
            await this.pool?.close?.()

            this.pool = undefined
          })())
        }

        closePromises.push(...this._onClose.map(fn => fn()))

        await Promise.allSettled(closePromises).then((results) => {
          results.forEach((r) => {
            if (r.status === 'rejected') {
              this.logger.error('error during close', r.reason)
            }
          })
        })
        await this._traces?.finish()
      })()
    }
    return this.closingPromise
  }

  /**
   * Closes all projects and exit the process
   * @param force If true, the process will exit immediately after closing the projects.
   */
  public async exit(force = false): Promise<void> {
    setTimeout(() => {
      this.report('onProcessTimeout').then(() => {
        console.warn(`close timed out after ${this.config.teardownTimeout}ms`)

        if (!this.pool) {
          const runningServers = [this._vite, ...this.projects.map(p => p._vite)].filter(Boolean).length

          if (runningServers === 1) {
            console.warn('Tests closed successfully but something prevents Vite server from exiting')
          }
          else if (runningServers > 1) {
            console.warn(`Tests closed successfully but something prevents ${runningServers} Vite servers from exiting`)
          }
          else {
            console.warn('Tests closed successfully but something prevents the main process from exiting')
          }

          if (!this.reporters.some(r => r instanceof HangingProcessReporter)) {
            console.warn('You can try to identify the cause by enabling "hanging-process" reporter. See https://vitest.dev/config/#reporters')
          }
        }

        process.exit()
      })
    }, this.config.teardownTimeout).unref()

    await this.close()
    if (force) {
      process.exit()
    }
  }

  /** @internal */
  async report<T extends keyof Reporter>(name: T, ...args: ArgumentsType<Reporter[T]>) {
    await Promise.all(this.reporters.map(r => r[name]?.(
      // @ts-expect-error let me go
      ...args,
    )))
  }

  /** @internal */
  public async _globTestFilepaths() {
    const specifications = await this.globTestSpecifications()
    return Array.from(new Set(specifications.map(spec => spec.moduleId)))
  }

  /**
   * Should the server be kept running after the tests are done.
   */
  shouldKeepServer(): boolean {
    return !!this.config?.watch
  }

  /**
   * Register a handler that will be called when the server is restarted due to a config change.
   */
  onServerRestart(fn: OnServerRestartHandler): void {
    this._onRestartListeners.push(fn)
  }

  /**
   * Register a handler that will be called when the test run is cancelled with `vitest.cancelCurrentRun`.
   */
  onCancel(fn: (reason: CancelReason) => Awaitable<void>): () => void {
    this._onCancelListeners.add(fn)
    return () => {
      this._onCancelListeners.delete(fn)
    }
  }

  /**
   * Register a handler that will be called when the server is closed.
   */
  onClose(fn: () => Awaitable<void>): void {
    this._onClose.push(fn)
  }

  /**
   * Register a handler that will be called when the tests are rerunning.
   */
  onTestsRerun(fn: OnTestsRerunHandler): void {
    this._onUserTestsRerun.push(fn)
  }

  /**
   * Register a handler that will be called when a file is changed.
   * This callback should return `true` of `false` indicating whether the test file needs to be rerun.
   * @example
   * const testsToRun = [resolve('./test.spec.ts')]
   * vitest.onFilterWatchedSpecification(specification => testsToRun.includes(specification.moduleId))
   */
  onFilterWatchedSpecification(fn: (specification: TestSpecification) => boolean): void {
    this._onFilterWatchedSpecification.push(fn)
  }

  /** @internal */
  onAfterSetServer(fn: OnServerRestartHandler): void {
    this._onSetServer.push(fn)
  }

  /**
   * Check if the project with a given name should be included.
   */
  matchesProjectFilter(name: string): boolean {
    const projects = this._config?.project || this._cliOptions?.project
    // no filters applied, any project can be included
    if (!projects || !projects.length) {
      return true
    }
    return toArray(projects).some((project) => {
      const regexp = wildcardPatternToRegExp(project)
      return regexp.test(name)
    })
  }
}

function assert(condition: unknown, property: string, name: string = property): asserts condition {
  if (!condition) {
    throw new Error(`The ${name} was not set. It means that \`vitest.${property}\` was called before the Vite server was established. Await the Vitest promise before accessing \`vitest.${property}\`.`)
  }
}

export type OnServerRestartHandler = (reason?: string) => Promise<void> | void
export type OnTestsRerunHandler = (testFiles: TestSpecification[]) => Promise<void> | void<|MERGE_RESOLUTION|>--- conflicted
+++ resolved
@@ -230,12 +230,8 @@
     this._fsCache = new FileSystemModuleCache(this.logger)
     this._fetcher = createFetchModuleFunction(
       this._resolver,
-<<<<<<< HEAD
       this._config,
       this._fsCache,
-=======
-      this._traces,
->>>>>>> d6d3359d
       this._tmpDir,
     )
     const environment = server.environments.__vitest__
