import type { CancelReason, File, TaskResultPack } from '@vitest/runner'
import type { Writable } from 'node:stream'
import type { ViteDevServer } from 'vite'
import type { defineWorkspace } from 'vitest/config'
import type { RunnerTask, RunnerTestSuite } from '../public'
import type { SerializedCoverageConfig } from '../runtime/config'
import type { ArgumentsType, OnServerRestartHandler, OnTestsRerunHandler, ProvidedContext, UserConsoleLog } from '../types/general'
import type { ProcessPool, WorkspaceSpec } from './pool'
import type { TestSpecification } from './spec'
import type { ResolvedConfig, UserConfig, VitestRunMode } from './types/config'
import type { CoverageProvider } from './types/coverage'
import type { Reporter } from './types/reporter'
import { existsSync, promises as fs } from 'node:fs'
import { getTasks, hasFailed } from '@vitest/runner/utils'
import { SnapshotManager } from '@vitest/snapshot/manager'
import { noop, slash, toArray } from '@vitest/utils'
import mm from 'micromatch'
import { dirname, join, normalize, relative } from 'pathe'
import { ViteNodeRunner } from 'vite-node/client'
import { ViteNodeServer } from 'vite-node/server'
import { version } from '../../package.json' with { type: 'json' }
import { WebSocketReporter } from '../api/setup'
import { defaultBrowserPort, workspacesFiles as workspaceFiles } from '../constants'
import { getCoverageProvider } from '../integrations/coverage'
import { distDir } from '../paths'
import { wildcardPatternToRegExp } from '../utils/base'
import { VitestCache } from './cache'
import { resolveConfig } from './config/resolveConfig'
import { FilesNotFoundError, GitNotFoundError } from './errors'
import { Logger } from './logger'
import { VitestPackageInstaller } from './packageInstaller'
import { createPool, getFilePoolName } from './pool'
import { BlobReporter, readBlobs } from './reporters/blob'
import { createBenchmarkReporters, createReporters } from './reporters/utils'
import { StateManager } from './state'
import { WorkspaceProject } from './workspace'
import { resolveWorkspace } from './workspace/resolveWorkspace'

const WATCHER_DEBOUNCE = 100

export interface VitestOptions {
  packageInstaller?: VitestPackageInstaller
  stdin?: NodeJS.ReadStream
  stdout?: NodeJS.WriteStream | Writable
  stderr?: NodeJS.WriteStream | Writable
}

export class Vitest {
  version = version

  config: ResolvedConfig = undefined!
  configOverride: Partial<ResolvedConfig> = {}

  server: ViteDevServer = undefined!
  state: StateManager = undefined!
  snapshot: SnapshotManager = undefined!
  cache: VitestCache = undefined!
  reporters: Reporter[] = undefined!
  coverageProvider: CoverageProvider | null | undefined
  logger: Logger
  pool: ProcessPool | undefined

  vitenode: ViteNodeServer = undefined!

  invalidates: Set<string> = new Set()
  changedTests: Set<string> = new Set()
  watchedTests: Set<string> = new Set()
  filenamePattern?: string
  runningPromise?: Promise<void>
  closingPromise?: Promise<void>
  isCancelling = false

  isFirstRun = true
  restartsCount = 0
  runner: ViteNodeRunner = undefined!

  public packageInstaller: VitestPackageInstaller

  private coreWorkspaceProject!: WorkspaceProject

  /** @private */
  public resolvedProjects: WorkspaceProject[] = []
  public projects: WorkspaceProject[] = []

  public distPath = distDir

  private _cachedSpecs = new Map<string, WorkspaceSpec[]>()
  private _workspaceConfigPath?: string

  /** @deprecated use `_cachedSpecs` */
  projectTestFiles = this._cachedSpecs

  /** @private */
  public _browserLastPort = defaultBrowserPort

  constructor(
    public readonly mode: VitestRunMode,
    options: VitestOptions = {},
  ) {
    this.logger = new Logger(this, options.stdout, options.stderr)
    this.packageInstaller = options.packageInstaller || new VitestPackageInstaller()
  }

  private _onRestartListeners: OnServerRestartHandler[] = []
  private _onClose: (() => Awaited<unknown>)[] = []
  private _onSetServer: OnServerRestartHandler[] = []
  private _onCancelListeners: ((reason: CancelReason) => Promise<void> | void)[] = []
  private _onUserTestsRerun: OnTestsRerunHandler[] = []

  async setServer(options: UserConfig, server: ViteDevServer, cliOptions: UserConfig) {
    this.unregisterWatcher?.()
    clearTimeout(this._rerunTimer)
    this.restartsCount += 1
    this._browserLastPort = defaultBrowserPort
    this.pool?.close?.()
    this.pool = undefined
    this.closingPromise = undefined
    this.projects = []
    this.resolvedProjects = []
    this._workspaceConfigPath = undefined
    this.coverageProvider = undefined
    this.runningPromise = undefined
    this._cachedSpecs.clear()
    this._onUserTestsRerun = []

    const resolved = resolveConfig(this.mode, options, server.config, this.logger)

    this.server = server
    this.config = resolved
    this.state = new StateManager()
    this.cache = new VitestCache(this.version)
    this.snapshot = new SnapshotManager({ ...resolved.snapshotOptions })

    if (this.config.watch) {
      this.registerWatcher()
    }

    this.vitenode = new ViteNodeServer(server, this.config.server)

    const node = this.vitenode
    this.runner = new ViteNodeRunner({
      root: server.config.root,
      base: server.config.base,
      fetchModule(id: string) {
        return node.fetchModule(id)
      },
      resolveId(id: string, importer?: string) {
        return node.resolveId(id, importer)
      },
    })

    if (this.config.watch) {
      // hijack server restart
      const serverRestart = server.restart
      server.restart = async (...args) => {
        await Promise.all(this._onRestartListeners.map(fn => fn()))
        this.report('onServerRestart')
        await this.close()
        await serverRestart(...args)
      }

      // since we set `server.hmr: false`, Vite does not auto restart itself
      server.watcher.on('change', async (file) => {
        file = normalize(file)
        const isConfig = file === server.config.configFile
          || this.resolvedProjects.some(p => p.server.config.configFile === file)
          || file === this._workspaceConfigPath
        if (isConfig) {
          await Promise.all(this._onRestartListeners.map(fn => fn('config')))
          this.report('onServerRestart', 'config')
          await this.close()
          await serverRestart()
        }
      })
    }

    this.reporters = resolved.mode === 'benchmark'
      ? await createBenchmarkReporters(toArray(resolved.benchmark?.reporters), this.runner)
      : await createReporters(resolved.reporters, this)

    this.cache.results.setConfig(resolved.root, resolved.cache)
    try {
      await this.cache.results.readFromCache()
    }
    catch { }

    const projects = await this.resolveWorkspace(cliOptions)
    this.resolvedProjects = projects
    this.projects = projects
    const filters = toArray(resolved.project).map(s => wildcardPatternToRegExp(s))
    if (filters.length > 0) {
      this.projects = this.projects.filter(p =>
        filters.some(pattern => pattern.test(p.getName())),
      )
    }
    if (!this.coreWorkspaceProject) {
      this.coreWorkspaceProject = WorkspaceProject.createBasicProject(this)
    }

    if (this.config.testNamePattern) {
      this.configOverride.testNamePattern = this.config.testNamePattern
    }

    await Promise.all(this._onSetServer.map(fn => fn()))
  }

  public provide<T extends keyof ProvidedContext & string>(key: T, value: ProvidedContext[T]) {
    this.getCoreWorkspaceProject().provide(key, value)
  }

  /**
   * @deprecated internal, use `_createCoreProject` instead
   */
  createCoreProject() {
    return this._createCoreProject()
  }

  /**
   * @internal
   */
  async _createCoreProject() {
    this.coreWorkspaceProject = await WorkspaceProject.createCoreProject(this)
    return this.coreWorkspaceProject
  }

  public getCoreWorkspaceProject(): WorkspaceProject {
    return this.coreWorkspaceProject
  }

  /**
   * @deprecated use Reported Task API instead
   */
  public getProjectByTaskId(taskId: string): WorkspaceProject {
    const task = this.state.idMap.get(taskId)
    const projectName = (task as File).projectName || task?.file?.projectName || ''
    return this.projects.find(p => p.getName() === projectName)
      || this.getCoreWorkspaceProject()
      || this.projects[0]
  }

  public getProjectByName(name: string = '') {
    return this.projects.find(p => p.getName() === name)
      || this.getCoreWorkspaceProject()
      || this.projects[0]
  }

  private async getWorkspaceConfigPath(): Promise<string | undefined> {
    if (this.config.workspace) {
      return this.config.workspace
    }

    const configDir = this.server.config.configFile
      ? dirname(this.server.config.configFile)
      : this.config.root

    const rootFiles = await fs.readdir(configDir)

    const workspaceConfigName = workspaceFiles.find((configFile) => {
      return rootFiles.includes(configFile)
    })

    if (!workspaceConfigName) {
      return undefined
    }

    return join(configDir, workspaceConfigName)
  }

  private async resolveWorkspace(cliOptions: UserConfig) {
    const workspaceConfigPath = await this.getWorkspaceConfigPath()

    this._workspaceConfigPath = workspaceConfigPath

    if (!workspaceConfigPath) {
      return [await this._createCoreProject()]
    }

    const workspaceModule = await this.runner.executeFile(workspaceConfigPath) as {
      default: ReturnType<typeof defineWorkspace>
    }

    if (!workspaceModule.default || !Array.isArray(workspaceModule.default)) {
      throw new TypeError(`Workspace config file "${workspaceConfigPath}" must export a default array of project paths.`)
    }

    return resolveWorkspace(
      this,
      cliOptions,
      workspaceConfigPath,
      workspaceModule.default,
    )
  }

  private async initCoverageProvider() {
    if (this.coverageProvider !== undefined) {
      return
    }
    this.coverageProvider = await getCoverageProvider(
      this.config.coverage as unknown as SerializedCoverageConfig,
      this.runner,
    )
    if (this.coverageProvider) {
      await this.coverageProvider.initialize(this)
      this.config.coverage = this.coverageProvider.resolveOptions()
    }
    return this.coverageProvider
  }

  async mergeReports() {
    if (this.reporters.some(r => r instanceof BlobReporter)) {
      throw new Error('Cannot merge reports when `--reporter=blob` is used. Remove blob reporter from the config first.')
    }

    const { files, errors, coverages } = await readBlobs(this.version, this.config.mergeReports, this.projects)

    await this.report('onInit', this)
    await this.report('onPathsCollected', files.flatMap(f => f.filepath))

    const workspaceSpecs = new Map<WorkspaceProject, File[]>()
    for (const file of files) {
      const project = this.getProjectByName(file.projectName)
      const specs = workspaceSpecs.get(project) || []
      specs.push(file)
      workspaceSpecs.set(project, specs)
    }

    for (const [project, files] of workspaceSpecs) {
      const filepaths = files.map(f => f.filepath)
      this.state.clearFiles(project, filepaths)
      files.forEach((file) => {
        file.logs?.forEach(log => this.state.updateUserLog(log))
      })
      this.state.collectFiles(project, files)
    }

    await this.report('onCollected', files).catch(noop)

    for (const file of files) {
      const logs: UserConsoleLog[] = []
      const taskPacks: TaskResultPack[] = []

      const tasks = getTasks(file)
      for (const task of tasks) {
        if (task.logs) {
          logs.push(...task.logs)
        }
        taskPacks.push([task.id, task.result, task.meta])
      }
      logs.sort((log1, log2) => log1.time - log2.time)

      for (const log of logs) {
        await this.report('onUserConsoleLog', log).catch(noop)
      }

      await this.report('onTaskUpdate', taskPacks).catch(noop)
    }

    if (hasFailed(files)) {
      process.exitCode = 1
    }

    this.checkUnhandledErrors(errors)
    await this.report('onFinished', files, errors)
    await this.initCoverageProvider()
    await this.coverageProvider?.mergeReports?.(coverages)
  }

  async collect(filters?: string[]) {
    this._onClose = []

    const files = await this.filterTestsBySource(
      await this.globTestFiles(filters),
    )

    // if run with --changed, don't exit if no tests are found
    if (!files.length) {
      return { tests: [], errors: [] }
    }

    await this.collectFiles(files)

    return {
      tests: this.state.getFiles(),
      errors: this.state.getUnhandledErrors(),
    }
  }

  async listFiles(filters?: string[]) {
    const files = await this.filterTestsBySource(
      await this.globTestFiles(filters),
    )

    return files
  }

  async start(filters?: string[]) {
    this._onClose = []

    try {
      await this.initCoverageProvider()
      await this.coverageProvider?.clean(this.config.coverage.clean)
    }
    finally {
      await this.report('onInit', this)
    }

    const files = await this.filterTestsBySource(
      await this.globTestFiles(filters),
    )

    // if run with --changed, don't exit if no tests are found
    if (!files.length) {
      // Report coverage for uncovered files
      const coverage = await this.coverageProvider?.generateCoverage?.({ allTestsRun: true })
      await this.reportCoverage(coverage, true)

      this.logger.printNoTestFound(filters)

      if (!this.config.watch || !(this.config.changed || this.config.related?.length)) {
        const exitCode = this.config.passWithNoTests ? 0 : 1
        process.exitCode = exitCode
        throw new FilesNotFoundError(this.mode)
      }
    }

    if (files.length) {
      // populate once, update cache on watch
      await this.cache.stats.populateStats(this.config.root, files)

      await this.runFiles(files, true)
    }

    if (this.config.watch) {
      await this.report('onWatcherStart')
    }
  }

  async init() {
    this._onClose = []

    try {
      await this.initCoverageProvider()
      await this.coverageProvider?.clean(this.config.coverage.clean)
    }
    finally {
      await this.report('onInit', this)
    }

    // populate test files cache so watch mode can trigger a file rerun
    await this.globTestFiles()

    if (this.config.watch) {
      await this.report('onWatcherStart')
    }
  }

  private async getTestDependencies(spec: WorkspaceSpec, deps = new Set<string>()) {
    const addImports = async (project: WorkspaceProject, filepath: string) => {
      if (deps.has(filepath)) {
        return
      }
      deps.add(filepath)

      const mod = project.server.moduleGraph.getModuleById(filepath)
      const transformed = mod?.ssrTransformResult || await project.vitenode.transformRequest(filepath)
      if (!transformed) {
        return
      }
      const dependencies = [...transformed.deps || [], ...transformed.dynamicDeps || []]
      await Promise.all(dependencies.map(async (dep) => {
        const path = await project.server.pluginContainer.resolveId(dep, filepath, { ssr: true })
        const fsPath = path && !path.external && path.id.split('?')[0]
        if (fsPath && !fsPath.includes('node_modules') && !deps.has(fsPath) && existsSync(fsPath)) {
          await addImports(project, fsPath)
        }
      }))
    }

    await addImports(spec.project.workspaceProject, spec.moduleId)
    deps.delete(spec.moduleId)

    return deps
  }

  async filterTestsBySource(specs: WorkspaceSpec[]) {
    if (this.config.changed && !this.config.related) {
      const { VitestGit } = await import('./git')
      const vitestGit = new VitestGit(this.config.root)
      const related = await vitestGit.findChangedFiles({
        changedSince: this.config.changed,
      })
      if (!related) {
        process.exitCode = 1
        throw new GitNotFoundError()
      }
      this.config.related = Array.from(new Set(related))
    }

    const related = this.config.related
    if (!related) {
      return specs
    }

    const forceRerunTriggers = this.config.forceRerunTriggers
    if (forceRerunTriggers.length && mm(related, forceRerunTriggers).length) {
      return specs
    }

    // don't run anything if no related sources are found
    // if we are in watch mode, we want to process all tests
    if (!this.config.watch && !related.length) {
      return []
    }

    const testGraphs = await Promise.all(
      specs.map(async (spec) => {
        const deps = await this.getTestDependencies(spec)
        return [spec, deps] as const
      }),
    )

    const runningTests = []

    for (const [filepath, deps] of testGraphs) {
      // if deps or the test itself were changed
      if (related.some(path => path === filepath[1] || deps.has(path))) {
        runningTests.push(filepath)
      }
    }

    return runningTests
  }

  /**
   * @deprecated remove when vscode extension supports "getFileWorkspaceSpecs"
   */
  getProjectsByTestFile(file: string) {
    return this.getFileWorkspaceSpecs(file)
  }

  getFileWorkspaceSpecs(file: string) {
    const _cached = this._cachedSpecs.get(file)
    if (_cached) {
      return _cached
    }

    const specs: WorkspaceSpec[] = []
    for (const project of this.projects) {
      if (project.isTestFile(file)) {
        const pool = getFilePoolName(project, file)
        specs.push(project.createSpec(file, pool))
      }
      if (project.isTypecheckFile(file)) {
        specs.push(project.createSpec(file, 'typescript'))
      }
    }
    specs.forEach(spec => this.ensureSpecCached(spec))
    return specs
  }

  async initializeGlobalSetup(paths: TestSpecification[]) {
    const projects = new Set(paths.map(spec => spec.project.workspaceProject))
    const coreProject = this.getCoreWorkspaceProject()
    if (!projects.has(coreProject)) {
      projects.add(coreProject)
    }
    for (const project of projects) {
      await project.initializeGlobalSetup()
    }
  }

  async runFiles(specs: TestSpecification[], allTestsRun: boolean) {
    const filepaths = specs.map(spec => spec.moduleId)
    this.state.collectPaths(filepaths)

    await this.report('onPathsCollected', filepaths)
    await this.report('onSpecsCollected', specs.map(spec => spec.toJSON()))

    // previous run
    await this.runningPromise
    this._onCancelListeners = []
    this.isCancelling = false

    // schedule the new run
    this.runningPromise = (async () => {
      if (!this.pool) {
        this.pool = createPool(this)
      }

      const invalidates = Array.from(this.invalidates)
      this.invalidates.clear()
      this.snapshot.clear()
      this.state.clearErrors()

      if (!this.isFirstRun && this.config.coverage.cleanOnRerun) {
        await this.coverageProvider?.clean()
      }

      await this.initializeGlobalSetup(specs)

      try {
        await this.pool.runTests(specs as WorkspaceSpec[], invalidates)
      }
      catch (err) {
        this.state.catchError(err, 'Unhandled Error')
      }

      const files = this.state.getFiles()

      if (hasFailed(files)) {
        process.exitCode = 1
      }

      this.cache.results.updateResults(files)
      await this.cache.results.writeToCache()
    })()
      .finally(async () => {
        // can be duplicate files if different projects are using the same file
        const files = Array.from(new Set(specs.map(spec => spec.moduleId)))
        const errors = this.state.getUnhandledErrors()
        const coverage = await this.coverageProvider?.generateCoverage({ allTestsRun })

        this.checkUnhandledErrors(errors)
        await this.report('onFinished', this.state.getFiles(files), errors, coverage)
        await this.reportCoverage(coverage, allTestsRun)

        this.runningPromise = undefined
        this.isFirstRun = false

        // all subsequent runs will treat this as a fresh run
        this.config.changed = false
        this.config.related = undefined
      })

    return await this.runningPromise
  }

  async collectFiles(specs: WorkspaceSpec[]) {
    const filepaths = specs.map(spec => spec.moduleId)
    this.state.collectPaths(filepaths)

    // previous run
    await this.runningPromise
    this._onCancelListeners = []
    this.isCancelling = false

    // schedule the new run
    this.runningPromise = (async () => {
      if (!this.pool) {
        this.pool = createPool(this)
      }

      const invalidates = Array.from(this.invalidates)
      this.invalidates.clear()
      this.snapshot.clear()
      this.state.clearErrors()

      await this.initializeGlobalSetup(specs)

      try {
        await this.pool.collectTests(specs, invalidates)
      }
      catch (err) {
        this.state.catchError(err, 'Unhandled Error')
      }

      const files = this.state.getFiles()

      // can only happen if there was a syntax error in describe block
      // or there was an error importing a file
      if (hasFailed(files)) {
        process.exitCode = 1
      }
    })()
      .finally(async () => {
        this.runningPromise = undefined

        // all subsequent runs will treat this as a fresh run
        this.config.changed = false
        this.config.related = undefined
      })

    return await this.runningPromise
  }

  async cancelCurrentRun(reason: CancelReason) {
    this.isCancelling = true
    await Promise.all(this._onCancelListeners.splice(0).map(listener => listener(reason)))
  }

<<<<<<< HEAD
  async rerunFiles(files: string[] = this.state.getFilepaths(), trigger?: string, allTestsRun = true, resetTestNamePattern = false) {
    if (resetTestNamePattern) {
      this.configOverride.testNamePattern = undefined
    }

=======
  async initBrowserServers() {
    await Promise.all(this.projects.map(p => p.initBrowserServer()))
  }

  async rerunFiles(files: string[] = this.state.getFilepaths(), trigger?: string, allTestsRun = true) {
>>>>>>> b915aa68
    if (this.filenamePattern) {
      const filteredFiles = await this.globTestFiles([this.filenamePattern])
      files = files.filter(file => filteredFiles.some(f => f[1] === file))
    }

    await Promise.all([
      this.report('onWatcherRerun', files, trigger),
      ...this._onUserTestsRerun.map(fn => fn(files)),
    ])
    await this.runFiles(files.flatMap(file => this.getProjectsByTestFile(file)), allTestsRun)

    await this.report('onWatcherStart', this.state.getFiles(files))
  }

  private isSuite(task: RunnerTask): task is RunnerTestSuite {
    return Object.hasOwnProperty.call(task, 'tasks')
  }

  async rerunTask(id: string) {
    const task = this.state.idMap.get(id)
    if (!task) {
      throw new Error(`Task ${id} was not found`)
    }
    await this.changeNamePattern(
      task.name,
      [task.file.filepath],
      this.isSuite(task) ? 'rerun suite' : 'rerun test',
    )
  }

  async changeProjectName(pattern: string) {
    if (pattern === '') {
      delete this.configOverride.project
    }
    else {
      this.configOverride.project = pattern
    }

    this.projects = this.resolvedProjects.filter(p => p.getName() === pattern)
    const files = (await this.globTestSpecs()).map(spec => spec.moduleId)
    await this.rerunFiles(files, 'change project filter', pattern === '')
  }

  async changeNamePattern(pattern: string, files: string[] = this.state.getFilepaths(), trigger?: string) {
    // Empty test name pattern should reset filename pattern as well
    if (pattern === '') {
      this.filenamePattern = undefined
    }

    const testNamePattern = pattern ? new RegExp(pattern) : undefined
    this.configOverride.testNamePattern = testNamePattern
    // filter only test files that have tests matching the pattern
    if (testNamePattern) {
      files = files.filter((filepath) => {
        const files = this.state.getFiles([filepath])
        return !files.length || files.some((file) => {
          const tasks = getTasks(file)
          return !tasks.length || tasks.some(task => testNamePattern.test(task.name))
        })
      })
    }
    await this.rerunFiles(files, trigger, pattern === '')
  }

  async changeFilenamePattern(pattern: string, files: string[] = this.state.getFilepaths()) {
    this.filenamePattern = pattern

    const trigger = this.filenamePattern ? 'change filename pattern' : 'reset filename pattern'

    await this.rerunFiles(files, trigger, pattern === '')
  }

  async rerunFailed() {
    await this.rerunFiles(this.state.getFailedFilepaths(), 'rerun failed', false)
  }

  async updateSnapshot(files?: string[]) {
    // default to failed files
    files = files || [
      ...this.state.getFailedFilepaths(),
      ...this.snapshot.summary.uncheckedKeysByFile.map(s => s.filePath),
    ]

    this.configOverride.snapshotOptions = {
      updateSnapshot: 'all',
      // environment is resolved inside a worker thread
      snapshotEnvironment: null as any,
    }

    try {
      await this.rerunFiles(files, 'update snapshot', false)
    }
    finally {
      delete this.configOverride.snapshotOptions
    }
  }

  private _rerunTimer: any
  private async scheduleRerun(triggerId: string[]) {
    const currentCount = this.restartsCount
    clearTimeout(this._rerunTimer)
    await this.runningPromise
    clearTimeout(this._rerunTimer)

    // server restarted
    if (this.restartsCount !== currentCount) {
      return
    }

    this._rerunTimer = setTimeout(async () => {
      // run only watched tests
      if (this.watchedTests.size) {
        this.changedTests.forEach((test) => {
          if (!this.watchedTests.has(test)) {
            this.changedTests.delete(test)
          }
        })
      }

      if (this.changedTests.size === 0) {
        this.invalidates.clear()
        return
      }

      // server restarted
      if (this.restartsCount !== currentCount) {
        return
      }

      this.isFirstRun = false

      this.snapshot.clear()
      let files = Array.from(this.changedTests)

      if (this.filenamePattern) {
        const filteredFiles = await this.globTestFiles([this.filenamePattern])
        files = files.filter(file => filteredFiles.some(f => f[1] === file))

        // A file that does not match the current filename pattern was changed
        if (files.length === 0) {
          return
        }
      }

      this.changedTests.clear()

      const triggerIds = new Set(triggerId.map(id => relative(this.config.root, id)))
      const triggerLabel = Array.from(triggerIds).join(', ')
      await Promise.all([
        this.report('onWatcherRerun', files, triggerLabel),
        ...this._onUserTestsRerun.map(fn => fn(files)),
      ])

      await this.runFiles(files.flatMap(file => this.getProjectsByTestFile(file)), false)

      await this.report('onWatcherStart', this.state.getFiles(files))
    }, WATCHER_DEBOUNCE)
  }

  public getModuleProjects(filepath: string) {
    return this.projects.filter((project) => {
      return project.getModulesByFilepath(filepath).size
      // TODO: reevaluate || project.browser?.moduleGraph.getModulesByFile(id)?.size
    })
  }

  /**
   * Watch only the specified tests. If no tests are provided, all tests will be watched.
   */
  public watchTests(tests: string[]) {
    this.watchedTests = new Set(
      tests.map(test => slash(test)),
    )
  }

  private updateLastChanged(filepath: string) {
    const projects = this.getModuleProjects(filepath)
    projects.forEach(({ server, browser }) => {
      const serverMods = server.moduleGraph.getModulesByFile(filepath)
      serverMods?.forEach(mod => server.moduleGraph.invalidateModule(mod))

      if (browser) {
        const browserMods = browser.vite.moduleGraph.getModulesByFile(filepath)
        browserMods?.forEach(mod => browser.vite.moduleGraph.invalidateModule(mod))
      }
    })
  }

  onChange = (id: string) => {
    id = slash(id)
    this.logger.clearHighlightCache(id)
    this.updateLastChanged(id)
    const needsRerun = this.handleFileChanged(id)
    if (needsRerun.length) {
      this.scheduleRerun(needsRerun)
    }
  }

  onUnlink = (id: string) => {
    id = slash(id)
    this.logger.clearHighlightCache(id)
    this.invalidates.add(id)

    if (this.state.filesMap.has(id)) {
      this.state.filesMap.delete(id)
      this.cache.results.removeFromCache(id)
      this.cache.stats.removeStats(id)
      this.changedTests.delete(id)
      this.report('onTestRemoved', id)
    }
  }

  onAdd = async (id: string) => {
    id = slash(id)
    this.updateLastChanged(id)

    const matchingProjects: WorkspaceProject[] = []
    await Promise.all(this.projects.map(async (project) => {
      if (await project.isTargetFile(id)) {
        matchingProjects.push(project)
        project.testFilesList?.push(id)
      }
    }))

    if (matchingProjects.length > 0) {
      this.changedTests.add(id)
      this.scheduleRerun([id])
    }
    else {
      // it's possible that file was already there but watcher triggered "add" event instead
      const needsRerun = this.handleFileChanged(id)
      if (needsRerun.length) {
        this.scheduleRerun(needsRerun)
      }
    }
  }

  checkUnhandledErrors(errors: unknown[]) {
    if (errors.length && !this.config.dangerouslyIgnoreUnhandledErrors) {
      process.exitCode = 1
    }
  }

  private unregisterWatcher = noop
  private registerWatcher() {
    const watcher = this.server.watcher

    if (this.config.forceRerunTriggers.length) {
      watcher.add(this.config.forceRerunTriggers)
    }

    watcher.on('change', this.onChange)
    watcher.on('unlink', this.onUnlink)
    watcher.on('add', this.onAdd)

    this.unregisterWatcher = () => {
      watcher.off('change', this.onChange)
      watcher.off('unlink', this.onUnlink)
      watcher.off('add', this.onAdd)
      this.unregisterWatcher = noop
    }
  }

  /**
   * @returns A value indicating whether rerun is needed (changedTests was mutated)
   */
  private handleFileChanged(filepath: string): string[] {
    if (this.changedTests.has(filepath) || this.invalidates.has(filepath)) {
      return []
    }

    if (mm.isMatch(filepath, this.config.forceRerunTriggers)) {
      this.state.getFilepaths().forEach(file => this.changedTests.add(file))
      return [filepath]
    }

    const projects = this.getModuleProjects(filepath)
    if (!projects.length) {
      // if there are no modules it's possible that server was restarted
      // we don't have information about importers anymore, so let's check if the file is a test file at least
      if (this.state.filesMap.has(filepath) || this.projects.some(project => project.isTestFile(filepath))) {
        this.changedTests.add(filepath)
        return [filepath]
      }
      return []
    }

    const files: string[] = []

    for (const project of projects) {
      const mods = project.getModulesByFilepath(filepath)
      if (!mods.size) {
        continue
      }

      this.invalidates.add(filepath)

      // one of test files that we already run, or one of test files that we can run
      if (this.state.filesMap.has(filepath) || project.isTestFile(filepath)) {
        this.changedTests.add(filepath)
        files.push(filepath)
        continue
      }

      let rerun = false
      for (const mod of mods) {
        mod.importers.forEach((i) => {
          if (!i.file) {
            return
          }

          const heedsRerun = this.handleFileChanged(i.file)
          if (heedsRerun.length) {
            rerun = true
          }
        })
      }

      if (rerun) {
        files.push(filepath)
      }
    }

    return Array.from(new Set(files))
  }

  private async reportCoverage(coverage: unknown, allTestsRun: boolean) {
    if (this.state.getCountOfFailedTests() > 0) {
      await this.coverageProvider?.onTestFailure?.()

      if (!this.config.coverage.reportOnFailure) {
        return
      }
    }

    if (this.coverageProvider) {
      await this.coverageProvider.reportCoverage(coverage, { allTestsRun })
      // notify coverage iframe reload
      for (const reporter of this.reporters) {
        if (reporter instanceof WebSocketReporter) {
          reporter.onFinishedReportCoverage()
        }
      }
    }
  }

  async close() {
    if (!this.closingPromise) {
      this.closingPromise = (async () => {
        const teardownProjects = [...this.projects]
        if (!teardownProjects.includes(this.coreWorkspaceProject)) {
          teardownProjects.push(this.coreWorkspaceProject)
        }
        // do teardown before closing the server
        for await (const project of teardownProjects.reverse()) {
          await project.teardownGlobalSetup()
        }

        const closePromises: unknown[] = this.resolvedProjects.map(w => w.close().then(() => w.server = undefined as any))
        // close the core workspace server only once
        // it's possible that it's not initialized at all because it's not running any tests
        if (!this.resolvedProjects.includes(this.coreWorkspaceProject)) {
          closePromises.push(this.coreWorkspaceProject.close().then(() => this.server = undefined as any))
        }

        if (this.pool) {
          closePromises.push((async () => {
            await this.pool?.close?.()

            this.pool = undefined
          })())
        }

        closePromises.push(...this._onClose.map(fn => fn()))

        return Promise.allSettled(closePromises).then((results) => {
          results.forEach((r) => {
            if (r.status === 'rejected') {
              this.logger.error('error during close', r.reason)
            }
          })
          this.logger.logUpdate.done() // restore terminal cursor
        })
      })()
    }
    return this.closingPromise
  }

  /**
   * Close the thread pool and exit the process
   */
  async exit(force = false) {
    setTimeout(() => {
      this.report('onProcessTimeout').then(() => {
        console.warn(`close timed out after ${this.config.teardownTimeout}ms`)
        this.state.getProcessTimeoutCauses().forEach(cause => console.warn(cause))

        if (!this.pool) {
          const runningServers = [this.server, ...this.resolvedProjects.map(p => p.server)].filter(Boolean).length

          if (runningServers === 1) {
            console.warn('Tests closed successfully but something prevents Vite server from exiting')
          }
          else if (runningServers > 1) {
            console.warn(`Tests closed successfully but something prevents ${runningServers} Vite servers from exiting`)
          }
          else { console.warn('Tests closed successfully but something prevents the main process from exiting') }

          console.warn('You can try to identify the cause by enabling "hanging-process" reporter. See https://vitest.dev/config/#reporters')
        }

        process.exit()
      })
    }, this.config.teardownTimeout).unref()

    await this.close()
    if (force) {
      process.exit()
    }
  }

  async report<T extends keyof Reporter>(name: T, ...args: ArgumentsType<Reporter[T]>) {
    await Promise.all(this.reporters.map(r => r[name]?.(
      // @ts-expect-error let me go
      ...args,
    )))
  }

  public async getTestFilepaths() {
    return this.globTestSpecs().then(specs => specs.map(spec => spec.moduleId))
  }

  public async globTestSpecs(filters: string[] = []) {
    const files: WorkspaceSpec[] = []
    await Promise.all(this.projects.map(async (project) => {
      const { testFiles, typecheckTestFiles } = await project.globTestFiles(filters)
      testFiles.forEach((file) => {
        const pool = getFilePoolName(project, file)
        const spec = project.createSpec(file, pool)
        this.ensureSpecCached(spec)
        files.push(spec)
      })
      typecheckTestFiles.forEach((file) => {
        const spec = project.createSpec(file, 'typescript')
        this.ensureSpecCached(spec)
        files.push(spec)
      })
    }))
    return files
  }

  /**
   * @deprecated use globTestSpecs instead
   */
  public async globTestFiles(filters: string[] = []) {
    return this.globTestSpecs(filters)
  }

  private ensureSpecCached(spec: WorkspaceSpec) {
    const file = spec[1]
    const specs = this._cachedSpecs.get(file) || []
    const included = specs.some(_s => _s[0] === spec[0] && _s[2].pool === spec[2].pool)
    if (!included) {
      specs.push(spec)
      this._cachedSpecs.set(file, specs)
    }
  }

  // The server needs to be running for communication
  shouldKeepServer() {
    return !!this.config?.watch
  }

  onServerRestart(fn: OnServerRestartHandler) {
    this._onRestartListeners.push(fn)
  }

  onAfterSetServer(fn: OnServerRestartHandler) {
    this._onSetServer.push(fn)
  }

  onCancel(fn: (reason: CancelReason) => void) {
    this._onCancelListeners.push(fn)
  }

  onClose(fn: () => void) {
    this._onClose.push(fn)
  }

  onTestsRerun(fn: OnTestsRerunHandler): void {
    this._onUserTestsRerun.push(fn)
  }
}<|MERGE_RESOLUTION|>--- conflicted
+++ resolved
@@ -688,19 +688,15 @@
     await Promise.all(this._onCancelListeners.splice(0).map(listener => listener(reason)))
   }
 
-<<<<<<< HEAD
+  async initBrowserServers() {
+    await Promise.all(this.projects.map(p => p.initBrowserServer()))
+  }
+
   async rerunFiles(files: string[] = this.state.getFilepaths(), trigger?: string, allTestsRun = true, resetTestNamePattern = false) {
     if (resetTestNamePattern) {
       this.configOverride.testNamePattern = undefined
     }
 
-=======
-  async initBrowserServers() {
-    await Promise.all(this.projects.map(p => p.initBrowserServer()))
-  }
-
-  async rerunFiles(files: string[] = this.state.getFilepaths(), trigger?: string, allTestsRun = true) {
->>>>>>> b915aa68
     if (this.filenamePattern) {
       const filteredFiles = await this.globTestFiles([this.filenamePattern])
       files = files.filter(file => filteredFiles.some(f => f[1] === file))
