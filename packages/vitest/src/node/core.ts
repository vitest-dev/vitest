--- conflicted
+++ resolved
@@ -509,24 +509,7 @@
       return { testModules: [], unhandledErrors: [] }
     }
 
-<<<<<<< HEAD
-    const reporters = this.reporters
-    this.reporters = []
-
-    try {
-      await this.collectFiles(files)
-    }
-    finally {
-      this.reporters = reporters
-    }
-
-    return {
-      tests: this.state.getFiles(),
-      errors: this.state.getUnhandledErrors(),
-    }
-=======
     return this.collectTests(files)
->>>>>>> 8a6f5f16
   }
 
   /** @deprecated use `getRelevantTestSpecifications` instead */
