import { existsSync, promises as fs } from 'fs'
import type { ViteDevServer } from 'vite'
import { relative, toNamespacedPath } from 'pathe'
import fg from 'fast-glob'
import mm from 'micromatch'
import c from 'picocolors'
import { ViteNodeRunner } from 'vite-node/client'
import { ViteNodeServer } from 'vite-node/server'
import type { ArgumentsType, Reporter, ResolvedConfig, UserConfig } from '../types'
import { SnapshotManager } from '../integrations/snapshot/manager'
import { clearTimeout, deepMerge, hasFailed, noop, setTimeout, slash } from '../utils'
import { cleanCoverage, reportCoverage } from '../integrations/coverage'
import { createPool } from './pool'
import type { WorkerPool } from './pool'
import { createReporters } from './reporters/utils'
import { StateManager } from './state'
import { resolveConfig } from './config'
import { VitestGit } from './git'
<<<<<<< HEAD
import { Logger } from './logger'
=======
import { VitestCache } from './cache'
>>>>>>> 5b837f94

const WATCHER_DEBOUNCE = 100
const CLOSE_TIMEOUT = 1_000

export class Vitest {
  config: ResolvedConfig = undefined!
  configOverride: Partial<ResolvedConfig> | undefined

  server: ViteDevServer = undefined!
  state: StateManager = undefined!
  snapshot: SnapshotManager = undefined!
  cache: VitestCache = undefined!
  reporters: Reporter[] = undefined!
  logger: Logger
  pool: WorkerPool | undefined

  vitenode: ViteNodeServer = undefined!

  invalidates: Set<string> = new Set()
  changedTests: Set<string> = new Set()
  runningPromise?: Promise<void>
  closingPromise?: Promise<void>

  isFirstRun = true
  restartsCount = 0
  runner: ViteNodeRunner = undefined!

  constructor() {
    this.logger = new Logger(this)
  }

  private _onRestartListeners: Array<() => void> = []

  async setServer(options: UserConfig, server: ViteDevServer) {
    this.unregisterWatcher?.()
    clearTimeout(this._rerunTimer)
    this.restartsCount += 1
    this.pool?.close()
    this.pool = undefined

    const resolved = resolveConfig(options, server.config)

    this.server = server
    this.config = resolved
    this.state = new StateManager()
    this.cache = new VitestCache()
    this.snapshot = new SnapshotManager({ ...resolved.snapshotOptions })

    if (this.config.watch)
      this.registerWatcher()

    this.vitenode = new ViteNodeServer(server, this.config)
    const node = this.vitenode
    this.runner = new ViteNodeRunner({
      root: server.config.root,
      base: server.config.base,
      fetchModule(id: string) {
        return node.fetchModule(id)
      },
      resolveId(id: string, importer?: string) {
        return node.resolveId(id, importer)
      },
    })

    this.reporters = await createReporters(resolved.reporters, this.runner)

    this.runningPromise = undefined

    this._onRestartListeners.forEach(fn => fn())

    if (resolved.coverage.enabled)
      await cleanCoverage(resolved.coverage, resolved.coverage.clean)

    this.cache.results.setConfig(resolved.root, resolved.cache)
    try {
      await this.cache.results.readFromCache()
    }
    catch (err) {
<<<<<<< HEAD
      this.logger.error(`[vitest] Error, while trying to parse cache in ${this.state.results.getCachePath()}:`, err)
=======
      this.error(`[vitest] Error, while trying to parse cache in ${this.cache.results.getCachePath()}:`, err)
>>>>>>> 5b837f94
    }
  }

  getSerializableConfig() {
    return deepMerge<ResolvedConfig>({
      ...this.config,
      reporters: [],
      snapshotOptions: {
        ...this.config.snapshotOptions,
        resolveSnapshotPath: undefined,
      },
      onConsoleLog: undefined!,
      sequence: {
        ...this.config.sequence,
        sequencer: undefined!,
      },
    },
    this.configOverride || {} as any,
    ) as ResolvedConfig
  }

  async start(filters?: string[]) {
    await this.report('onInit', this)

    const files = await this.filterTestsBySource(
      await this.globTestFiles(filters),
    )

    if (!files.length) {
      const exitCode = this.config.passWithNoTests ? 0 : 1

      this.logger.printNoTestFound(filters)

      process.exit(exitCode)
    }

    // populate once, update cache on watch
    await Promise.all(files.map(file => this.cache.stats.updateStats(file)))

    await this.runFiles(files)

    if (this.config.coverage.enabled)
      await reportCoverage(this)

    if (this.config.watch)
      await this.report('onWatcherStart')
  }

  private async getTestDependencies(filepath: string) {
    const deps = new Set<string>()

    const addImports = async (filepath: string) => {
      const transformed = await this.vitenode.transformRequest(filepath)
      if (!transformed)
        return
      const dependencies = [...transformed.deps || [], ...transformed.dynamicDeps || []]
      for (const dep of dependencies) {
        const path = await this.server.pluginContainer.resolveId(dep, filepath, { ssr: true })
        const fsPath = path && !path.external && path.id.split('?')[0]
        if (fsPath && !fsPath.includes('node_modules') && !deps.has(fsPath) && existsSync(fsPath)) {
          deps.add(fsPath)

          await addImports(fsPath)
        }
      }
    }

    await addImports(filepath)

    return deps
  }

  async filterTestsBySource(tests: string[]) {
    if (this.config.changed && !this.config.related) {
      const vitestGit = new VitestGit(this.config.root)
      const related = await vitestGit.findChangedFiles({
        changedSince: this.config.changed,
      })
      if (!related) {
        this.logger.error(c.red('Could not find Git root. Have you initialized git with `git init`?\n'))
        process.exit(1)
      }
      this.config.related = Array.from(new Set(related))
    }

    const related = this.config.related
    if (!related)
      return tests

    const forceRerunTriggers = this.config.forceRerunTriggers
    if (forceRerunTriggers.length && mm(related, forceRerunTriggers).length)
      return tests

    // don't run anything if no related sources are found
    if (!related.length)
      return []

    const testDeps = await Promise.all(
      tests.map(async (filepath) => {
        const deps = await this.getTestDependencies(filepath)
        return [filepath, deps] as const
      }),
    )

    const runningTests = []

    for (const [filepath, deps] of testDeps) {
      // if deps or the test itself were changed
      if (deps.size && related.some(path => path === filepath || deps.has(path)))
        runningTests.push(filepath)
    }

    return runningTests
  }

  async runFiles(paths: string[]) {
    // previous run
    await this.runningPromise

    // schedule the new run
    this.runningPromise = (async () => {
      if (!this.pool)
        this.pool = createPool(this)

      const invalidates = Array.from(this.invalidates)
      this.invalidates.clear()
      this.snapshot.clear()
      this.state.clearErrors()
      try {
        await this.pool.runTests(paths, invalidates)
      }
      catch (err) {
        this.state.catchError(err, 'Unhandled Error')
      }

      const files = this.state.getFiles()

      if (hasFailed(files))
        process.exitCode = 1

      await this.report('onFinished', files, this.state.getUnhandledErrors())

      this.cache.results.updateResults(files)
      await this.cache.results.writeToCache()
    })()
      .finally(() => {
        this.runningPromise = undefined
      })

    return await this.runningPromise
  }

  async rerunFiles(files: string[] = this.state.getFilepaths(), trigger?: string) {
    await this.report('onWatcherRerun', files, trigger)
    await this.runFiles(files)
    await this.report('onWatcherStart')
  }

  async changeNamePattern(pattern: string, files: string[] = this.state.getFilepaths(), trigger?: string) {
    this.config.testNamePattern = pattern ? new RegExp(pattern) : undefined
    await this.rerunFiles(files, trigger)
  }

  async rerunFailed() {
    await this.rerunFiles(this.state.getFailedFilepaths(), 'rerun failed')
  }

  async updateSnapshot(files?: string[]) {
    // default to failed files
    files = files || [
      ...this.state.getFailedFilepaths(),
      ...this.snapshot.summary.uncheckedKeysByFile.map(s => s.filePath),
    ]

    this.configOverride = {
      snapshotOptions: {
        updateSnapshot: 'all',
      },
    }

    try {
      await this.rerunFiles(files, 'update snapshot')
    }
    finally {
      this.configOverride = undefined
    }
  }

  private _rerunTimer: any
  private async scheduleRerun(triggerId: string) {
    const currentCount = this.restartsCount
    clearTimeout(this._rerunTimer)
    await this.runningPromise
    clearTimeout(this._rerunTimer)

    // server restarted
    if (this.restartsCount !== currentCount)
      return

    this._rerunTimer = setTimeout(async () => {
      if (this.changedTests.size === 0) {
        this.invalidates.clear()
        return
      }

      // server restarted
      if (this.restartsCount !== currentCount)
        return

      this.isFirstRun = false

      // add previously failed files
      // if (RERUN_FAILED) {
      //   ctx.state.getFiles().forEach((file) => {
      //     if (file.result?.state === 'fail')
      //       changedTests.add(file.filepath)
      //   })
      // }
      this.snapshot.clear()
      const files = Array.from(this.changedTests)
      this.changedTests.clear()

      if (this.config.coverage.enabled && this.config.coverage.cleanOnRerun)
        await cleanCoverage(this.config.coverage)

      await this.report('onWatcherRerun', files, triggerId)

      await this.runFiles(files)

      if (this.config.coverage.enabled)
        await reportCoverage(this)

      await this.report('onWatcherStart')
    }, WATCHER_DEBOUNCE)
  }

  private unregisterWatcher = noop
  private registerWatcher() {
    const onChange = (id: string) => {
      id = slash(id)
      const needsRerun = this.handleFileChanged(id)
      if (needsRerun)
        this.scheduleRerun(id)
    }
    const onUnlink = (id: string) => {
      id = slash(id)
      this.invalidates.add(id)

      if (this.state.filesMap.has(id)) {
        this.state.filesMap.delete(id)
        this.cache.results.removeFromCache(id)
        this.cache.stats.removeStats(id)
        this.changedTests.delete(id)
        this.report('onTestRemoved', id)
      }
    }
    const onAdd = async (id: string) => {
      id = slash(id)
      if (await this.isTargetFile(id)) {
        this.changedTests.add(id)
        await this.cache.stats.updateStats(id)
        this.scheduleRerun(id)
      }
    }
    const watcher = this.server.watcher

    if (this.config.forceRerunTriggers.length)
      watcher.add(this.config.forceRerunTriggers)

    watcher.unwatch(this.config.watchExclude)

    watcher.on('change', onChange)
    watcher.on('unlink', onUnlink)
    watcher.on('add', onAdd)

    this.unregisterWatcher = () => {
      watcher.off('change', onChange)
      watcher.off('unlink', onUnlink)
      watcher.off('add', onAdd)
      this.unregisterWatcher = noop
    }
  }

  /**
   * @returns A value indicating whether rerun is needed (changedTests was mutated)
   */
  private handleFileChanged(id: string): boolean {
    if (this.changedTests.has(id) || this.invalidates.has(id))
      return false

    if (mm.isMatch(id, this.config.forceRerunTriggers)) {
      this.state.getFilepaths().forEach(file => this.changedTests.add(file))
      return true
    }

    const mod = this.server.moduleGraph.getModuleById(id)
    if (!mod)
      return false

    this.invalidates.add(id)

    if (this.state.filesMap.has(id)) {
      this.changedTests.add(id)
      return true
    }

    let rerun = false
    mod.importers.forEach((i) => {
      if (!i.id)
        return

      const heedsRerun = this.handleFileChanged(i.id)
      if (heedsRerun)
        rerun = true
    })

    return rerun
  }

  async close() {
    if (!this.closingPromise) {
      this.closingPromise = Promise.allSettled([
        this.pool?.close(),
        this.server.close(),
      ].filter(Boolean)).then((results) => {
        results.filter(r => r.status === 'rejected').forEach((err) => {
          this.logger.error('error during close', (err as PromiseRejectedResult).reason)
        })
      })
    }
    return this.closingPromise
  }

  async exit(force = false) {
    setTimeout(() => {
      console.warn(`close timed out after ${CLOSE_TIMEOUT}ms`)
      process.exit()
    }, CLOSE_TIMEOUT).unref()

    await this.close()
    if (force)
      process.exit()
  }

  async report<T extends keyof Reporter>(name: T, ...args: ArgumentsType<Reporter[T]>) {
    await Promise.all(this.reporters.map(r => r[name]?.(
      // @ts-expect-error let me go
      ...args,
    )))
  }

  async globTestFiles(filters: string[] = []) {
    const globOptions = {
      absolute: true,
      cwd: this.config.dir || this.config.root,
      ignore: this.config.exclude,
    }

    let testFiles = await fg(this.config.include, globOptions)

    if (filters.length && process.platform === 'win32')
      filters = filters.map(f => toNamespacedPath(f))

    if (filters.length)
      testFiles = testFiles.filter(i => filters.some(f => i.includes(f)))

    if (this.config.includeSource) {
      let files = await fg(this.config.includeSource, globOptions)
      if (filters.length)
        files = files.filter(i => filters.some(f => i.includes(f)))

      await Promise.all(files.map(async (file) => {
        try {
          const code = await fs.readFile(file, 'utf-8')
          if (this.isInSourceTestFile(code))
            testFiles.push(file)
        }
        catch {
          return null
        }
      }))
    }

    return testFiles
  }

  async isTargetFile(id: string, source?: string): Promise<boolean> {
    const relativeId = relative(this.config.dir || this.config.root, id)
    if (mm.isMatch(relativeId, this.config.exclude))
      return false
    if (mm.isMatch(relativeId, this.config.include))
      return true
    if (this.config.includeSource?.length && mm.isMatch(relativeId, this.config.includeSource)) {
      source = source || await fs.readFile(id, 'utf-8')
      return this.isInSourceTestFile(source)
    }
    return false
  }

  isInSourceTestFile(code: string) {
    return code.includes('import.meta.vitest')
  }

  onServerRestarted(fn: () => void) {
    this._onRestartListeners.push(fn)
  }
}<|MERGE_RESOLUTION|>--- conflicted
+++ resolved
@@ -16,11 +16,8 @@
 import { StateManager } from './state'
 import { resolveConfig } from './config'
 import { VitestGit } from './git'
-<<<<<<< HEAD
 import { Logger } from './logger'
-=======
 import { VitestCache } from './cache'
->>>>>>> 5b837f94
 
 const WATCHER_DEBOUNCE = 100
 const CLOSE_TIMEOUT = 1_000
@@ -99,11 +96,7 @@
       await this.cache.results.readFromCache()
     }
     catch (err) {
-<<<<<<< HEAD
-      this.logger.error(`[vitest] Error, while trying to parse cache in ${this.state.results.getCachePath()}:`, err)
-=======
-      this.error(`[vitest] Error, while trying to parse cache in ${this.cache.results.getCachePath()}:`, err)
->>>>>>> 5b837f94
+      this.logger.error(`[vitest] Error, while trying to parse cache in ${this.cache.results.getCachePath()}:`, err)
     }
   }
 
