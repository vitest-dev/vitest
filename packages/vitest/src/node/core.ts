--- conflicted
+++ resolved
@@ -765,18 +765,11 @@
     return this._traces.$('vitest.test_run', async () => {
       await this._testRun.start(specs)
 
-<<<<<<< HEAD
       // previous run
+      await this.cancelPromise
       await this.runningPromise
       this._onCancelListeners.clear()
       this.isCancelling = false
-=======
-    // previous run
-    await this.cancelPromise
-    await this.runningPromise
-    this._onCancelListeners.clear()
-    this.isCancelling = false
->>>>>>> bc3a6921
 
       // schedule the new run
       this.runningPromise = (async () => {
