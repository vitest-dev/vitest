import { existsSync, promises as fs } from 'node:fs'
import type { ViteDevServer } from 'vite'
import { mergeConfig } from 'vite'
import { basename, dirname, join, normalize, relative, resolve } from 'pathe'
import fg from 'fast-glob'
import mm from 'micromatch'
import c from 'picocolors'
import { normalizeRequestId } from 'vite-node/utils'
import { ViteNodeRunner } from 'vite-node/client'
import { SnapshotManager } from '@vitest/snapshot/manager'
<<<<<<< HEAD
import { createDefer } from '@vitest/utils'
import type { CancelReason } from '@vitest/runner'
=======
import type { CancelReason, File } from '@vitest/runner'
>>>>>>> 80a706a1
import { ViteNodeServer } from 'vite-node/server'
import type { ArgumentsType, CoverageProvider, OnServerRestartHandler, Reporter, ResolvedConfig, UserConfig, UserWorkspaceConfig, VitestRunMode } from '../types'
import { hasFailed, noop, slash, toArray } from '../utils'
import { getCoverageProvider } from '../integrations/coverage'
import type { BrowserProvider } from '../types/browser'
import { CONFIG_NAMES, configFiles, workspacesFiles as workspaceFiles } from '../constants'
import { rootDir } from '../paths'
import { createPool } from './pool'
import type { ProcessPool, WorkspaceSpec } from './pool'
import { createBenchmarkReporters, createReporters } from './reporters/utils'
import { StateManager } from './state'
import { resolveConfig } from './config'
import { Logger } from './logger'
import { VitestCache } from './cache'
import { WorkspaceProject, initializeProject } from './workspace'

const WATCHER_DEBOUNCE = 100

export class Vitest {
  config: ResolvedConfig = undefined!
  configOverride: Partial<ResolvedConfig> = {}

  server: ViteDevServer = undefined!
  state: StateManager = undefined!
  snapshot: SnapshotManager = undefined!
  cache: VitestCache = undefined!
  reporters: Reporter[] = undefined!
  coverageProvider: CoverageProvider | null | undefined
  browserProvider: BrowserProvider | undefined
  browserPromise = createDefer()
  logger: Logger
  pool: ProcessPool | undefined

  vitenode: ViteNodeServer = undefined!

  invalidates: Set<string> = new Set()
  changedTests: Set<string> = new Set()
  filenamePattern?: string
  runningPromise?: Promise<void>
  closingPromise?: Promise<void>
  isCancelling = false

  isFirstRun = true
  restartsCount = 0
  runner: ViteNodeRunner = undefined!

  private coreWorkspaceProject!: WorkspaceProject

  public projects: WorkspaceProject[] = []
  private projectsTestFiles = new Map<string, Set<WorkspaceProject>>()

  projectFiles!: {
    workerPath: string
    forksPath: string
    vmPath: string
  }

  constructor(
    public readonly mode: VitestRunMode,
  ) {
    this.logger = new Logger(this)
  }

  private _onRestartListeners: OnServerRestartHandler[] = []
  private _onSetServer: OnServerRestartHandler[] = []
  private _onCancelListeners: ((reason: CancelReason) => Promise<void> | void)[] = []

  async setServer(options: UserConfig, server: ViteDevServer, cliOptions: UserConfig) {
    this.unregisterWatcher?.()
    clearTimeout(this._rerunTimer)
    this.restartsCount += 1
    this.pool?.close()
    this.pool = undefined
    this.coverageProvider = undefined
    this.runningPromise = undefined
    this.projectsTestFiles.clear()

    const resolved = resolveConfig(this.mode, options, server.config)

    this.server = server
    this.config = resolved
    this.state = new StateManager()
    this.cache = new VitestCache()
    this.snapshot = new SnapshotManager({ ...resolved.snapshotOptions })

    if (this.config.watch && this.mode !== 'typecheck')
      this.registerWatcher()

    this.vitenode = new ViteNodeServer(server, this.config.server)

    // if Vitest is running globally, then we should still import local vitest if possible
    const projectVitestPath = await this.vitenode.resolveId('vitest')
    const vitestDir = projectVitestPath ? resolve(projectVitestPath.id, '../..') : rootDir
    this.projectFiles = {
      workerPath: join(vitestDir, 'dist/worker.js'),
      forksPath: join(vitestDir, 'dist/child.js'),
      vmPath: join(vitestDir, 'dist/vm.js'),
    }

    const node = this.vitenode
    this.runner = new ViteNodeRunner({
      root: server.config.root,
      base: server.config.base,
      fetchModule(id: string) {
        return node.fetchModule(id)
      },
      resolveId(id: string, importer?: string) {
        return node.resolveId(id, importer)
      },
    })

    if (this.config.watch) {
      // hijack server restart
      const serverRestart = server.restart
      server.restart = async (...args) => {
        await Promise.all(this._onRestartListeners.map(fn => fn()))
        return await serverRestart(...args)
      }

      // since we set `server.hmr: false`, Vite does not auto restart itself
      server.watcher.on('change', async (file) => {
        file = normalize(file)
        const isConfig = file === server.config.configFile
        if (isConfig) {
          await Promise.all(this._onRestartListeners.map(fn => fn('config')))
          await serverRestart()
        }
      })
    }

    this.reporters = resolved.mode === 'benchmark'
      ? await createBenchmarkReporters(toArray(resolved.benchmark?.reporters), this.runner)
      : await createReporters(resolved.reporters, this.runner)

    this.cache.results.setConfig(resolved.root, resolved.cache)
    try {
      await this.cache.results.readFromCache()
    }
    catch { }

    await Promise.all(this._onSetServer.map(fn => fn()))

    this.projects = await this.resolveWorkspace(cliOptions)

    if (this.config.testNamePattern)
      this.configOverride.testNamePattern = this.config.testNamePattern
  }

  private async createCoreProject() {
    this.coreWorkspaceProject = await WorkspaceProject.createCoreProject(this)
    return this.coreWorkspaceProject
  }

  public getCoreWorkspaceProject(): WorkspaceProject | null {
    return this.coreWorkspaceProject || null
  }

  public getProjectByTaskId(taskId: string): WorkspaceProject {
    const task = this.state.idMap.get(taskId)
    const projectName = (task as File).projectName || task?.file?.projectName
    return this.projects.find(p => p.getName() === projectName)
      || this.getCoreWorkspaceProject()
      || this.projects[0]
  }

  private async resolveWorkspace(cliOptions: UserConfig) {
    const configDir = this.server.config.configFile
      ? dirname(this.server.config.configFile)
      : this.config.root
    const rootFiles = await fs.readdir(configDir)
    const workspaceConfigName = workspaceFiles.find((configFile) => {
      return rootFiles.includes(configFile)
    })

    if (!workspaceConfigName)
      return [await this.createCoreProject()]

    const workspaceConfigPath = join(configDir, workspaceConfigName)

    const workspaceModule = await this.runner.executeFile(workspaceConfigPath) as {
      default: (string | UserWorkspaceConfig)[]
    }

    if (!workspaceModule.default || !Array.isArray(workspaceModule.default))
      throw new Error(`Workspace config file ${workspaceConfigPath} must export a default array of project paths.`)

    const workspaceGlobMatches: string[] = []
    const projectsOptions: UserWorkspaceConfig[] = []

    for (const project of workspaceModule.default) {
      if (typeof project === 'string')
        workspaceGlobMatches.push(project.replace('<rootDir>', this.config.root))
      else
        projectsOptions.push(project)
    }

    const globOptions: fg.Options = {
      absolute: true,
      dot: true,
      onlyFiles: false,
      markDirectories: true,
      cwd: this.config.root,
      ignore: ['**/node_modules/**', '**/*.timestamp-*'],
    }

    const workspacesFs = await fg(workspaceGlobMatches, globOptions)
    const resolvedWorkspacesPaths = await Promise.all(workspacesFs.filter((file) => {
      if (file.endsWith('/')) {
        // if it's a directory, check that we don't already have a workspace with a config inside
        const hasWorkspaceWithConfig = workspacesFs.some((file2) => {
          return file2 !== file && `${dirname(file2)}/` === file
        })
        return !hasWorkspaceWithConfig
      }
      const filename = basename(file)
      return CONFIG_NAMES.some(configName => filename.startsWith(configName))
    }).map(async (filepath) => {
      if (filepath.endsWith('/')) {
        const filesInside = await fs.readdir(filepath)
        const configFile = configFiles.find(config => filesInside.includes(config))
        return configFile ? join(filepath, configFile) : filepath
      }
      return filepath
    }))

    const workspacesByFolder = resolvedWorkspacesPaths
      .reduce((configByFolder, filepath) => {
        const dir = dirname(filepath)
        configByFolder[dir] ??= []
        configByFolder[dir].push(filepath)
        return configByFolder
      }, {} as Record<string, string[]>)

    const filteredWorkspaces = Object.values(workspacesByFolder).map((configFiles) => {
      if (configFiles.length === 1)
        return configFiles[0]
      const vitestConfig = configFiles.find(configFile => basename(configFile).startsWith('vitest.config'))
      return vitestConfig || configFiles[0]
    })

    const overridesOptions = [
      'logHeapUsage',
      'allowOnly',
      'sequence',
      'testTimeout',
      'pool',
      'globals',
      'mode',
    ] as const

    const cliOverrides = overridesOptions.reduce((acc, name) => {
      if (name in cliOptions)
        acc[name] = cliOptions[name] as any
      return acc
    }, {} as UserConfig)

    const projects = filteredWorkspaces.map(async (workspacePath) => {
      // don't start a new server, but reuse existing one
      if (
        this.server.config.configFile === workspacePath
      )
        return this.createCoreProject()
      return initializeProject(workspacePath, this, { workspaceConfigPath, test: cliOverrides })
    })

    projectsOptions.forEach((options, index) => {
      projects.push(initializeProject(index, this, mergeConfig(options, { workspaceConfigPath, test: cliOverrides }) as any))
    })

    if (!projects.length)
      return [await this.createCoreProject()]

    const resolvedProjects = await Promise.all(projects)
    const names = new Set<string>()

    for (const project of resolvedProjects) {
      const name = project.getName()
      if (names.has(name))
        throw new Error(`Project name "${name}" is not unique. All projects in a workspace should have unique names.`)
      names.add(name)
    }

    return resolvedProjects
  }

  private async initCoverageProvider() {
    if (this.coverageProvider !== undefined)
      return
    this.coverageProvider = await getCoverageProvider(this.config.coverage, this.runner)
    if (this.coverageProvider) {
      await this.coverageProvider.initialize(this)
      this.config.coverage = this.coverageProvider.resolveOptions()
    }
    return this.coverageProvider
  }

  private async initBrowserProviders() {
    return Promise.all(this.projects.map(w => w.initBrowserProvider()))
  }

  typecheck(filters?: string[]) {
    return Promise.all(this.projects.map(project => project.typecheck(filters)))
  }

  async start(filters?: string[]) {
    if (this.mode === 'typecheck') {
      await this.typecheck(filters)
      return
    }

    try {
      await this.initCoverageProvider()
      await this.coverageProvider?.clean(this.config.coverage.clean)
      await this.initBrowserProviders()
    }
    finally {
      await this.report('onInit', this)
    }

    const files = await this.filterTestsBySource(
      await this.globTestFiles(filters),
    )

    // if run with --changed, don't exit if no tests are found
    if (!files.length) {
      await this.reportCoverage(true)

      this.logger.printNoTestFound(filters)

      if (!this.config.watch || !(this.config.changed || this.config.related?.length)) {
        const exitCode = this.config.passWithNoTests ? 0 : 1
        process.exit(exitCode)
      }
    }

    // all subsequent runs will treat this as a fresh run
    this.config.changed = false
    this.config.related = undefined

    if (files.length) {
      // populate once, update cache on watch
      await this.cache.stats.populateStats(this.config.root, files)

      await this.runFiles(files)
    }

    await this.reportCoverage(true)

    if (this.config.watch)
      await this.report('onWatcherStart')
  }

  private async getTestDependencies(filepath: WorkspaceSpec, deps = new Set<string>()) {
    const addImports = async ([project, filepath]: WorkspaceSpec) => {
      if (deps.has(filepath))
        return
      const mod = project.server.moduleGraph.getModuleById(filepath)
      const transformed = mod?.ssrTransformResult || await project.vitenode.transformRequest(filepath)
      if (!transformed)
        return
      const dependencies = [...transformed.deps || [], ...transformed.dynamicDeps || []]
      await Promise.all(dependencies.map(async (dep) => {
        const path = await this.server.pluginContainer.resolveId(dep, filepath, { ssr: true })
        const fsPath = path && !path.external && path.id.split('?')[0]
        if (fsPath && !fsPath.includes('node_modules') && !deps.has(fsPath) && existsSync(fsPath)) {
          deps.add(fsPath)

          await addImports([project, fsPath])
        }
      }))
    }

    await addImports(filepath)

    return deps
  }

  async filterTestsBySource(specs: WorkspaceSpec[]) {
    if (this.config.changed && !this.config.related) {
      const { VitestGit } = await import('./git')
      const vitestGit = new VitestGit(this.config.root)
      const related = await vitestGit.findChangedFiles({
        changedSince: this.config.changed,
      })
      if (!related) {
        this.logger.error(c.red('Could not find Git root. Have you initialized git with `git init`?\n'))
        process.exit(1)
      }
      this.config.related = Array.from(new Set(related))
    }

    const related = this.config.related
    if (!related)
      return specs

    const forceRerunTriggers = this.config.forceRerunTriggers
    if (forceRerunTriggers.length && mm(related, forceRerunTriggers).length)
      return specs

    // don't run anything if no related sources are found
    // if we are in watch mode, we want to process all tests
    if (!this.config.watch && !related.length)
      return []

    const testGraphs = await Promise.all(
      specs.map(async (spec) => {
        const deps = await this.getTestDependencies(spec)
        return [spec, deps] as const
      }),
    )

    const runningTests = []

    for (const [filepath, deps] of testGraphs) {
      // if deps or the test itself were changed
      if (related.some(path => path === filepath[1] || deps.has(path)))
        runningTests.push(filepath)
    }

    return runningTests
  }

  getProjectsByTestFile(file: string) {
    const projects = this.projectsTestFiles.get(file)
    if (!projects)
      return []
    return Array.from(projects).map(project => [project, file] as WorkspaceSpec)
  }

  async initializeGlobalSetup(paths: WorkspaceSpec[]) {
    await Promise.all(paths.map(async ([project]) => project.initializeGlobalSetup()))
  }

  async runFiles(paths: WorkspaceSpec[]) {
    const filepaths = paths.map(([, file]) => file)
    this.state.collectPaths(filepaths)

    await this.report('onPathsCollected', filepaths)

    // previous run
    await this.runningPromise
    this._onCancelListeners = []
    this.isCancelling = false

    // schedule the new run
    this.runningPromise = (async () => {
      if (!this.pool)
        this.pool = createPool(this)

      const invalidates = Array.from(this.invalidates)
      this.invalidates.clear()
      this.snapshot.clear()
      this.state.clearErrors()
      await this.initializeGlobalSetup(paths)

      try {
        await this.pool.runTests(paths, invalidates)
      }
      catch (err) {
        this.state.catchError(err, 'Unhandled Error')
      }

      const files = this.state.getFiles()

      if (hasFailed(files))
        process.exitCode = 1

      this.cache.results.updateResults(files)
      await this.cache.results.writeToCache()
    })()
      .finally(async () => {
        // can be duplicate files if different projects are using the same file
        const specs = Array.from(new Set(paths.map(([, p]) => p)))
        await this.report('onFinished', this.state.getFiles(specs), this.state.getUnhandledErrors())
        this.runningPromise = undefined
      })

    return await this.runningPromise
  }

  async cancelCurrentRun(reason: CancelReason) {
    this.isCancelling = true
    await Promise.all(this._onCancelListeners.splice(0).map(listener => listener(reason)))
  }

  async rerunFiles(files: string[] = this.state.getFilepaths(), trigger?: string) {
    if (this.filenamePattern) {
      const filteredFiles = await this.globTestFiles([this.filenamePattern])
      files = files.filter(file => filteredFiles.some(f => f[1] === file))
    }

    if (this.coverageProvider && this.config.coverage.cleanOnRerun)
      await this.coverageProvider.clean()

    await this.report('onWatcherRerun', files, trigger)
    await this.runFiles(files.flatMap(file => this.getProjectsByTestFile(file)))

    await this.reportCoverage(!trigger)

    await this.report('onWatcherStart', this.state.getFiles(files))
  }

  async changeNamePattern(pattern: string, files: string[] = this.state.getFilepaths(), trigger?: string) {
    // Empty test name pattern should reset filename pattern as well
    if (pattern === '')
      this.filenamePattern = undefined

    this.configOverride.testNamePattern = pattern ? new RegExp(pattern) : undefined
    await this.rerunFiles(files, trigger)
  }

  async changeFilenamePattern(pattern: string) {
    this.filenamePattern = pattern

    const files = this.state.getFilepaths()
    const trigger = this.filenamePattern ? 'change filename pattern' : 'reset filename pattern'

    await this.rerunFiles(files, trigger)
  }

  async rerunFailed() {
    await this.rerunFiles(this.state.getFailedFilepaths(), 'rerun failed')
  }

  async updateSnapshot(files?: string[]) {
    // default to failed files
    files = files || [
      ...this.state.getFailedFilepaths(),
      ...this.snapshot.summary.uncheckedKeysByFile.map(s => s.filePath),
    ]

    this.configOverride.snapshotOptions = {
      updateSnapshot: 'all',
      // environment is resolved inside a worker thread
      snapshotEnvironment: null as any,
    }

    try {
      await this.rerunFiles(files, 'update snapshot')
    }
    finally {
      delete this.configOverride.snapshotOptions
    }
  }

  private _rerunTimer: any
  private async scheduleRerun(triggerId: string[]) {
    const currentCount = this.restartsCount
    clearTimeout(this._rerunTimer)
    await this.runningPromise
    clearTimeout(this._rerunTimer)

    // server restarted
    if (this.restartsCount !== currentCount)
      return

    this._rerunTimer = setTimeout(async () => {
      if (this.changedTests.size === 0) {
        this.invalidates.clear()
        return
      }

      // server restarted
      if (this.restartsCount !== currentCount)
        return

      this.isFirstRun = false

      this.snapshot.clear()
      let files = Array.from(this.changedTests)

      if (this.filenamePattern) {
        const filteredFiles = await this.globTestFiles([this.filenamePattern])
        files = files.filter(file => filteredFiles.some(f => f[1] === file))

        // A file that does not match the current filename pattern was changed
        if (files.length === 0)
          return
      }

      this.changedTests.clear()

      if (this.coverageProvider && this.config.coverage.cleanOnRerun)
        await this.coverageProvider.clean()

      const triggerIds = new Set(triggerId.map(id => relative(this.config.root, id)))
      const triggerLabel = Array.from(triggerIds).join(', ')
      await this.report('onWatcherRerun', files, triggerLabel)

      await this.runFiles(files.flatMap(file => this.getProjectsByTestFile(file)))

      await this.reportCoverage(false)

      await this.report('onWatcherStart', this.state.getFiles(files))
    }, WATCHER_DEBOUNCE)
  }

  public getModuleProjects(id: string) {
    return this.projects.filter((project) => {
      return project.getModulesByFilepath(id).size
      // TODO: reevaluate || project.browser?.moduleGraph.getModulesByFile(id)?.size
    })
  }

  private unregisterWatcher = noop
  private registerWatcher() {
    const updateLastChanged = (id: string) => {
      const projects = this.getModuleProjects(id)
      projects.forEach(({ server, browser }) => {
        const serverMods = server.moduleGraph.getModulesByFile(id)
        serverMods?.forEach(mod => server.moduleGraph.invalidateModule(mod))

        if (browser) {
          const browserMods = browser.moduleGraph.getModulesByFile(id)
          browserMods?.forEach(mod => browser.moduleGraph.invalidateModule(mod))
        }
      })
    }

    const onChange = (id: string) => {
      id = slash(id)
      updateLastChanged(id)
      const needsRerun = this.handleFileChanged(id)
      if (needsRerun.length)
        this.scheduleRerun(needsRerun)
    }
    const onUnlink = (id: string) => {
      id = slash(id)
      this.invalidates.add(id)

      if (this.state.filesMap.has(id)) {
        this.state.filesMap.delete(id)
        this.cache.results.removeFromCache(id)
        this.cache.stats.removeStats(id)
        this.changedTests.delete(id)
        this.report('onTestRemoved', id)
      }
    }
    const onAdd = async (id: string) => {
      id = slash(id)
      updateLastChanged(id)

      const matchingProjects: WorkspaceProject[] = []
      await Promise.all(this.projects.map(async (project) => {
        if (await project.isTargetFile(id))
          matchingProjects.push(project)
      }))

      if (matchingProjects.length > 0) {
        this.projectsTestFiles.set(id, new Set(matchingProjects))
        this.changedTests.add(id)
        this.scheduleRerun([id])
      }
    }
    const watcher = this.server.watcher

    if (this.config.forceRerunTriggers.length)
      watcher.add(this.config.forceRerunTriggers)

    watcher.unwatch(this.config.watchExclude)

    watcher.on('change', onChange)
    watcher.on('unlink', onUnlink)
    watcher.on('add', onAdd)

    this.unregisterWatcher = () => {
      watcher.off('change', onChange)
      watcher.off('unlink', onUnlink)
      watcher.off('add', onAdd)
      this.unregisterWatcher = noop
    }
  }

  /**
   * @returns A value indicating whether rerun is needed (changedTests was mutated)
   */
  private handleFileChanged(id: string): string[] {
    if (this.changedTests.has(id) || this.invalidates.has(id))
      return []

    if (mm.isMatch(id, this.config.forceRerunTriggers)) {
      this.state.getFilepaths().forEach(file => this.changedTests.add(file))
      return [id]
    }

    const projects = this.getModuleProjects(id)
    if (!projects.length)
      return []

    const files: string[] = []

    for (const project of projects) {
      const { server } = project
      const mods = project.getModulesByFilepath(id)
      if (!mods.size)
        continue

      // remove queries from id
      id = normalizeRequestId(id, server.config.base)

      this.invalidates.add(id)

      // one of test files that we already run, or one of test files that we can run
      if (this.state.filesMap.has(id) || project.isTestFile(id)) {
        this.changedTests.add(id)
        files.push(id)
        continue
      }

      let rerun = false
      for (const mod of mods) {
        if (!mod.id)
          continue
        mod.importers.forEach((i) => {
          if (!i.id)
            return

          const heedsRerun = this.handleFileChanged(i.id)
          if (heedsRerun)
            rerun = true
        })
      }

      if (rerun)
        files.push(id)
    }

    return files
  }

  private async reportCoverage(allTestsRun: boolean) {
    if (!this.config.coverage.reportOnFailure && this.state.getCountOfFailedTests() > 0)
      return

    if (this.coverageProvider)
      await this.coverageProvider.reportCoverage({ allTestsRun })
  }

  async close() {
    if (!this.closingPromise) {
      const closePromises = this.projects.map(w => w.close().then(() => w.server = undefined as any))
      // close the core workspace server only once
      // it's possible that it's not initialized at all because it's not running any tests
      if (!this.coreWorkspaceProject || !this.projects.includes(this.coreWorkspaceProject))
        closePromises.push(this.server.close().then(() => this.server = undefined as any))

      if (this.pool)
        closePromises.push(this.pool.close().then(() => this.pool = undefined))

      this.closingPromise = Promise.allSettled(closePromises).then((results) => {
        results.filter(r => r.status === 'rejected').forEach((err) => {
          this.logger.error('error during close', (err as PromiseRejectedResult).reason)
        })
      })
    }
    return this.closingPromise
  }

  /**
   * Close the thread pool and exit the process
   */
  async exit(force = false) {
    setTimeout(() => {
      this.report('onProcessTimeout').then(() => {
        console.warn(`close timed out after ${this.config.teardownTimeout}ms`)
        this.state.getProcessTimeoutCauses().forEach(cause => console.warn(cause))

        if (!this.pool) {
          const runningServers = [this.server, ...this.projects.map(p => p.server)].filter(Boolean).length

          if (runningServers === 1)
            console.warn('Tests closed successfully but something prevents Vite server from exiting')
          else if (runningServers > 1)
            console.warn(`Tests closed successfully but something prevents ${runningServers} Vite servers from exiting`)
          else
            console.warn('Tests closed successfully but something prevents the main process from exiting')

          console.warn('You can try to identify the cause by enabling "hanging-process" reporter. See https://vitest.dev/config/#reporters')
        }

        process.exit()
      })
    }, this.config.teardownTimeout).unref()

    await this.close()
    if (force)
      process.exit()
  }

  async report<T extends keyof Reporter>(name: T, ...args: ArgumentsType<Reporter[T]>) {
    await Promise.all(this.reporters.map(r => r[name]?.(
      // @ts-expect-error let me go
      ...args,
    )))
  }

  public async globTestFiles(filters: string[] = []) {
    const files: WorkspaceSpec[] = []
    await Promise.all(this.projects.map(async (project) => {
      const specs = await project.globTestFiles(filters)
      specs.forEach((file) => {
        files.push([project, file])
        const projects = this.projectsTestFiles.get(file) || new Set()
        projects.add(project)
        this.projectsTestFiles.set(file, projects)
      })
    }))
    return files
  }

  // The server needs to be running for communication
  shouldKeepServer() {
    return !!this.config?.watch
  }

  onServerRestart(fn: OnServerRestartHandler) {
    this._onRestartListeners.push(fn)
  }

  onAfterSetServer(fn: OnServerRestartHandler) {
    this._onSetServer.push(fn)
  }

  onCancel(fn: (reason: CancelReason) => void) {
    this._onCancelListeners.push(fn)
  }
}<|MERGE_RESOLUTION|>--- conflicted
+++ resolved
@@ -8,12 +8,8 @@
 import { normalizeRequestId } from 'vite-node/utils'
 import { ViteNodeRunner } from 'vite-node/client'
 import { SnapshotManager } from '@vitest/snapshot/manager'
-<<<<<<< HEAD
 import { createDefer } from '@vitest/utils'
-import type { CancelReason } from '@vitest/runner'
-=======
 import type { CancelReason, File } from '@vitest/runner'
->>>>>>> 80a706a1
 import { ViteNodeServer } from 'vite-node/server'
 import type { ArgumentsType, CoverageProvider, OnServerRestartHandler, Reporter, ResolvedConfig, UserConfig, UserWorkspaceConfig, VitestRunMode } from '../types'
 import { hasFailed, noop, slash, toArray } from '../utils'
