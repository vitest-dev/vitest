import type { CancelReason, File } from '@vitest/runner'
import type { Awaitable } from '@vitest/utils'
import type { Writable } from 'node:stream'
import type { ViteDevServer } from 'vite'
import type { ModuleRunner } from 'vite/module-runner'
import type { SerializedCoverageConfig } from '../runtime/config'
import type { ArgumentsType, ProvidedContext, UserConsoleLog } from '../types/general'
import type { CliOptions } from './cli/cli-api'
import type { VitestFetchFunction } from './environments/fetchModule'
import type { ProcessPool } from './pool'
import type { TestModule } from './reporters/reported-tasks'
import type { TestSpecification } from './spec'
import type { ResolvedConfig, TestProjectConfiguration, UserConfig, VitestRunMode } from './types/config'
import type { CoverageProvider, ResolvedCoverageOptions } from './types/coverage'
import type { Reporter } from './types/reporter'
import type { TestRunResult } from './types/tests'
import os, { tmpdir } from 'node:os'
import { getTasks, hasFailed, limitConcurrency } from '@vitest/runner/utils'
import { SnapshotManager } from '@vitest/snapshot/manager'
import { deepClone, deepMerge, nanoid, noop, toArray } from '@vitest/utils/helpers'
import { join, normalize, relative } from 'pathe'
import { version } from '../../package.json' with { type: 'json' }
import { WebSocketReporter } from '../api/setup'
import { distDir } from '../paths'
import { wildcardPatternToRegExp } from '../utils/base'
import { convertTasksToEvents } from '../utils/tasks'
import { Traces } from '../utils/traces'
import { astCollectTests, createFailedFileTask } from './ast-collect'
import { BrowserSessions } from './browser/sessions'
import { VitestCache } from './cache'
import { resolveConfig } from './config/resolveConfig'
import { getCoverageProvider } from './coverage'
import { createFetchModuleFunction } from './environments/fetchModule'
import { ServerModuleRunner } from './environments/serverRunner'
import { FilesNotFoundError } from './errors'
import { Logger } from './logger'
import { VitestPackageInstaller } from './packageInstaller'
import { createPool } from './pool'
import { TestProject } from './project'
import { getDefaultTestProject, resolveBrowserProjects, resolveProjects } from './projects/resolveProjects'
import { BlobReporter, readBlobs } from './reporters/blob'
import { HangingProcessReporter } from './reporters/hanging-process'
import { createBenchmarkReporters, createReporters } from './reporters/utils'
import { VitestResolver } from './resolver'
import { VitestSpecifications } from './specifications'
import { StateManager } from './state'
import { TestRun } from './test-run'
import { VitestWatcher } from './watcher'

const WATCHER_DEBOUNCE = 100

export interface VitestOptions {
  packageInstaller?: VitestPackageInstaller
  stdin?: NodeJS.ReadStream
  stdout?: NodeJS.WriteStream | Writable
  stderr?: NodeJS.WriteStream | Writable
}

export class Vitest {
  /**
   * Current Vitest version.
   * @example '2.0.0'
   */
  public readonly version: string = version
  static readonly version: string = version
  /**
   * The logger instance used to log messages. It's recommended to use this logger instead of `console`.
   * It's possible to override stdout and stderr streams when initiating Vitest.
   * @example
   * new Vitest('test', {
   *   stdout: new Writable(),
   * })
   */
  public readonly logger: Logger
  /**
   * The package installer instance used to install Vitest packages.
   * @example
   * await vitest.packageInstaller.ensureInstalled('@vitest/browser', process.cwd())
   */
  public readonly packageInstaller: VitestPackageInstaller
  /**
   * A path to the built Vitest directory. This is usually a folder in `node_modules`.
   */
  public readonly distPath: string = distDir
  /**
   * A list of projects that are currently running.
   * If projects were filtered with `--project` flag, they won't appear here.
   */
  public projects: TestProject[] = []
  /**
   * A watcher handler. This is not the file system watcher. The handler only
   * exposes methods to handle changed files.
   *
   * If you have your own watcher, you can use these methods to replicate
   * Vitest behaviour.
   */
  public readonly watcher: VitestWatcher

  /** @internal */ configOverride: Partial<ResolvedConfig> = {}
  /** @internal */ filenamePattern?: string[]
  /** @internal */ runningPromise?: Promise<TestRunResult>
  /** @internal */ closingPromise?: Promise<void>
  /** @internal */ isCancelling = false
  /** @internal */ coreWorkspaceProject: TestProject | undefined
  /** @internal */ _browserSessions = new BrowserSessions()
  /** @internal */ _cliOptions: CliOptions = {}
  /** @internal */ reporters: Reporter[] = []
  /** @internal */ runner!: ModuleRunner
  /** @internal */ _testRun: TestRun = undefined!
  /** @internal */ _resolver!: VitestResolver
  /** @internal */ _fetcher!: VitestFetchFunction
  /** @internal */ _tmpDir = join(tmpdir(), nanoid())
  /** @internal */ _traces!: Traces

  private isFirstRun = true
  private restartsCount = 0

  private readonly specifications: VitestSpecifications
  private pool: ProcessPool | undefined
  private _config?: ResolvedConfig
  private _vite?: ViteDevServer
  private _state?: StateManager
  private _cache?: VitestCache
  private _snapshot?: SnapshotManager
  private _coverageProvider?: CoverageProvider | null | undefined

  constructor(
    public readonly mode: VitestRunMode,
    cliOptions: UserConfig,
    options: VitestOptions = {},
  ) {
    this._cliOptions = cliOptions
    this.logger = new Logger(this, options.stdout, options.stderr)
    this.packageInstaller = options.packageInstaller || new VitestPackageInstaller()
    this.specifications = new VitestSpecifications(this)
    this.watcher = new VitestWatcher(this).onWatcherRerun(file =>
      this.scheduleRerun(file), // TODO: error handling
    )
  }

  private _onRestartListeners: OnServerRestartHandler[] = []
  private _onClose: (() => Awaitable<void>)[] = []
  private _onSetServer: OnServerRestartHandler[] = []
  private _onCancelListeners = new Set<(reason: CancelReason) => Awaitable<void>>()
  private _onUserTestsRerun: OnTestsRerunHandler[] = []
  private _onFilterWatchedSpecification: ((spec: TestSpecification) => boolean)[] = []

  /**
   * The global config.
   */
  get config(): ResolvedConfig {
    assert(this._config, 'config')
    return this._config
  }

  /**
   * Global Vite's dev server instance.
   */
  get vite(): ViteDevServer {
    assert(this._vite, 'vite', 'server')
    return this._vite
  }

  /**
   * The global test state manager.
   * @experimental The State API is experimental and not subject to semver.
   */
  get state(): StateManager {
    assert(this._state, 'state')
    return this._state
  }

  /**
   * The global snapshot manager. You can access the current state on `snapshot.summary`.
   */
  get snapshot(): SnapshotManager {
    assert(this._snapshot, 'snapshot', 'snapshot manager')
    return this._snapshot
  }

  /**
   * Test results and test file stats cache. Primarily used by the sequencer to sort tests.
   */
  get cache(): VitestCache {
    assert(this._cache, 'cache')
    return this._cache
  }

  /** @internal */
  async _setServer(options: UserConfig, server: ViteDevServer) {
    this.watcher.unregisterWatcher()
    clearTimeout(this._rerunTimer)
    this.restartsCount += 1
    this.pool?.close?.()
    this.pool = undefined
    this.closingPromise = undefined
    this.projects = []
    this.runningPromise = undefined
    this.coreWorkspaceProject = undefined
    this.specifications.clearCache()
    this._coverageProvider = undefined
    this._onUserTestsRerun = []

    this._vite = server

    const resolved = resolveConfig(this, options, server.config)

    this._config = resolved
    this._state = new StateManager({
      onUnhandledError: resolved.onUnhandledError,
    })
    this._cache = new VitestCache(this.version)
    this._snapshot = new SnapshotManager({ ...resolved.snapshotOptions })
    this._testRun = new TestRun(this)
    const otelSdkPath = resolved.experimental.openTelemetry?.sdkPath
    this._traces = new Traces({
      enabled: !!resolved.experimental.openTelemetry?.enabled,
      sdkPath: otelSdkPath,
    })

    if (this.config.watch) {
      this.watcher.registerWatcher()
    }

    this._resolver = new VitestResolver(server.config.cacheDir, resolved)
    this._fetcher = createFetchModuleFunction(
      this._resolver,
      this._traces,
      this._tmpDir,
      {
        dumpFolder: this.config.dumpDir,
        readFromDump: this.config.server.debug?.load ?? process.env.VITEST_DEBUG_LOAD_DUMP != null,
      },
    )
    const environment = server.environments.__vitest__
    this.runner = new ServerModuleRunner(
      environment,
      this._fetcher,
      resolved,
    )

    if (this.config.watch) {
      // hijack server restart
      const serverRestart = server.restart
      server.restart = async (...args) => {
        await Promise.all(this._onRestartListeners.map(fn => fn()))
        this.report('onServerRestart')
        await this.close()
        await serverRestart(...args)
      }

      // since we set `server.hmr: false`, Vite does not auto restart itself
      server.watcher.on('change', async (file) => {
        file = normalize(file)
        const isConfig = file === server.config.configFile
          || this.projects.some(p => p.vite.config.configFile === file)
        if (isConfig) {
          await Promise.all(this._onRestartListeners.map(fn => fn('config')))
          this.report('onServerRestart', 'config')
          await this.close()
          await serverRestart()
        }
      })
    }

    this.cache.results.setConfig(resolved.root, resolved.cache)
    try {
      await this.cache.results.readFromCache()
    }
    catch { }

    const projects = await this.resolveProjects(this._cliOptions)
    this.projects = projects

    await Promise.all(projects.flatMap((project) => {
      const hooks = project.vite.config.getSortedPluginHooks('configureVitest')
      return hooks.map(hook => hook({
        project,
        vitest: this,
        injectTestProjects: this.injectTestProject,
      }))
    }))

    if (this._cliOptions.browser?.enabled) {
      const browserProjects = this.projects.filter(p => p.config.browser.enabled)
      if (!browserProjects.length) {
        throw new Error(`Vitest received --browser flag, but no project had a browser configuration.`)
      }
    }
    if (!this.projects.length) {
      const filter = toArray(resolved.project).join('", "')
      if (filter) {
        throw new Error(`No projects matched the filter "${filter}".`)
      }
      else {
        let error = `Vitest wasn't able to resolve any project.`
        if (this.config.browser.enabled && !this.config.browser.instances?.length) {
          error += ` Please, check that you specified the "browser.instances" option.`
        }
        throw new Error(error)
      }
    }

    if (!this.coreWorkspaceProject) {
      this.coreWorkspaceProject = TestProject._createBasicProject(this)
    }

    if (this.config.testNamePattern) {
      this.configOverride.testNamePattern = this.config.testNamePattern
    }

    this.reporters = resolved.mode === 'benchmark'
      ? await createBenchmarkReporters(toArray(resolved.benchmark?.reporters), this.runner)
      : await createReporters(resolved.reporters, this)

    await Promise.all([
      ...this._onSetServer.map(fn => fn()),
      this._traces.waitInit(),
    ])
  }

  /** @internal */
  get coverageProvider(): CoverageProvider | null | undefined {
    if (this.configOverride.coverage?.enabled === false) {
      return null
    }
    return this._coverageProvider
  }

  public async enableCoverage(): Promise<void> {
    this.configOverride.coverage = {} as any
    this.configOverride.coverage!.enabled = true
    await this.createCoverageProvider()
    await this.coverageProvider?.onEnabled?.()
  }

  public disableCoverage(): void {
    this.configOverride.coverage ??= {} as any
    this.configOverride.coverage!.enabled = false
  }

  private _coverageOverrideCache = new WeakMap<ResolvedCoverageOptions, ResolvedCoverageOptions>()

  /** @internal */
  get _coverageOptions(): ResolvedCoverageOptions {
    if (!this.configOverride.coverage) {
      return this.config.coverage
    }
    if (!this._coverageOverrideCache.has(this.configOverride.coverage)) {
      const coverage = deepClone(this.config.coverage)
      const options = deepMerge(coverage, this.configOverride.coverage)
      this._coverageOverrideCache.set(
        this.configOverride.coverage,
        options,
      )
    }
    return this._coverageOverrideCache.get(this.configOverride.coverage)!
  }

  /**
   * Inject new test projects into the workspace.
   * @param config Glob, config path or a custom config options.
   * @returns An array of new test projects. Can be empty if the name was filtered out.
   */
  private injectTestProject = async (config: TestProjectConfiguration | TestProjectConfiguration[]): Promise<TestProject[]> => {
    const currentNames = new Set(this.projects.map(p => p.name))
    const projects = await resolveProjects(
      this,
      this._cliOptions,
      undefined,
      Array.isArray(config) ? config : [config],
      currentNames,
    )
    this.projects.push(...projects)
    return projects
  }

  /**
   * Provide a value to the test context. This value will be available to all tests with `inject`.
   */
  public provide = <T extends keyof ProvidedContext & string>(key: T, value: ProvidedContext[T]): void => {
    this.getRootProject().provide(key, value)
  }

  /**
   * Get global provided context.
   */
  public getProvidedContext(): ProvidedContext {
    return this.getRootProject().getProvidedContext()
  }

  /** @internal */
  _ensureRootProject(): TestProject {
    if (this.coreWorkspaceProject) {
      return this.coreWorkspaceProject
    }
    this.coreWorkspaceProject = TestProject._createBasicProject(this)
    return this.coreWorkspaceProject
  }

  /**
   * Return project that has the root (or "global") config.
   */
  public getRootProject(): TestProject {
    if (!this.coreWorkspaceProject) {
      throw new Error(`Root project is not initialized. This means that the Vite server was not established yet and the the workspace config is not resolved.`)
    }
    return this.coreWorkspaceProject
  }

  public getProjectByName(name: string): TestProject {
    const project = this.projects.find(p => p.name === name)
      || this.coreWorkspaceProject
      || this.projects[0]
    if (!project) {
      throw new Error(`Project "${name}" was not found.`)
    }
    return project
  }

  /**
   * Import a file using Vite module runner. The file will be transformed by Vite and executed in a separate context.
   * @param moduleId The ID of the module in Vite module graph
   */
  public import<T>(moduleId: string): Promise<T> {
    return this.runner.import(moduleId)
  }

  /**
   * Creates a coverage provider if `coverage` is enabled in the config.
   */
  public async createCoverageProvider(): Promise<CoverageProvider | null> {
    if (this._coverageProvider) {
      return this._coverageProvider
    }
    const coverageProvider = await this.initCoverageProvider()
    if (coverageProvider) {
      await coverageProvider.clean(this._coverageOptions.clean)
    }
    return coverageProvider || null
  }

  private async resolveProjects(cliOptions: UserConfig): Promise<TestProject[]> {
    const names = new Set<string>()

    if (this.config.projects) {
      return resolveProjects(
        this,
        cliOptions,
        undefined,
        this.config.projects,
        names,
      )
    }

    if ('workspace' in this.config) {
      throw new Error('The `test.workspace` option was removed in Vitest 4. Please, migrate to `test.projects` instead. See https://vitest.dev/guide/projects for examples.')
    }

    // user can filter projects with --project flag, `getDefaultTestProject`
    // returns the project only if it matches the filter
    const project = getDefaultTestProject(this)
    if (!project) {
      return []
    }
    return resolveBrowserProjects(this, new Set([project.name]), [project])
  }

  /**
   * Glob test files in every project and create a TestSpecification for each file and pool.
   * @param filters String filters to match the test files.
   */
  public async globTestSpecifications(filters: string[] = []): Promise<TestSpecification[]> {
    return this.specifications.globTestSpecifications(filters)
  }

  private async initCoverageProvider(): Promise<CoverageProvider | null | undefined> {
    if (this._coverageProvider != null) {
      return
    }
    const coverageConfig = (this.configOverride.coverage
      ? this.getRootProject().serializedConfig.coverage
      : this.config.coverage) as unknown as SerializedCoverageConfig
    this._coverageProvider = await getCoverageProvider(
      coverageConfig,
      this.runner,
    )
    if (this._coverageProvider) {
      await this._coverageProvider.initialize(this)
      this.config.coverage = this._coverageProvider.resolveOptions()
    }
    return this._coverageProvider
  }

  /**
   * Merge reports from multiple runs located in the specified directory (value from `--merge-reports` if not specified).
   */
  public async mergeReports(directory?: string): Promise<TestRunResult> {
    return this._traces.$('vitest.merge_reports', async () => {
      if (this.reporters.some(r => r instanceof BlobReporter)) {
        throw new Error('Cannot merge reports when `--reporter=blob` is used. Remove blob reporter from the config first.')
      }

      const { files, errors, coverages, executionTimes } = await readBlobs(this.version, directory || this.config.mergeReports, this.projects)
      this.state.blobs = { files, errors, coverages, executionTimes }

      await this.report('onInit', this)

      const specifications: TestSpecification[] = []
      for (const file of files) {
        const project = this.getProjectByName(file.projectName || '')
        const specification = project.createSpecification(file.filepath, undefined, file.pool)
        specifications.push(specification)
      }

      await this._testRun.start(specifications).catch(noop)

      for (const file of files) {
        await this._reportFileTask(file)
      }

      this._checkUnhandledErrors(errors)
      await this._testRun.end(specifications, errors).catch(noop)
      await this.initCoverageProvider()
      await this.coverageProvider?.mergeReports?.(coverages)

      return {
        testModules: this.state.getTestModules(),
        unhandledErrors: this.state.getUnhandledErrors(),
      }
    })
  }

  /**
   * Returns the seed, if tests are running in a random order.
   */
  public getSeed(): number | null {
    return this.config.sequence.seed ?? null
  }

  /** @internal */
  public async _reportFileTask(file: File): Promise<void> {
    const project = this.getProjectByName(file.projectName || '')
    await this._testRun.enqueued(project, file).catch(noop)
    await this._testRun.collected(project, [file]).catch(noop)

    const logs: UserConsoleLog[] = []

    const { packs, events } = convertTasksToEvents(file, (task) => {
      if (task.logs) {
        logs.push(...task.logs)
      }
    })

    logs.sort((log1, log2) => log1.time - log2.time)

    for (const log of logs) {
      await this._testRun.log(log).catch(noop)
    }

    await this._testRun.updated(packs, events).catch(noop)
  }

  async collect(filters?: string[]): Promise<TestRunResult> {
    return this._traces.$('vitest.collect', async (collectSpan) => {
      const filenamePattern = filters && filters?.length > 0 ? filters : []
      collectSpan.setAttribute('vitest.collect.filters', filenamePattern)

      const files = await this._traces.$(
        'vitest.config.resolve_include_glob',
        async () => {
          const specifications = await this.specifications.getRelevantTestSpecifications(filters)
          collectSpan.setAttribute(
            'vitest.collect.specifications',
            specifications.map((s) => {
              const relativeModuleId = relative(s.project.config.root, s.moduleId)
              if (s.project.name) {
                return `|${s.project.name}| ${relativeModuleId}`
              }
              return relativeModuleId
            }),
          )
          return specifications
        },
      )

      // if run with --changed, don't exit if no tests are found
      if (!files.length) {
        return { testModules: [], unhandledErrors: [] }
      }

      return this.collectTests(files)
    })
  }

  /**
   * Returns the list of test files that match the config and filters.
   * @param filters String filters to match the test files
   */
  getRelevantTestSpecifications(filters?: string[]): Promise<TestSpecification[]> {
    return this.specifications.getRelevantTestSpecifications(filters)
  }

  /**
   * Initialize reporters, the coverage provider, and run tests.
   * This method can throw an error:
   *   - `FilesNotFoundError` if no tests are found
   *   - `GitNotFoundError` if `--related` flag is used, but git repository is not initialized
   *   - `Error` from the user reporters
   * @param filters String filters to match the test files
   */
  async start(filters?: string[]): Promise<TestRunResult> {
    return this._traces.$('vitest.start', async (startSpan) => {
      try {
        await this._traces.$('vitest.coverage.init', async () => {
          await this.initCoverageProvider()
          await this.coverageProvider?.clean(this._coverageOptions.clean)
        })
      }
      finally {
        await this.report('onInit', this)
      }

      this.filenamePattern = filters && filters?.length > 0 ? filters : undefined
      startSpan.setAttribute('vitest.start.filters', this.filenamePattern || [])
      const files = await this._traces.$(
        'vitest.config.resolve_include_glob',
        async () => {
          const specifications = await this.specifications.getRelevantTestSpecifications(filters)
          startSpan.setAttribute(
            'vitest.start.specifications',
            specifications.map((s) => {
              const relativeModuleId = relative(s.project.config.root, s.moduleId)
              if (s.project.name) {
                return `|${s.project.name}| ${relativeModuleId}`
              }
              return relativeModuleId
            }),
          )
          return specifications
        },
      )

      // if run with --changed, don't exit if no tests are found
      if (!files.length) {
        await this._traces.$('vitest.test_run', async () => {
          await this._testRun.start([])
          const coverage = await this.coverageProvider?.generateCoverage?.({ allTestsRun: true })

          await this._testRun.end([], [], coverage)
          // Report coverage for uncovered files
          await this.reportCoverage(coverage, true)
        })

        if (!this.config.watch || !(this.config.changed || this.config.related?.length)) {
          throw new FilesNotFoundError(this.mode)
        }
      }

      let testModules: TestRunResult = {
        testModules: [],
        unhandledErrors: [],
      }

      if (files.length) {
        // populate once, update cache on watch
        await this.cache.stats.populateStats(this.config.root, files)

        testModules = await this.runFiles(files, true)
      }

      if (this.config.watch) {
        await this.report('onWatcherStart')
      }

      return testModules
    })
  }

  /**
   * Initialize reporters and the coverage provider. This method doesn't run any tests.
   * If the `--watch` flag is provided, Vitest will still run changed tests even if this method was not called.
   */
  async init(): Promise<void> {
    await this._traces.$('vitest.init', async () => {
      try {
        await this.initCoverageProvider()
        await this.coverageProvider?.clean(this._coverageOptions.clean)
      }
      finally {
        await this.report('onInit', this)
      }

      // populate test files cache so watch mode can trigger a file rerun
      await this.globTestSpecifications()

      if (this.config.watch) {
        await this.report('onWatcherStart')
      }
    })
  }

  /**
   * If there is a test run happening, returns a promise that will
   * resolve when the test run is finished.
   */
  public async waitForTestRunEnd(): Promise<void> {
    if (!this.runningPromise) {
      return
    }
    await this.runningPromise
  }

  /**
   * Get test specifications associated with the given module. If module is not a test file, an empty array is returned.
   *
   * **Note:** this method relies on a cache generated by `globTestSpecifications`. If the file was not processed yet, use `project.matchesGlobPattern` instead.
   * @param moduleId The module ID to get test specifications for.
   */
  public getModuleSpecifications(moduleId: string): TestSpecification[] {
    return this.specifications.getModuleSpecifications(moduleId)
  }

  /**
   * Vitest automatically caches test specifications for each file. This method clears the cache for the given file or the whole cache altogether.
   */
  public clearSpecificationsCache(moduleId?: string): void {
    this.specifications.clearCache(moduleId)
    if (!moduleId) {
      this.projects.forEach((project) => {
        project.testFilesList = null
      })
    }
  }

  /**
   * Run tests for the given test specifications. This does not trigger `onWatcher*` events.
   * @param specifications A list of specifications to run.
   * @param allTestsRun Indicates whether all tests were run. This only matters for coverage.
   */
  public runTestSpecifications(specifications: TestSpecification[], allTestsRun = false): Promise<TestRunResult> {
    specifications.forEach(spec => this.specifications.ensureSpecificationCached(spec))
    return this.runFiles(specifications, allTestsRun)
  }

  /**
   * Rerun files and trigger `onWatcherRerun`, `onWatcherStart` and `onTestsRerun` events.
   * @param specifications A list of specifications to run.
   * @param allTestsRun Indicates whether all tests were run. This only matters for coverage.
   */
  public async rerunTestSpecifications(specifications: TestSpecification[], allTestsRun = false): Promise<TestRunResult> {
    const files = specifications.map(spec => spec.moduleId)
    await Promise.all([
      this.report('onWatcherRerun', files, 'rerun test'),
      ...this._onUserTestsRerun.map(fn => fn(specifications)),
    ])
    const result = await this.runTestSpecifications(specifications, allTestsRun)

    await this.report('onWatcherStart', this.state.getFiles(files))
    return result
  }

  private async runFiles(specs: TestSpecification[], allTestsRun: boolean): Promise<TestRunResult> {
    return this._traces.$('vitest.test_run', async () => {
      await this._testRun.start(specs)

<<<<<<< HEAD
      // previous run
      await this.runningPromise
      this._onCancelListeners = []
      this.isCancelling = false
=======
    // previous run
    await this.runningPromise
    this._onCancelListeners.clear()
    this.isCancelling = false
>>>>>>> 7c9edffb

      // schedule the new run
      this.runningPromise = (async () => {
        try {
          if (!this.pool) {
            this.pool = createPool(this)
          }

          const invalidates = Array.from(this.watcher.invalidates)
          this.watcher.invalidates.clear()
          this.snapshot.clear()
          this.state.clearErrors()

          if (!this.isFirstRun && this._coverageOptions.cleanOnRerun) {
            await this.coverageProvider?.clean()
          }

          await this.initializeGlobalSetup(specs)

          try {
            await this.pool.runTests(specs, invalidates)
          }
          catch (err) {
            this.state.catchError(err, 'Unhandled Error')
          }

          const files = this.state.getFiles()

          this.cache.results.updateResults(files)
          try {
            await this.cache.results.writeToCache()
          }
          catch {}

          return {
            testModules: this.state.getTestModules(),
            unhandledErrors: this.state.getUnhandledErrors(),
          }
        }
        finally {
          const coverage = await this.coverageProvider?.generateCoverage({ allTestsRun })

          const errors = this.state.getUnhandledErrors()
          this._checkUnhandledErrors(errors)
          await this._testRun.end(specs, errors, coverage)
          await this.reportCoverage(coverage, allTestsRun)
        }
      })()
        .finally(() => {
          this.runningPromise = undefined
          this.isFirstRun = false

          // all subsequent runs will treat this as a fresh run
          this.config.changed = false
          this.config.related = undefined
        })

      return await this.runningPromise
    })
  }

  public async experimental_parseSpecifications(specifications: TestSpecification[], options?: {
    /** @default os.availableParallelism() */
    concurrency?: number
  }): Promise<TestModule[]> {
    if (this.mode !== 'test') {
      throw new Error(`The \`experimental_parseSpecifications\` does not support "${this.mode}" mode.`)
    }
    const concurrency = options?.concurrency ?? (typeof os.availableParallelism === 'function'
      ? os.availableParallelism()
      : os.cpus().length)
    const limit = limitConcurrency(concurrency)
    const promises = specifications.map(specification =>
      limit(() => this.experimental_parseSpecification(specification)),
    )
    return Promise.all(promises)
  }

  public async experimental_parseSpecification(specification: TestSpecification): Promise<TestModule> {
    if (this.mode !== 'test') {
      throw new Error(`The \`experimental_parseSpecification\` does not support "${this.mode}" mode.`)
    }
    const file = await astCollectTests(specification.project, specification.moduleId).catch((error) => {
      return createFailedFileTask(specification.project, specification.moduleId, error)
    })
    // register in state, so it can be retrieved by "getReportedEntity"
    this.state.collectFiles(specification.project, [file])
    return this.state.getReportedEntity(file) as TestModule
  }

  /**
   * Collect tests in specified modules. Vitest will run the files to collect tests.
   * @param specifications A list of specifications to run.
   */
  public async collectTests(specifications: TestSpecification[]): Promise<TestRunResult> {
    const filepaths = specifications.map(spec => spec.moduleId)
    this.state.collectPaths(filepaths)

    // previous run
    await this.runningPromise
    this._onCancelListeners.clear()
    this.isCancelling = false

    // schedule the new run
    this.runningPromise = (async () => {
      if (!this.pool) {
        this.pool = createPool(this)
      }

      const invalidates = Array.from(this.watcher.invalidates)
      this.watcher.invalidates.clear()
      this.snapshot.clear()
      this.state.clearErrors()

      await this.initializeGlobalSetup(specifications)

      try {
        await this.pool.collectTests(specifications, invalidates)
      }
      catch (err) {
        this.state.catchError(err, 'Unhandled Error')
      }

      const files = this.state.getFiles()

      // can only happen if there was a syntax error in describe block
      // or there was an error importing a file
      if (hasFailed(files)) {
        process.exitCode = 1
      }

      return {
        testModules: this.state.getTestModules(),
        unhandledErrors: this.state.getUnhandledErrors(),
      }
    })()
      .finally(() => {
        this.runningPromise = undefined

        // all subsequent runs will treat this as a fresh run
        this.config.changed = false
        this.config.related = undefined
      })

    return await this.runningPromise
  }

  /**
   * Gracefully cancel the current test run. Vitest will wait until all running tests are finished before cancelling.
   */
  async cancelCurrentRun(reason: CancelReason): Promise<void> {
    this.isCancelling = true
    await Promise.all([...this._onCancelListeners].map(listener => listener(reason)))
    await this.runningPromise
  }

  /** @internal */
  async _initBrowserServers(): Promise<void> {
    await Promise.all(this.projects.map(p => p._initBrowserServer()))
  }

  private async initializeGlobalSetup(paths: TestSpecification[]): Promise<void> {
    const projects = new Set(paths.map(spec => spec.project))
    const coreProject = this.getRootProject()
    if (!projects.has(coreProject)) {
      projects.add(coreProject)
    }
    for (const project of projects) {
      await project._initializeGlobalSetup()
    }
  }

  /** @internal */
  async rerunFiles(files: string[] = this.state.getFilepaths(), trigger?: string, allTestsRun = true, resetTestNamePattern = false): Promise<TestRunResult> {
    if (resetTestNamePattern) {
      this.configOverride.testNamePattern = undefined
    }

    if (this.filenamePattern) {
      const filteredFiles = await this.globTestSpecifications(this.filenamePattern)
      files = files.filter(file => filteredFiles.some(f => f.moduleId === file))
    }

    const specifications = files.flatMap(file => this.getModuleSpecifications(file))
    await Promise.all([
      this.report('onWatcherRerun', files, trigger),
      ...this._onUserTestsRerun.map(fn => fn(specifications)),
    ])
    const testResult = await this.runFiles(specifications, allTestsRun)

    await this.report('onWatcherStart', this.state.getFiles(files))
    return testResult
  }

  /** @internal */
  async rerunTask(id: string): Promise<void> {
    const task = this.state.idMap.get(id)
    if (!task) {
      throw new Error(`Task ${id} was not found`)
    }

    const taskNamePattern = task.name.replace(/[.*+?^${}()|[\]\\]/g, '\\$&')

    await this.changeNamePattern(
      taskNamePattern,
      [task.file.filepath],
      'tasks' in task ? 'rerun suite' : 'rerun test',
    )
  }

  /** @internal */
  async changeProjectName(pattern: string): Promise<void> {
    if (pattern === '') {
      this.configOverride.project = undefined
    }
    else {
      this.configOverride.project = [pattern]
    }

    await this.vite.restart()
  }

  /** @internal */
  async changeNamePattern(pattern: string, files: string[] = this.state.getFilepaths(), trigger?: string): Promise<void> {
    // Empty test name pattern should reset filename pattern as well
    if (pattern === '') {
      this.filenamePattern = undefined
    }

    const testNamePattern = pattern ? new RegExp(pattern) : undefined
    this.configOverride.testNamePattern = testNamePattern
    // filter only test files that have tests matching the pattern
    if (testNamePattern) {
      files = files.filter((filepath) => {
        const files = this.state.getFiles([filepath])
        return !files.length || files.some((file) => {
          const tasks = getTasks(file)
          return !tasks.length || tasks.some(task => testNamePattern.test(task.name))
        })
      })
    }

    await this.rerunFiles(files, trigger, pattern === '')
  }

  /** @internal */
  async changeFilenamePattern(pattern: string, files: string[] = this.state.getFilepaths()): Promise<void> {
    this.filenamePattern = pattern ? [pattern] : []

    const trigger = this.filenamePattern.length ? 'change filename pattern' : 'reset filename pattern'

    await this.rerunFiles(files, trigger, pattern === '')
  }

  /** @internal */
  async rerunFailed(): Promise<void> {
    await this.rerunFiles(this.state.getFailedFilepaths(), 'rerun failed', false)
  }

  /**
   * Update snapshots in specified files. If no files are provided, it will update files with failed tests and obsolete snapshots.
   * @param files The list of files on the file system
   */
  async updateSnapshot(files?: string[]): Promise<TestRunResult> {
    // default to failed files
    files = files || [
      ...this.state.getFailedFilepaths(),
      ...this.snapshot.summary.uncheckedKeysByFile.map(s => s.filePath),
    ]

    this.enableSnapshotUpdate()

    try {
      return await this.rerunFiles(files, 'update snapshot', false)
    }
    finally {
      this.resetSnapshotUpdate()
    }
  }

  /**
   * Enable the mode that allows updating snapshots when running tests.
   * This method doesn't run any tests.
   *
   * Every test that runs after this method is called will update snapshots.
   * To disable the mode, call `resetSnapshotUpdate`.
   */
  public enableSnapshotUpdate(): void {
    this.configOverride.snapshotOptions = {
      updateSnapshot: 'all',
      // environment is resolved inside a worker thread
      snapshotEnvironment: null as any,
    }
    this.snapshot.options.updateSnapshot = 'all'
  }

  /**
   * Disable the mode that allows updating snapshots when running tests.
   */
  public resetSnapshotUpdate(): void {
    delete this.configOverride.snapshotOptions
    this.snapshot.options.updateSnapshot = this.config.snapshotOptions.updateSnapshot
  }

  /**
   * Set the global test name pattern to a regexp.
   * This method doesn't run any tests.
   */
  public setGlobalTestNamePattern(pattern: string | RegExp): void {
    if (pattern instanceof RegExp) {
      this.configOverride.testNamePattern = pattern
    }
    else {
      this.configOverride.testNamePattern = pattern ? new RegExp(pattern) : undefined
    }
  }

  /**
   * Returns the regexp used for the global test name pattern.
   */
  public getGlobalTestNamePattern(): RegExp | undefined {
    if (this.configOverride.testNamePattern != null) {
      return this.configOverride.testNamePattern
    }
    return this.config.testNamePattern
  }

  /**
   * Resets the global test name pattern. This method doesn't run any tests.
   */
  public resetGlobalTestNamePattern(): void {
    this.configOverride.testNamePattern = undefined
  }

  private _rerunTimer: any
  private async scheduleRerun(triggerId: string): Promise<void> {
    const currentCount = this.restartsCount
    clearTimeout(this._rerunTimer)
    await this.runningPromise
    clearTimeout(this._rerunTimer)

    // server restarted
    if (this.restartsCount !== currentCount) {
      return
    }

    this._rerunTimer = setTimeout(async () => {
      if (this.watcher.changedTests.size === 0) {
        this.watcher.invalidates.clear()
        return
      }

      // server restarted
      if (this.restartsCount !== currentCount) {
        return
      }

      this.isFirstRun = false

      this.snapshot.clear()
      let files = Array.from(this.watcher.changedTests)

      if (this.filenamePattern) {
        const filteredFiles = await this.globTestSpecifications(this.filenamePattern)
        files = files.filter(file => filteredFiles.some(f => f.moduleId === file))

        // A file that does not match the current filename pattern was changed
        if (files.length === 0) {
          return
        }
      }

      this.watcher.changedTests.clear()

      const triggerLabel = relative(this.config.root, triggerId)
      // get file specifications and filter them if needed
      const specifications = files.flatMap(file => this.getModuleSpecifications(file)).filter((specification) => {
        if (this._onFilterWatchedSpecification.length === 0) {
          return true
        }
        return this._onFilterWatchedSpecification.every(fn => fn(specification))
      })
      await Promise.all([
        this.report('onWatcherRerun', files, triggerLabel),
        ...this._onUserTestsRerun.map(fn => fn(specifications)),
      ])

      await this.runFiles(specifications, false)

      await this.report('onWatcherStart', this.state.getFiles(files))
    }, WATCHER_DEBOUNCE)
  }

  /**
   * Invalidate a file in all projects.
   */
  public invalidateFile(filepath: string): void {
    this.projects.forEach(({ vite, browser }) => {
      const environments = [
        ...Object.values(vite.environments),
        ...Object.values(browser?.vite.environments || {}),
      ]

      environments.forEach(({ moduleGraph }) => {
        const modules = moduleGraph.getModulesByFile(filepath)
        modules?.forEach(module => moduleGraph.invalidateModule(module))
      })
    })
  }

  /** @internal */
  public _checkUnhandledErrors(errors: unknown[]): void {
    if (errors.length && !this.config.dangerouslyIgnoreUnhandledErrors) {
      process.exitCode = 1
    }
  }

  private async reportCoverage(coverage: unknown, allTestsRun: boolean): Promise<void> {
    if (this.state.getCountOfFailedTests() > 0) {
      await this.coverageProvider?.onTestFailure?.()

      if (!this._coverageOptions.reportOnFailure) {
        return
      }
    }

    if (this.coverageProvider) {
      await this.coverageProvider.reportCoverage(coverage, { allTestsRun })
      // notify coverage iframe reload
      for (const reporter of this.reporters) {
        if (reporter instanceof WebSocketReporter) {
          reporter.onFinishedReportCoverage()
        }
      }
    }
  }

  /**
   * Closes all projects and their associated resources.
   * This can only be called once; the closing promise is cached until the server restarts.
   */
  public async close(): Promise<void> {
    if (!this.closingPromise) {
      this.closingPromise = (async () => {
        const teardownProjects = [...this.projects]
        if (this.coreWorkspaceProject && !teardownProjects.includes(this.coreWorkspaceProject)) {
          teardownProjects.push(this.coreWorkspaceProject)
        }
        // do teardown before closing the server
        for (const project of teardownProjects.reverse()) {
          await project._teardownGlobalSetup()
        }

        const closePromises: unknown[] = this.projects.map(w => w.close())
        // close the core workspace server only once
        // it's possible that it's not initialized at all because it's not running any tests
        if (this.coreWorkspaceProject && !this.projects.includes(this.coreWorkspaceProject)) {
          closePromises.push(this.coreWorkspaceProject.close().then(() => this._vite = undefined as any))
        }

        if (this.pool) {
          closePromises.push((async () => {
            await this.pool?.close?.()

            this.pool = undefined
          })())
        }

        closePromises.push(this._traces?.finish())
        closePromises.push(...this._onClose.map(fn => fn()))

        return Promise.allSettled(closePromises).then((results) => {
          results.forEach((r) => {
            if (r.status === 'rejected') {
              this.logger.error('error during close', r.reason)
            }
          })
        })
      })()
    }
    return this.closingPromise
  }

  /**
   * Closes all projects and exit the process
   * @param force If true, the process will exit immediately after closing the projects.
   */
  public async exit(force = false): Promise<void> {
    setTimeout(() => {
      this.report('onProcessTimeout').then(() => {
        console.warn(`close timed out after ${this.config.teardownTimeout}ms`)

        if (!this.pool) {
          const runningServers = [this._vite, ...this.projects.map(p => p._vite)].filter(Boolean).length

          if (runningServers === 1) {
            console.warn('Tests closed successfully but something prevents Vite server from exiting')
          }
          else if (runningServers > 1) {
            console.warn(`Tests closed successfully but something prevents ${runningServers} Vite servers from exiting`)
          }
          else {
            console.warn('Tests closed successfully but something prevents the main process from exiting')
          }

          if (!this.reporters.some(r => r instanceof HangingProcessReporter)) {
            console.warn('You can try to identify the cause by enabling "hanging-process" reporter. See https://vitest.dev/config/#reporters')
          }
        }

        process.exit()
      })
    }, this.config.teardownTimeout).unref()

    await this.close()
    if (force) {
      process.exit()
    }
  }

  /** @internal */
  async report<T extends keyof Reporter>(name: T, ...args: ArgumentsType<Reporter[T]>) {
    await Promise.all(this.reporters.map(r => r[name]?.(
      // @ts-expect-error let me go
      ...args,
    )))
  }

  /** @internal */
  public async _globTestFilepaths() {
    const specifications = await this.globTestSpecifications()
    return Array.from(new Set(specifications.map(spec => spec.moduleId)))
  }

  /**
   * Should the server be kept running after the tests are done.
   */
  shouldKeepServer(): boolean {
    return !!this.config?.watch
  }

  /**
   * Register a handler that will be called when the server is restarted due to a config change.
   */
  onServerRestart(fn: OnServerRestartHandler): void {
    this._onRestartListeners.push(fn)
  }

  /**
   * Register a handler that will be called when the test run is cancelled with `vitest.cancelCurrentRun`.
   */
  onCancel(fn: (reason: CancelReason) => Awaitable<void>): () => void {
    this._onCancelListeners.add(fn)
    return () => {
      this._onCancelListeners.delete(fn)
    }
  }

  /**
   * Register a handler that will be called when the server is closed.
   */
  onClose(fn: () => Awaitable<void>): void {
    this._onClose.push(fn)
  }

  /**
   * Register a handler that will be called when the tests are rerunning.
   */
  onTestsRerun(fn: OnTestsRerunHandler): void {
    this._onUserTestsRerun.push(fn)
  }

  /**
   * Register a handler that will be called when a file is changed.
   * This callback should return `true` of `false` indicating whether the test file needs to be rerun.
   * @example
   * const testsToRun = [resolve('./test.spec.ts')]
   * vitest.onFilterWatchedSpecification(specification => testsToRun.includes(specification.moduleId))
   */
  onFilterWatchedSpecification(fn: (specification: TestSpecification) => boolean): void {
    this._onFilterWatchedSpecification.push(fn)
  }

  /** @internal */
  onAfterSetServer(fn: OnServerRestartHandler): void {
    this._onSetServer.push(fn)
  }

  /**
   * Check if the project with a given name should be included.
   */
  matchesProjectFilter(name: string): boolean {
    const projects = this._config?.project || this._cliOptions?.project
    // no filters applied, any project can be included
    if (!projects || !projects.length) {
      return true
    }
    return toArray(projects).some((project) => {
      const regexp = wildcardPatternToRegExp(project)
      return regexp.test(name)
    })
  }
}

function assert(condition: unknown, property: string, name: string = property): asserts condition {
  if (!condition) {
    throw new Error(`The ${name} was not set. It means that \`vitest.${property}\` was called before the Vite server was established. Await the Vitest promise before accessing \`vitest.${property}\`.`)
  }
}

export type OnServerRestartHandler = (reason?: string) => Promise<void> | void
export type OnTestsRerunHandler = (testFiles: TestSpecification[]) => Promise<void> | void<|MERGE_RESOLUTION|>--- conflicted
+++ resolved
@@ -764,17 +764,10 @@
     return this._traces.$('vitest.test_run', async () => {
       await this._testRun.start(specs)
 
-<<<<<<< HEAD
       // previous run
       await this.runningPromise
-      this._onCancelListeners = []
+      this._onCancelListeners.clear()
       this.isCancelling = false
-=======
-    // previous run
-    await this.runningPromise
-    this._onCancelListeners.clear()
-    this.isCancelling = false
->>>>>>> 7c9edffb
 
       // schedule the new run
       this.runningPromise = (async () => {
