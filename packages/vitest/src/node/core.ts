--- conflicted
+++ resolved
@@ -82,11 +82,6 @@
       },
     })
 
-<<<<<<< HEAD
-    this.reporters = resolved.benchmark
-      ? await createBenchmarkReporters(resolved.benchmark.reporters, this.runner)
-      : await createReporters(resolved.reporters, this.runner)
-=======
     if (this.config.watch) {
       // hijack server restart
       const serverRestart = server.restart
@@ -106,8 +101,9 @@
       })
     }
 
-    this.reporters = await createReporters(resolved.reporters, this.runner)
->>>>>>> faed4acb
+    this.reporters = resolved.benchmark
+      ? await createBenchmarkReporters(resolved.benchmark.reporters, this.runner)
+      : await createReporters(resolved.reporters, this.runner)
 
     this.runningPromise = undefined
 
