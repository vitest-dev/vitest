--- conflicted
+++ resolved
@@ -5,6 +5,7 @@
 import type { SerializedCoverageConfig } from '../runtime/config'
 import type { ArgumentsType, OnServerRestartHandler, ProvidedContext, UserConsoleLog } from '../types/general'
 import type { ProcessPool, WorkspaceSpec } from './pool'
+import type { RunnerTask, RunnerTestSuite } from '../public'
 import type { TestSpecification } from './spec'
 import type { ResolvedConfig, UserConfig, VitestRunMode } from './types/config'
 import type { CoverageProvider } from './types/coverage'
@@ -17,11 +18,6 @@
 import { dirname, join, normalize, relative } from 'pathe'
 import { ViteNodeRunner } from 'vite-node/client'
 import { ViteNodeServer } from 'vite-node/server'
-<<<<<<< HEAD
-import type { defineWorkspace } from 'vitest/config'
-import type { RunnerTask, RunnerTestSuite } from '../public'
-=======
->>>>>>> 3c56feb4
 import { version } from '../../package.json' with { type: 'json' }
 import { WebSocketReporter } from '../api/setup'
 import { defaultBrowserPort, workspacesFiles as workspaceFiles } from '../constants'
@@ -690,15 +686,11 @@
     await Promise.all(this._onCancelListeners.splice(0).map(listener => listener(reason)))
   }
 
-<<<<<<< HEAD
-  async rerunFiles(files: string[] = this.state.getFilepaths(), trigger?: string, resetTestNamePattern = false) {
+  async rerunFiles(files: string[] = this.state.getFilepaths(), trigger?: string, allTestsRun = true, resetTestNamePattern = false) {
     if (resetTestNamePattern) {
       this.configOverride.testNamePattern = undefined
     }
 
-=======
-  async rerunFiles(files: string[] = this.state.getFilepaths(), trigger?: string, allTestsRun = true) {
->>>>>>> 3c56feb4
     if (this.filenamePattern) {
       const filteredFiles = await this.globTestFiles([this.filenamePattern])
       files = files.filter(file => filteredFiles.some(f => f[1] === file))
