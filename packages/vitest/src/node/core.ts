import { existsSync, promises as fs } from 'fs'
import type { ViteDevServer } from 'vite'
import { relative, toNamespacedPath } from 'pathe'
import fg from 'fast-glob'
import mm from 'micromatch'
import c from 'picocolors'
import { ViteNodeRunner } from 'vite-node/client'
import { ViteNodeServer } from 'vite-node/server'
import type { ArgumentsType, Reporter, ResolvedConfig, UserConfig } from '../types'
import { SnapshotManager } from '../integrations/snapshot/manager'
import { clearTimeout, deepMerge, hasFailed, noop, setTimeout, slash } from '../utils'
import { cleanCoverage, reportCoverage } from '../integrations/coverage'
import { createPool } from './pool'
import type { WorkerPool } from './pool'
import { createReporters } from './reporters/utils'
import { StateManager } from './state'
import { resolveConfig } from './config'
import { printError } from './error'
import { VitestGit } from './git'

const WATCHER_DEBOUNCE = 100
const CLOSE_TIMEOUT = 1_000

export class Vitest {
  config: ResolvedConfig = undefined!
  configOverride: Partial<ResolvedConfig> | undefined

  server: ViteDevServer = undefined!
  state: StateManager = undefined!
  snapshot: SnapshotManager = undefined!
  reporters: Reporter[] = undefined!
  console: Console
  pool: WorkerPool | undefined

  outputStream = process.stdout
  errorStream = process.stderr

  vitenode: ViteNodeServer = undefined!

  invalidates: Set<string> = new Set()
  changedTests: Set<string> = new Set()
  runningPromise?: Promise<void>
  closingPromise?: Promise<void>

  isFirstRun = true
  restartsCount = 0
  runner: ViteNodeRunner = undefined!

  private _clearScreenPending: string | undefined
  private _onRestartListeners: Array<() => void> = []

  constructor() {
    this.console = globalThis.console
  }

  async setServer(options: UserConfig, server: ViteDevServer) {
    this.unregisterWatcher?.()
    clearTimeout(this._rerunTimer)
    this.restartsCount += 1
    this.pool?.close()
    this.pool = undefined

    const resolved = resolveConfig(options, server.config)

    this.server = server
    this.config = resolved
    this.state = new StateManager()
    this.snapshot = new SnapshotManager({ ...resolved.snapshotOptions })

    if (this.config.watch)
      this.registerWatcher()

    this.vitenode = new ViteNodeServer(server, this.config)
    const node = this.vitenode
    this.runner = new ViteNodeRunner({
      root: server.config.root,
      base: server.config.base,
      fetchModule(id: string) {
        return node.fetchModule(id)
      },
      resolveId(id: string, importer?: string) {
        return node.resolveId(id, importer)
      },
    })

    this.reporters = await createReporters(resolved.reporters, this.runner)

    this.runningPromise = undefined

    this._onRestartListeners.forEach(fn => fn())

    if (resolved.coverage.enabled)
      await cleanCoverage(resolved.coverage, resolved.coverage.clean)

    this.state.results.setConfig(resolved.root, resolved.cache)
    try {
      await this.state.results.readFromCache()
    }
    catch (err) {
      this.error(`[vitest] Error, while trying to parse cache in ${this.state.results.getCachePath()}:`, err)
    }
  }

  getSerializableConfig() {
    return deepMerge<ResolvedConfig>({
      ...this.config,
      reporters: [],
      snapshotOptions: {
        ...this.config.snapshotOptions,
        resolveSnapshotPath: undefined,
      },
      onConsoleLog: undefined!,
      sequence: {
        ...this.config.sequence,
        sequencer: undefined!,
      },
    },
    this.configOverride || {} as any,
    ) as ResolvedConfig
  }

  async start(filters?: string[]) {
    await this.report('onInit', this)

    const files = await this.filterTestsBySource(
      await this.globTestFiles(filters),
    )

    if (!files.length) {
      const exitCode = this.config.passWithNoTests ? 0 : 1

      const comma = c.dim(', ')
      if (filters?.length)
        this.console.error(c.dim('filter:  ') + c.yellow(filters.join(comma)))
      if (this.config.include)
        this.console.error(c.dim('include: ') + c.yellow(this.config.include.join(comma)))
      if (this.config.exclude)
        this.console.error(c.dim('exclude:  ') + c.yellow(this.config.exclude.join(comma)))
      if (this.config.watchExclude)
        this.console.error(c.dim('watch exclude:  ') + c.yellow(this.config.watchExclude.join(comma)))

      if (this.config.passWithNoTests)
        this.log('No test files found, exiting with code 0\n')
      else
        this.error(c.red('\nNo test files found, exiting with code 1'))

      process.exit(exitCode)
    }

    // populate once, update cache on watch
    await Promise.all(files.map(file => this.state.stats.updateStats(file)))

    await this.runFiles(files)

    if (this.config.coverage.enabled)
      await reportCoverage(this)

    if (this.config.watch)
      await this.report('onWatcherStart')
  }

  private async getTestDependencies(filepath: string) {
    const deps = new Set<string>()

    const addImports = async (filepath: string) => {
      const transformed = await this.vitenode.transformRequest(filepath)
      if (!transformed)
        return
      const dependencies = [...transformed.deps || [], ...transformed.dynamicDeps || []]
      for (const dep of dependencies) {
        const path = await this.server.pluginContainer.resolveId(dep, filepath, { ssr: true })
        const fsPath = path && !path.external && path.id.split('?')[0]
        if (fsPath && !fsPath.includes('node_modules') && !deps.has(fsPath) && existsSync(fsPath)) {
          deps.add(fsPath)

          await addImports(fsPath)
        }
      }
    }

    await addImports(filepath)

    return deps
  }

  async filterTestsBySource(tests: string[]) {
    if (this.config.changed && !this.config.related) {
      const vitestGit = new VitestGit(this.config.root)
      const related = await vitestGit.findChangedFiles({
        changedSince: this.config.changed,
      })
      if (!related) {
        this.error(c.red('Could not find Git root. Have you initialized git with `git init`?\n'))
        process.exit(1)
      }
      this.config.related = Array.from(new Set(related))
    }

    const related = this.config.related
    if (!related)
      return tests

    const forceRerunTriggers = this.config.forceRerunTriggers
    if (forceRerunTriggers.length && mm(related, forceRerunTriggers).length)
      return tests

    // don't run anything if no related sources are found
    if (!related.length)
      return []

    const testDeps = await Promise.all(
      tests.map(async (filepath) => {
        const deps = await this.getTestDependencies(filepath)
        return [filepath, deps] as const
      }),
    )

    const runningTests = []

    for (const [filepath, deps] of testDeps) {
      // if deps or the test itself were changed
      if (deps.size && related.some(path => path === filepath || deps.has(path)))
        runningTests.push(filepath)
    }

    return runningTests
  }

  async runFiles(paths: string[]) {
    await this.runningPromise

    this.runningPromise = (async () => {
      if (!this.pool)
        this.pool = createPool(this)

      const invalidates = Array.from(this.invalidates)
      this.invalidates.clear()
      this.snapshot.clear()
      this.state.clearErrors()
      try {
        await this.pool.runTests(paths, invalidates)
      }
      catch (err) {
        this.state.catchError(err, 'Unhandled Error')
      }

      const files = this.state.getFiles()

      if (hasFailed(files))
        process.exitCode = 1

      await this.report('onFinished', files, this.state.getUnhandledErrors())

      this.state.results.updateResults(files)
      await this.state.results.writeToCache()
    })()
      .finally(() => {
        this.runningPromise = undefined
      })

    return await this.runningPromise
  }

  async rerunFiles(files: string[] = this.state.getFilepaths(), trigger?: string) {
    await this.report('onWatcherRerun', files, trigger)
    await this.runFiles(files)
    await this.report('onWatcherStart')
  }

  async changeNamePattern(pattern: string, files: string[] = this.state.getFilepaths(), trigger?: string) {
    this.config.testNamePattern = pattern ? new RegExp(pattern) : undefined
    await this.rerunFiles(files, trigger)
  }

  async rerunFailed() {
    await this.rerunFiles(this.state.getFailedFilepaths(), 'rerun failed')
  }

  async updateSnapshot(files?: string[]) {
    // default to failed files
    files = files || [
      ...this.state.getFailedFilepaths(),
      ...this.snapshot.summary.uncheckedKeysByFile.map(s => s.filePath),
    ]

    this.configOverride = {
      snapshotOptions: {
        updateSnapshot: 'all',
      },
    }

    try {
      await this.rerunFiles(files, 'update snapshot')
    }
    finally {
      this.configOverride = undefined
    }
  }

  private _clearScreen() {
    const log = this._clearScreenPending
    this._clearScreenPending = undefined
    if (log)
      // equivalent to ansi-escapes:
      // stdout.write(ansiEscapes.cursorTo(0, 0) + ansiEscapes.eraseDown + log)
      this.console.log(`\u001B[1;1H\u001B[J${log}`)
      // previous line also equivalent to:
      // const repeatCount = process.stdout.rows - 2
      // const blank = repeatCount > 0 ? '\n'.repeat(repeatCount) : ''
      // this.console.log(blank)
      // readline.cursorTo(process.stdout, 0, 0)
      // readline.clearScreenDown(process.stdout)
      // this.console.log(log)
  }

  log(...args: any[]) {
    this._clearScreen()
    this.console.log(...args)
  }

  error(...args: any[]) {
    this._clearScreen()
    this.console.error(...args)
  }

  clearScreen(message: string) {
    if (this.server.config.clearScreen === false) {
      this.console.log(message)
      return
    }

<<<<<<< HEAD
    this._clearScreenPending = message
=======
    const repeatCount = (process.stdout?.rows ?? 0) - 2
    const blank = repeatCount > 0 ? '\n'.repeat(repeatCount) : ''
    this.console.log(blank)
    readline.cursorTo(process.stdout, 0, 0)
    readline.clearScreenDown(process.stdout)
>>>>>>> c5d07b84
  }

  private _rerunTimer: any
  private async scheduleRerun(triggerId: string) {
    const currentCount = this.restartsCount
    clearTimeout(this._rerunTimer)
    await this.runningPromise
    clearTimeout(this._rerunTimer)

    // server restarted
    if (this.restartsCount !== currentCount)
      return

    this._rerunTimer = setTimeout(async () => {
      if (this.changedTests.size === 0) {
        this.invalidates.clear()
        return
      }

      // server restarted
      if (this.restartsCount !== currentCount)
        return

      this.isFirstRun = false

      // add previously failed files
      // if (RERUN_FAILED) {
      //   ctx.state.getFiles().forEach((file) => {
      //     if (file.result?.state === 'fail')
      //       changedTests.add(file.filepath)
      //   })
      // }
      this.snapshot.clear()
      const files = Array.from(this.changedTests)
      this.changedTests.clear()

      if (this.config.coverage.enabled && this.config.coverage.cleanOnRerun)
        await cleanCoverage(this.config.coverage)

      await this.report('onWatcherRerun', files, triggerId)

      await this.runFiles(files)

      if (this.config.coverage.enabled)
        await reportCoverage(this)

      await this.report('onWatcherStart')
    }, WATCHER_DEBOUNCE)
  }

  private unregisterWatcher = noop
  private registerWatcher() {
    const onChange = (id: string) => {
      id = slash(id)
      const needsRerun = this.handleFileChanged(id)
      if (needsRerun)
        this.scheduleRerun(id)
    }
    const onUnlink = (id: string) => {
      id = slash(id)
      this.invalidates.add(id)

      if (this.state.filesMap.has(id)) {
        this.state.filesMap.delete(id)
        this.state.results.removeFromCache(id)
        this.state.stats.removeStats(id)
        this.changedTests.delete(id)
        this.report('onTestRemoved', id)
      }
    }
    const onAdd = async (id: string) => {
      id = slash(id)
      if (await this.isTargetFile(id)) {
        this.changedTests.add(id)
        await this.state.stats.updateStats(id)
        this.scheduleRerun(id)
      }
    }
    const watcher = this.server.watcher

    if (this.config.forceRerunTriggers.length)
      watcher.add(this.config.forceRerunTriggers)

    watcher.unwatch(this.config.watchExclude)

    watcher.on('change', onChange)
    watcher.on('unlink', onUnlink)
    watcher.on('add', onAdd)

    this.unregisterWatcher = () => {
      watcher.off('change', onChange)
      watcher.off('unlink', onUnlink)
      watcher.off('add', onAdd)
      this.unregisterWatcher = noop
    }
  }

  /**
   * @returns A value indicating whether rerun is needed (changedTests was mutated)
   */
  private handleFileChanged(id: string): boolean {
    if (this.changedTests.has(id) || this.invalidates.has(id))
      return false

    if (mm.isMatch(id, this.config.forceRerunTriggers)) {
      this.state.getFilepaths().forEach(file => this.changedTests.add(file))
      return true
    }

    const mod = this.server.moduleGraph.getModuleById(id)
    if (!mod)
      return false

    this.invalidates.add(id)

    if (this.state.filesMap.has(id)) {
      this.changedTests.add(id)
      return true
    }

    let rerun = false
    mod.importers.forEach((i) => {
      if (!i.id)
        return

      const heedsRerun = this.handleFileChanged(i.id)
      if (heedsRerun)
        rerun = true
    })

    return rerun
  }

  async close() {
    if (!this.closingPromise) {
      this.closingPromise = Promise.allSettled([
        this.pool?.close(),
        this.server.close(),
      ].filter(Boolean)).then((results) => {
        results.filter(r => r.status === 'rejected').forEach((err) => {
          this.error('error during close', (err as PromiseRejectedResult).reason)
        })
      })
    }
    return this.closingPromise
  }

  async exit(force = false) {
    setTimeout(() => {
      console.warn(`close timed out after ${CLOSE_TIMEOUT}ms`)
      process.exit()
    }, CLOSE_TIMEOUT).unref()

    await this.close()
    if (force)
      process.exit()
  }

  async report<T extends keyof Reporter>(name: T, ...args: ArgumentsType<Reporter[T]>) {
    await Promise.all(this.reporters.map(r => r[name]?.(
      // @ts-expect-error let me go
      ...args,
    )))
  }

  async globTestFiles(filters: string[] = []) {
    const globOptions = {
      absolute: true,
      cwd: this.config.dir || this.config.root,
      ignore: this.config.exclude,
    }

    let testFiles = await fg(this.config.include, globOptions)

    if (filters.length && process.platform === 'win32')
      filters = filters.map(f => toNamespacedPath(f))

    if (filters.length)
      testFiles = testFiles.filter(i => filters.some(f => i.includes(f)))

    if (this.config.includeSource) {
      let files = await fg(this.config.includeSource, globOptions)
      if (filters.length)
        files = files.filter(i => filters.some(f => i.includes(f)))

      await Promise.all(files.map(async (file) => {
        try {
          const code = await fs.readFile(file, 'utf-8')
          if (this.isInSourceTestFile(code))
            testFiles.push(file)
        }
        catch {
          return null
        }
      }))
    }

    return testFiles
  }

  async isTargetFile(id: string, source?: string): Promise<boolean> {
    const relativeId = relative(this.config.dir || this.config.root, id)
    if (mm.isMatch(relativeId, this.config.exclude))
      return false
    if (mm.isMatch(relativeId, this.config.include))
      return true
    if (this.config.includeSource?.length && mm.isMatch(relativeId, this.config.includeSource)) {
      source = source || await fs.readFile(id, 'utf-8')
      return this.isInSourceTestFile(source)
    }
    return false
  }

  isInSourceTestFile(code: string) {
    return code.includes('import.meta.vitest')
  }

  printError(err: unknown, fullStack = false, type?: string) {
    return printError(err, this, {
      fullStack,
      type,
      showCodeFrame: true,
    })
  }

  onServerRestarted(fn: () => void) {
    this._onRestartListeners.push(fn)
  }
}<|MERGE_RESOLUTION|>--- conflicted
+++ resolved
@@ -329,15 +329,7 @@
       return
     }
 
-<<<<<<< HEAD
     this._clearScreenPending = message
-=======
-    const repeatCount = (process.stdout?.rows ?? 0) - 2
-    const blank = repeatCount > 0 ? '\n'.repeat(repeatCount) : ''
-    this.console.log(blank)
-    readline.cursorTo(process.stdout, 0, 0)
-    readline.clearScreenDown(process.stdout)
->>>>>>> c5d07b84
   }
 
   private _rerunTimer: any
