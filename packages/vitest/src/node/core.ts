import { existsSync, promises as fs } from 'fs'
import type { ViteDevServer } from 'vite'
import { relative, toNamespacedPath } from 'pathe'
import fg from 'fast-glob'
import mm from 'micromatch'
import c from 'picocolors'
import { ViteNodeRunner } from 'vite-node/client'
import { ViteNodeServer } from 'vite-node/server'
import type { ArgumentsType, Reporter, ResolvedConfig, UserConfig } from '../types'
import { SnapshotManager } from '../integrations/snapshot/manager'
import { clearTimeout, deepMerge, hasFailed, noop, setTimeout, slash } from '../utils'
import { cleanCoverage, reportCoverage } from '../integrations/coverage'
import { createPool } from './pool'
import type { WorkerPool } from './pool'
import { createReporters } from './reporters/utils'
import { StateManager } from './state'
import { resolveConfig } from './config'
<<<<<<< HEAD
import { printError } from './error'
// import { VitestGit } from './git'
=======
import { VitestGit } from './git'
import { Logger } from './logger'
import { VitestCache } from './cache'
>>>>>>> e910f810

const WATCHER_DEBOUNCE = 100
const CLOSE_TIMEOUT = 1_000

export class Vitest {
  config: ResolvedConfig = undefined!
  configOverride: Partial<ResolvedConfig> | undefined

  server: ViteDevServer = undefined!
  state: StateManager = undefined!
  snapshot: SnapshotManager = undefined!
  cache: VitestCache = undefined!
  reporters: Reporter[] = undefined!
  logger: Logger
  pool: WorkerPool | undefined

  vitenode: ViteNodeServer = undefined!

  invalidates: Set<string> = new Set()
  changedTests: Set<string> = new Set()
  runningPromise?: Promise<void>
  closingPromise?: Promise<void>

  isFirstRun = true
  restartsCount = 0
  runner: ViteNodeRunner = undefined!

  constructor() {
    this.logger = new Logger(this)
  }

  private _onRestartListeners: Array<() => void> = []

  async setServer(options: UserConfig, server: ViteDevServer) {
    this.unregisterWatcher?.()
    clearTimeout(this._rerunTimer)
    this.restartsCount += 1
    this.pool?.close()
    this.pool = undefined

    const resolved = resolveConfig(options, server.config)

    this.server = server
    this.config = resolved
    this.state = new StateManager()
    this.cache = new VitestCache()
    this.snapshot = new SnapshotManager({ ...resolved.snapshotOptions })

    if (this.config.watch)
      this.registerWatcher()

    this.vitenode = new ViteNodeServer(server, this.config)
    const node = this.vitenode
    this.runner = new ViteNodeRunner({
      root: server.config.root,
      base: server.config.base,
      fetchModule(id: string) {
        return node.fetchModule(id)
      },
      resolveId(id: string, importer?: string) {
        return node.resolveId(id, importer)
      },
    })

    this.reporters = await createReporters(resolved.reporters, this.runner)

    this.runningPromise = undefined

    this._onRestartListeners.forEach(fn => fn())

    if (resolved.coverage.enabled)
      await cleanCoverage(resolved.coverage, resolved.coverage.clean)

    this.cache.results.setConfig(resolved.root, resolved.cache)
    try {
      await this.cache.results.readFromCache()
    }
    catch (err) {
      this.logger.error(`[vitest] Error, while trying to parse cache in ${this.cache.results.getCachePath()}:`, err)
    }
  }

  getSerializableConfig() {
    return deepMerge<ResolvedConfig>({
      ...this.config,
      reporters: [],
      snapshotOptions: {
        ...this.config.snapshotOptions,
        resolveSnapshotPath: undefined,
      },
      onConsoleLog: undefined!,
      sequence: {
        ...this.config.sequence,
        sequencer: undefined!,
      },
    },
    this.configOverride || {} as any,
    ) as ResolvedConfig
  }

  async start(filters?: string[]) {
    await this.report('onInit', this)

    const files = await this.filterTestsBySource(
      await this.globTestFiles(filters),
    )

    if (!files.length) {
      const exitCode = this.config.passWithNoTests ? 0 : 1

      this.logger.printNoTestFound(filters)

      process.exit(exitCode)
    }

    // populate once, update cache on watch
    await Promise.all(files.map(file => this.cache.stats.updateStats(file)))

    await this.runFiles(files)

    if (this.config.coverage.enabled)
      await reportCoverage(this)

    if (this.config.watch && !this.config.browser)
      await this.report('onWatcherStart')
  }

  private async getTestDependencies(filepath: string) {
    const deps = new Set<string>()

    const addImports = async (filepath: string) => {
      const transformed = await this.vitenode.transformRequest(filepath)
      if (!transformed)
        return
      const dependencies = [...transformed.deps || [], ...transformed.dynamicDeps || []]
      for (const dep of dependencies) {
        const path = await this.server.pluginContainer.resolveId(dep, filepath, { ssr: true })
        const fsPath = path && !path.external && path.id.split('?')[0]
        if (fsPath && !fsPath.includes('node_modules') && !deps.has(fsPath) && existsSync(fsPath)) {
          deps.add(fsPath)

          await addImports(fsPath)
        }
      }
    }

    await addImports(filepath)

    return deps
  }

  async filterTestsBySource(tests: string[]) {
    if (this.config.changed && !this.config.related) {
      const { VitestGit } = await import('./git')
      const vitestGit = new VitestGit(this.config.root)
      const related = await vitestGit.findChangedFiles({
        changedSince: this.config.changed,
      })
      if (!related) {
        this.logger.error(c.red('Could not find Git root. Have you initialized git with `git init`?\n'))
        process.exit(1)
      }
      this.config.related = Array.from(new Set(related))
    }

    const related = this.config.related
    if (!related)
      return tests

    const forceRerunTriggers = this.config.forceRerunTriggers
    if (forceRerunTriggers.length && mm(related, forceRerunTriggers).length)
      return tests

    // don't run anything if no related sources are found
    if (!related.length)
      return []

    const testDeps = await Promise.all(
      tests.map(async (filepath) => {
        const deps = await this.getTestDependencies(filepath)
        return [filepath, deps] as const
      }),
    )

    const runningTests = []

    for (const [filepath, deps] of testDeps) {
      // if deps or the test itself were changed
      if (deps.size && related.some(path => path === filepath || deps.has(path)))
        runningTests.push(filepath)
    }

    return runningTests
  }

  async runFiles(paths: string[]) {
    // previous run
    await this.runningPromise

    // schedule the new run
    this.runningPromise = (async () => {
      if (!this.pool)
        this.pool = createPool(this)

      const invalidates = Array.from(this.invalidates)
      this.invalidates.clear()
      this.snapshot.clear()
      this.state.clearErrors()
      try {
        await this.pool.runTests(paths, invalidates)
      }
      catch (err) {
        this.state.catchError(err, 'Unhandled Error')
      }

      const files = this.state.getFiles()

      if (hasFailed(files))
        process.exitCode = 1

<<<<<<< HEAD
      if (!this.config.browser)
        await this.report('onFinished', this.state.getFiles(), this.state.getUnhandledErrors())
=======
      await this.report('onFinished', files, this.state.getUnhandledErrors())

      this.cache.results.updateResults(files)
      await this.cache.results.writeToCache()
>>>>>>> e910f810
    })()
      .finally(() => {
        this.runningPromise = undefined
      })

    return await this.runningPromise
  }

  async rerunFiles(files: string[] = this.state.getFilepaths(), trigger?: string) {
    await this.report('onWatcherRerun', files, trigger)
    await this.runFiles(files)
    if (!this.config.browser)
      await this.report('onWatcherStart')
  }

  async changeNamePattern(pattern: string, files: string[] = this.state.getFilepaths(), trigger?: string) {
    this.config.testNamePattern = pattern ? new RegExp(pattern) : undefined
    await this.rerunFiles(files, trigger)
  }

  async rerunFailed() {
    await this.rerunFiles(this.state.getFailedFilepaths(), 'rerun failed')
  }

  async updateSnapshot(files?: string[]) {
    // default to failed files
    files = files || [
      ...this.state.getFailedFilepaths(),
      ...this.snapshot.summary.uncheckedKeysByFile.map(s => s.filePath),
    ]

    this.configOverride = {
      snapshotOptions: {
        updateSnapshot: 'all',
      },
    }

    try {
      await this.rerunFiles(files, 'update snapshot')
    }
    finally {
      this.configOverride = undefined
    }
  }

  private _rerunTimer: any
  private async scheduleRerun(triggerId: string) {
    const currentCount = this.restartsCount
    clearTimeout(this._rerunTimer)
    await this.runningPromise
    clearTimeout(this._rerunTimer)

    // server restarted
    if (this.restartsCount !== currentCount)
      return

    this._rerunTimer = setTimeout(async () => {
      if (this.changedTests.size === 0) {
        this.invalidates.clear()
        return
      }

      // server restarted
      if (this.restartsCount !== currentCount)
        return

      this.isFirstRun = false

      // add previously failed files
      // if (RERUN_FAILED) {
      //   ctx.state.getFiles().forEach((file) => {
      //     if (file.result?.state === 'fail')
      //       changedTests.add(file.filepath)
      //   })
      // }
      this.snapshot.clear()
      const files = Array.from(this.changedTests)
      this.changedTests.clear()

      if (this.config.coverage.enabled && this.config.coverage.cleanOnRerun)
        await cleanCoverage(this.config.coverage)

      await this.report('onWatcherRerun', files, triggerId)

      await this.runFiles(files)

      if (this.config.coverage.enabled)
        await reportCoverage(this)

      if (!this.config.browser)
        await this.report('onWatcherStart')
    }, WATCHER_DEBOUNCE)
  }

  private unregisterWatcher = noop
  private registerWatcher() {
    const onChange = (id: string) => {
      id = slash(id)
      const needsRerun = this.handleFileChanged(id)
      if (needsRerun)
        this.scheduleRerun(id)
    }
    const onUnlink = (id: string) => {
      id = slash(id)
      this.invalidates.add(id)

      if (this.state.filesMap.has(id)) {
        this.state.filesMap.delete(id)
        this.cache.results.removeFromCache(id)
        this.cache.stats.removeStats(id)
        this.changedTests.delete(id)
        this.report('onTestRemoved', id)
      }
    }
    const onAdd = async (id: string) => {
      id = slash(id)
      if (await this.isTargetFile(id)) {
        this.changedTests.add(id)
        await this.cache.stats.updateStats(id)
        this.scheduleRerun(id)
      }
    }
    const watcher = this.server.watcher

    if (this.config.forceRerunTriggers.length)
      watcher.add(this.config.forceRerunTriggers)

    watcher.unwatch(this.config.watchExclude)

    watcher.on('change', onChange)
    watcher.on('unlink', onUnlink)
    watcher.on('add', onAdd)

    this.unregisterWatcher = () => {
      watcher.off('change', onChange)
      watcher.off('unlink', onUnlink)
      watcher.off('add', onAdd)
      this.unregisterWatcher = noop
    }
  }

  /**
   * @returns A value indicating whether rerun is needed (changedTests was mutated)
   */
  private handleFileChanged(id: string): boolean {
    if (this.changedTests.has(id) || this.invalidates.has(id))
      return false

    if (mm.isMatch(id, this.config.forceRerunTriggers)) {
      this.state.getFilepaths().forEach(file => this.changedTests.add(file))
      return true
    }

    const mod = this.server.moduleGraph.getModuleById(id)
    if (!mod)
      return false

    this.invalidates.add(id)

    if (this.state.filesMap.has(id)) {
      this.changedTests.add(id)
      return true
    }

    let rerun = false
    mod.importers.forEach((i) => {
      if (!i.id)
        return

      const heedsRerun = this.handleFileChanged(i.id)
      if (heedsRerun)
        rerun = true
    })

    return rerun
  }

  async close() {
    if (!this.closingPromise) {
      this.closingPromise = Promise.allSettled([
        this.pool?.close(),
        this.server.close(),
      ].filter(Boolean)).then((results) => {
        results.filter(r => r.status === 'rejected').forEach((err) => {
          this.logger.error('error during close', (err as PromiseRejectedResult).reason)
        })
      })
    }
    return this.closingPromise
  }

  async exit(force = false) {
    setTimeout(() => {
      console.warn(`close timed out after ${CLOSE_TIMEOUT}ms`)
      process.exit()
    }, CLOSE_TIMEOUT).unref()

    await this.close()
    if (force)
      process.exit()
  }

  async report<T extends keyof Reporter>(name: T, ...args: ArgumentsType<Reporter[T]>) {
    await Promise.all(this.reporters.map(r => r[name]?.(
      // @ts-expect-error let me go
      ...args,
    )))
  }

  async globTestFiles(filters: string[] = []) {
    const globOptions = {
      absolute: true,
      cwd: this.config.dir || this.config.root,
      ignore: this.config.exclude,
    }

    let testFiles = await fg(this.config.include, globOptions)

    if (filters.length && process.platform === 'win32')
      filters = filters.map(f => toNamespacedPath(f))

    if (filters.length)
      testFiles = testFiles.filter(i => filters.some(f => i.includes(f)))

    if (this.config.includeSource) {
      let files = await fg(this.config.includeSource, globOptions)
      if (filters.length)
        files = files.filter(i => filters.some(f => i.includes(f)))

      await Promise.all(files.map(async (file) => {
        try {
          const code = await fs.readFile(file, 'utf-8')
          if (this.isInSourceTestFile(code))
            testFiles.push(file)
        }
        catch {
          return null
        }
      }))
    }

    return testFiles
  }

  async isTargetFile(id: string, source?: string): Promise<boolean> {
    const relativeId = relative(this.config.dir || this.config.root, id)
    if (mm.isMatch(relativeId, this.config.exclude))
      return false
    if (mm.isMatch(relativeId, this.config.include))
      return true
    if (this.config.includeSource?.length && mm.isMatch(relativeId, this.config.includeSource)) {
      source = source || await fs.readFile(id, 'utf-8')
      return this.isInSourceTestFile(source)
    }
    return false
  }

  isInSourceTestFile(code: string) {
    return code.includes('import.meta.vitest')
  }

  onServerRestarted(fn: () => void) {
    this._onRestartListeners.push(fn)
  }
}<|MERGE_RESOLUTION|>--- conflicted
+++ resolved
@@ -15,14 +15,8 @@
 import { createReporters } from './reporters/utils'
 import { StateManager } from './state'
 import { resolveConfig } from './config'
-<<<<<<< HEAD
-import { printError } from './error'
-// import { VitestGit } from './git'
-=======
-import { VitestGit } from './git'
 import { Logger } from './logger'
 import { VitestCache } from './cache'
->>>>>>> e910f810
 
 const WATCHER_DEBOUNCE = 100
 const CLOSE_TIMEOUT = 1_000
@@ -243,15 +237,13 @@
       if (hasFailed(files))
         process.exitCode = 1
 
-<<<<<<< HEAD
       if (!this.config.browser)
         await this.report('onFinished', this.state.getFiles(), this.state.getUnhandledErrors())
-=======
+
       await this.report('onFinished', files, this.state.getUnhandledErrors())
 
       this.cache.results.updateResults(files)
       await this.cache.results.writeToCache()
->>>>>>> e910f810
     })()
       .finally(() => {
         this.runningPromise = undefined
