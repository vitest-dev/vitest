--- conflicted
+++ resolved
@@ -102,21 +102,9 @@
         process.env.PROD ??= PROD ? '1' : ''
         process.env.DEV ??= DEV ? '1' : ''
         process.env.SSR ??= '1'
-<<<<<<< HEAD
-=======
 
         for (const name in envs)
           process.env[name] ??= envs[name]
-
-        // account for user env defines
-        for (const key in viteConfig.define) {
-          if (key.startsWith('import.meta.env.')) {
-            const val = viteConfig.define[key]
-            const envKey = key.slice('import.meta.env.'.length)
-            process.env[envKey] = typeof val === 'string' ? JSON.parse(val) : val
-          }
-        }
->>>>>>> 1623b3c9
       },
       async configureServer(server) {
         if (haveStarted)
