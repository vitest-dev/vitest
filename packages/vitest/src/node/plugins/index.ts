--- conflicted
+++ resolved
@@ -117,14 +117,12 @@
         if (viteConfigTest.watch === false)
           viteConfigTest.run = true
 
-<<<<<<< HEAD
         // options.benchmark is not used in viteConfig.test when command is not benchmark
         if (!options.benchmark)
           delete viteConfigTest.benchmark
-=======
+
         if ('alias' in viteConfigTest)
           delete viteConfigTest.alias
->>>>>>> faed4acb
 
         // viteConfig.test is final now, merge it for real
         options = deepMerge(
