import type { Plugin as VitePlugin } from 'vite'
import { configDefaults } from '../../constants'
import type { UserConfig } from '../../types'
import { deepMerge, ensurePackageInstalled, notNullish } from '../../utils'
import { resolveApiConfig } from '../config'
import { Vitest } from '../core'
import { GlobalSetupPlugin } from './globalSetup'
import { MocksPlugin } from './mock'
import { EnvReplacerPlugin } from './envReplacer'

export async function VitestPlugin(options: UserConfig = {}, ctx = new Vitest()): Promise<VitePlugin[]> {
  let haveStarted = false

  async function UIPlugin() {
    await ensurePackageInstalled('@vitest/ui')
    return (await import('@vitest/ui')).default(options.uiBase)
  }

  return [
    <VitePlugin>{
      name: 'vitest',
      enforce: 'pre',
      config(viteConfig: any) {
        // preliminary merge of options to be able to create server options for vite
        // however to allow vitest plugins to modify vitest config values
        // this is repeated in configResolved where the config is final
        const preOptions = deepMerge({}, options, viteConfig.test ?? {})
        preOptions.api = resolveApiConfig(preOptions)

        return {
          // we are setting NODE_ENV when running CLI to 'test',
          // but it can be overriden
          mode: viteConfig.mode || process.env.NODE_ENV || 'test',
          clearScreen: false,
          resolve: {
            // by default Vite resolves `module` field, which not always a native ESM module
            // setting this option can bypass that and fallback to cjs version
            mainFields: [],
          },
          server: {
            ...preOptions.api,
            open: preOptions.ui && preOptions.open
              ? preOptions.uiBase ?? '/__vitest__/'
              : undefined,
            preTransformRequests: false,
          },
          // disable deps optimization
          cacheDir: undefined,
        }
      },
      async configResolved(viteConfig) {
        // viteConfig.test is final now, merge it for real
        options = deepMerge(
          {},
          configDefaults,
          (viteConfig.test as any) || {},
          options,
        )
        options.api = resolveApiConfig(options)
<<<<<<< HEAD

        process.env.BASE_URL ??= viteConfig.base
        process.env.MODE ??= viteConfig.mode
        // process.env can have only string values and will cast string on it if we pass other type,
        // so we are making them truthy
        process.env.PROD ??= viteConfig.env.PROD ? '1' : ''
        process.env.DEV ??= viteConfig.env.DEV ? '1' : ''
        process.env.SSR ??= '1'

        // account for user env defines
        for (const key in viteConfig.define) {
          if (key.startsWith('import.meta.env.')) {
            const val = viteConfig.define[key]
            const envKey = key.slice('import.meta.env.'.length)
            process.env[envKey] = typeof val === 'string' ? JSON.parse(val) : val
          }
        }
=======
        options.watch = options.watch && !options.run
>>>>>>> a70dcd3e
      },
      async configureServer(server) {
        if (haveStarted)
          await ctx.report('onServerRestart')
        await ctx.setServer(options, server)
        haveStarted = true
        if (options.api)
          (await import('../../api/setup')).setup(ctx)

        // #415, in run mode we don't need the watcher, close it would improve the performance
        if (!options.watch)
          await server.watcher.close()
      },
    },
    EnvReplacerPlugin(),
    MocksPlugin(),
    GlobalSetupPlugin(ctx),
    options.ui
      ? await UIPlugin()
      : null,
  ]
    .filter(notNullish)
}<|MERGE_RESOLUTION|>--- conflicted
+++ resolved
@@ -57,7 +57,7 @@
           options,
         )
         options.api = resolveApiConfig(options)
-<<<<<<< HEAD
+        options.watch = options.watch && !options.run
 
         process.env.BASE_URL ??= viteConfig.base
         process.env.MODE ??= viteConfig.mode
@@ -75,9 +75,6 @@
             process.env[envKey] = typeof val === 'string' ? JSON.parse(val) : val
           }
         }
-=======
-        options.watch = options.watch && !options.run
->>>>>>> a70dcd3e
       },
       async configureServer(server) {
         if (haveStarted)
