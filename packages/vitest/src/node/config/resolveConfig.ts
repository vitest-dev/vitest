import type { ResolvedConfig as ResolvedViteConfig } from 'vite'
import type { Vitest } from '../core'
import type { BenchmarkBuiltinReporters } from '../reporters'
import type { ResolvedBrowserOptions } from '../types/browser'
import type {
  ApiConfig,
  ResolvedConfig,
  UserConfig,
} from '../types/config'
import type { BaseCoverageOptions, CoverageReporterWithOptions } from '../types/coverage'
import crypto from 'node:crypto'
import { pathToFileURL } from 'node:url'
import { slash, toArray } from '@vitest/utils/helpers'
import { resolveModule } from 'local-pkg'
import { normalize, relative, resolve } from 'pathe'
import c from 'tinyrainbow'
import { mergeConfig } from 'vite'
import {
  configFiles,
  defaultBrowserPort,
  defaultInspectPort,
  defaultPort,
} from '../../constants'
import { benchmarkConfigDefaults, configDefaults } from '../../defaults'
import { isCI, stdProvider } from '../../utils/env'
import { getWorkersCountByPercentage } from '../../utils/workers'
import { BaseSequencer } from '../sequencers/BaseSequencer'
import { RandomSequencer } from '../sequencers/RandomSequencer'

function resolvePath(path: string, root: string) {
  return normalize(
    /* @__PURE__ */ resolveModule(path, { paths: [root] })
    ?? resolve(root, path),
  )
}

function parseInspector(inspect: string | undefined | boolean | number) {
  if (typeof inspect === 'boolean' || inspect === undefined) {
    return {}
  }
  if (typeof inspect === 'number') {
    return { port: inspect }
  }

  if (inspect.match(/https?:\//)) {
    throw new Error(
      `Inspector host cannot be a URL. Use "host:port" instead of "${inspect}"`,
    )
  }

  const [host, port] = inspect.split(':')
  if (!port) {
    return { host }
  }
  return { host, port: Number(port) || defaultInspectPort }
}

export function resolveApiServerConfig<Options extends ApiConfig & Omit<UserConfig, 'expect'>>(
  options: Options,
  defaultPort: number,
): ApiConfig | undefined {
  let api: ApiConfig | undefined

  if (options.ui && !options.api) {
    api = { port: defaultPort }
  }
  else if (options.api === true) {
    api = { port: defaultPort }
  }
  else if (typeof options.api === 'number') {
    api = { port: options.api }
  }

  if (typeof options.api === 'object') {
    if (api) {
      if (options.api.port) {
        api.port = options.api.port
      }
      if (options.api.strictPort) {
        api.strictPort = options.api.strictPort
      }
      if (options.api.host) {
        api.host = options.api.host
      }
    }
    else {
      api = { ...options.api }
    }
  }

  if (api) {
    if (!api.port && !api.middlewareMode) {
      api.port = defaultPort
    }
  }
  else {
    api = { middlewareMode: true }
  }

  return api
}

function resolveInlineWorkerOption(value: string | number): number {
  if (typeof value === 'string' && value.trim().endsWith('%')) {
    return getWorkersCountByPercentage(value)
  }
  else {
    return Number(value)
  }
}

export function resolveConfig(
  vitest: Vitest,
  options: UserConfig,
  viteConfig: ResolvedViteConfig,
): ResolvedConfig {
  const mode = vitest.mode
  const logger = vitest.logger
  if (options.dom) {
    if (
      viteConfig.test?.environment != null
      && viteConfig.test!.environment !== 'happy-dom'
    ) {
      logger.console.warn(
        c.yellow(
          `${c.inverse(c.yellow(' Vitest '))} Your config.test.environment ("${
            viteConfig.test.environment
          }") conflicts with --dom flag ("happy-dom"), ignoring "${
            viteConfig.test.environment
          }"`,
        ),
      )
    }

    options.environment = 'happy-dom'
  }

  const resolved = {
    ...configDefaults,
    ...options,
    root: viteConfig.root,
    mode,
  } as any as ResolvedConfig

  if (options.pool && typeof options.pool !== 'string') {
    resolved.pool = options.pool.name
    resolved.poolRunner = options.pool
  }

  resolved.pool ??= 'forks'

  resolved.project = toArray(resolved.project)
  resolved.provide ??= {}

  resolved.name = typeof options.name === 'string'
    ? options.name
    : (options.name?.label || '')

  resolved.color = typeof options.name !== 'string' ? options.name?.color : undefined

  if (resolved.environment === 'browser') {
    throw new Error(`Looks like you set "test.environment" to "browser". To enable Browser Mode, use "test.browser.enabled" instead.`)
  }

  const inspector = resolved.inspect || resolved.inspectBrk

  resolved.inspector = {
    ...resolved.inspector,
    ...parseInspector(inspector),
    enabled: !!inspector,
    waitForDebugger:
      options.inspector?.waitForDebugger ?? !!resolved.inspectBrk,
  }

  if (viteConfig.base !== '/') {
    resolved.base = viteConfig.base
  }

  resolved.clearScreen = resolved.clearScreen ?? viteConfig.clearScreen ?? true

  if (options.shard) {
    if (resolved.watch) {
      throw new Error('You cannot use --shard option with enabled watch')
    }

    const [indexString, countString] = options.shard.split('/')
    const index = Math.abs(Number.parseInt(indexString, 10))
    const count = Math.abs(Number.parseInt(countString, 10))

    if (Number.isNaN(count) || count <= 0) {
      throw new Error('--shard <count> must be a positive number')
    }

    if (Number.isNaN(index) || index <= 0 || index > count) {
      throw new Error(
        '--shard <index> must be a positive number less then <count>',
      )
    }

    resolved.shard = { index, count }
  }

  if (resolved.standalone && !resolved.watch) {
    throw new Error(`Vitest standalone mode requires --watch`)
  }

  if (resolved.mergeReports && resolved.watch) {
    throw new Error(`Cannot merge reports with --watch enabled`)
  }

  if (resolved.maxWorkers) {
    resolved.maxWorkers = resolveInlineWorkerOption(resolved.maxWorkers)
  }

  // run benchmark sequentially by default
  const fileParallelism = options.fileParallelism ?? mode !== 'benchmark'

  if (!fileParallelism) {
    // ignore user config, parallelism cannot be implemented without limiting workers
    resolved.maxWorkers = 1
  }

  if (resolved.maxConcurrency === 0) {
    logger.console.warn(
      c.yellow(`The option "maxConcurrency" cannot be set to 0. Using default value ${configDefaults.maxConcurrency} instead.`),
    )
    resolved.maxConcurrency = configDefaults.maxConcurrency
  }

  if (resolved.inspect || resolved.inspectBrk) {
    if (resolved.maxWorkers !== 1) {
      const inspectOption = `--inspect${resolved.inspectBrk ? '-brk' : ''}`
      throw new Error(
        `You cannot use ${inspectOption} without "--no-file-parallelism"`,
      )
    }
  }

  // apply browser CLI options only if the config already has the browser config and not disabled manually
  if (
    vitest._cliOptions.browser
    && resolved.browser
    // if enabled is set to `false`, but CLI overrides it, then always override it
    && (resolved.browser.enabled !== false || vitest._cliOptions.browser.enabled)
  ) {
    resolved.browser = mergeConfig(
      resolved.browser,
      vitest._cliOptions.browser,
    ) as ResolvedBrowserOptions
  }

  resolved.browser ??= {} as any
  const browser = resolved.browser

  if (browser.enabled) {
    const instances = browser.instances
    if (!browser.instances) {
      browser.instances = []
    }

    // use `chromium` by default when the preview provider is specified
    // for a smoother experience. if chromium is not available, it will
    // open the default browser anyway
    if (!browser.instances.length && browser.provider?.name === 'preview') {
      browser.instances = [{ browser: 'chromium' }]
    }

    if (browser.name && instances?.length) {
      // --browser=chromium filters configs to a single one
      browser.instances = browser.instances.filter(instance => instance.browser === browser.name)

      // if `instances` were defined, but now they are empty,
      // let's throw an error because the filter is invalid
      if (!browser.instances.length) {
        throw new Error([
          `"browser.instances" was set in the config, but the array is empty. Define at least one browser config.`,
          ` The "browser.name" was set to "${browser.name}" which filtered all configs (${instances.map(c => c.browser).join(', ')}). Did you mean to use another name?`,
        ].join(''))
      }
    }
  }

  const containsChromium = hasBrowserChromium(vitest, resolved)
  const hasOnlyChromium = hasOnlyBrowserChromium(vitest, resolved)

  // Browser-mode "Chromium" only features:
  if (browser.enabled && (!containsChromium || !hasOnlyChromium)) {
    const browserConfig = `
{
  browser: {
    provider: ${browser.provider?.name || 'preview'}(),
    instances: [
      ${(browser.instances || []).map(i => `{ browser: '${i.browser}' }`).join(',\n      ')}
    ],
  },
}
    `.trim()

    const preferredProvider = (!browser.provider?.name || browser.provider.name === 'preview')
      ? 'playwright'
      : browser.provider.name
    const preferredBrowser = preferredProvider === 'playwright' ? 'chromium' : 'chrome'
    const correctExample = `
{
  browser: {
    provider: ${preferredProvider}(),
    instances: [
      { browser: '${preferredBrowser}' }
    ],
  },
}
    `.trim()

    // requires all projects to be chromium
    if (!hasOnlyChromium && resolved.coverage.enabled && resolved.coverage.provider === 'v8') {
      const coverageExample = `
{
  coverage: {
    provider: 'istanbul',
  },
}
      `.trim()

      throw new Error(
        `@vitest/coverage-v8 does not work with\n${browserConfig}\n`
        + `\nUse either:\n${correctExample}`
        + `\n\n...or change your coverage provider to:\n${coverageExample}\n`,
      )
    }

    // ignores non-chromium browsers when there is at least one chromium project
    if (!containsChromium && (resolved.inspect || resolved.inspectBrk)) {
      const inspectOption = `--inspect${resolved.inspectBrk ? '-brk' : ''}`

      throw new Error(
        `${inspectOption} does not work with\n${browserConfig}\n`
        + `\nUse either:\n${correctExample}`
        + `\n\n...or disable ${inspectOption}\n`,
      )
    }
  }

  resolved.coverage.reporter = resolveCoverageReporters(resolved.coverage.reporter)

  if (resolved.coverage.enabled && resolved.coverage.reportsDirectory) {
    const reportsDirectory = resolve(
      resolved.root,
      resolved.coverage.reportsDirectory,
    )

    if (
      reportsDirectory === resolved.root
      || reportsDirectory === process.cwd()
    ) {
      throw new Error(
        `You cannot set "coverage.reportsDirectory" as ${reportsDirectory}. Vitest needs to be able to remove this directory before test run`,
      )
    }
  }

  if (resolved.coverage.enabled && resolved.coverage.provider === 'custom' && resolved.coverage.customProviderModule) {
    resolved.coverage.customProviderModule = resolvePath(
      resolved.coverage.customProviderModule,
      resolved.root,
    )
  }

  resolved.expect ??= {}

  resolved.deps ??= {}
  resolved.deps.moduleDirectories ??= []

  resolved.deps.optimizer ??= {}
  resolved.deps.optimizer.ssr ??= {}
  resolved.deps.optimizer.ssr.enabled ??= false
  resolved.deps.optimizer.client ??= {}
  resolved.deps.optimizer.client.enabled ??= false

  resolved.deps.web ??= {}
  resolved.deps.web.transformAssets ??= true
  resolved.deps.web.transformCss ??= true
  resolved.deps.web.transformGlobPattern ??= []

  resolved.setupFiles = toArray(resolved.setupFiles || []).map(file =>
    resolvePath(file, resolved.root),
  )
  resolved.globalSetup = toArray(resolved.globalSetup || []).map(file =>
    resolvePath(file, resolved.root),
  )

  // Add hard-coded default coverage exclusions. These cannot be overidden by user config.
  // Override original exclude array for cases where user re-uses same object in test.exclude.
  resolved.coverage.exclude = [
    ...resolved.coverage.exclude,

    // Exclude setup files
    ...resolved.setupFiles.map(
      file =>
        `${resolved.coverage.allowExternal ? '**/' : ''}${relative(
          resolved.root,
          file,
        )}`,
    ),

    // Exclude test files
    ...resolved.include,

    // Configs
    resolved.config && slash(resolved.config),
    ...configFiles,

    // Vite internal
    '**\/virtual:*',
    '**\/__x00__*',

    '**/node_modules/**',
  ].filter(pattern => typeof pattern === 'string')

  resolved.forceRerunTriggers = [
    ...resolved.forceRerunTriggers,
    ...resolved.setupFiles,
  ]

  if (resolved.cliExclude) {
    resolved.exclude.push(...resolved.cliExclude)
  }

  if (resolved.runner) {
    resolved.runner = resolvePath(resolved.runner, resolved.root)
  }

  resolved.attachmentsDir = resolve(
    resolved.root,
    resolved.attachmentsDir ?? '.vitest-attachments',
  )

  if (resolved.snapshotEnvironment) {
    resolved.snapshotEnvironment = resolvePath(
      resolved.snapshotEnvironment,
      resolved.root,
    )
  }

  resolved.testNamePattern = resolved.testNamePattern
    ? resolved.testNamePattern instanceof RegExp
      ? resolved.testNamePattern
      : new RegExp(resolved.testNamePattern)
    : undefined

  if (resolved.snapshotFormat && 'plugins' in resolved.snapshotFormat) {
    (resolved.snapshotFormat as any).plugins = []
    // TODO: support it via separate config (like DiffOptions) or via `Function.toString()`
    if (typeof resolved.snapshotFormat.compareKeys === 'function') {
      throw new TypeError(`"snapshotFormat.compareKeys" function is not supported.`)
    }
  }

  const UPDATE_SNAPSHOT = resolved.update || process.env.UPDATE_SNAPSHOT
  resolved.snapshotOptions = {
    expand: resolved.expandSnapshotDiff ?? false,
    snapshotFormat: resolved.snapshotFormat || {},
    updateSnapshot:
      isCI && !UPDATE_SNAPSHOT ? 'none' : UPDATE_SNAPSHOT ? 'all' : 'new',
    resolveSnapshotPath: options.resolveSnapshotPath,
    // resolved inside the worker
    snapshotEnvironment: null as any,
  }

  resolved.snapshotSerializers ??= []
  resolved.snapshotSerializers = resolved.snapshotSerializers.map(file =>
    resolvePath(file, resolved.root),
  )
  resolved.forceRerunTriggers.push(...resolved.snapshotSerializers)

  if (options.resolveSnapshotPath) {
    delete (resolved as any).resolveSnapshotPath
  }

  resolved.execArgv ??= []
  resolved.pool ??= 'threads'

  if (
    resolved.pool === 'vmForks'
    || resolved.pool === 'vmThreads'
    || resolved.pool === 'typescript'
  ) {
    resolved.isolate = false
  }

  if (process.env.VITEST_MAX_WORKERS) {
    resolved.maxWorkers = Number.parseInt(process.env.VITEST_MAX_WORKERS)
  }

  if (mode === 'benchmark') {
    resolved.benchmark = {
      ...benchmarkConfigDefaults,
      ...resolved.benchmark,
    }
    // override test config
    resolved.coverage.enabled = false
    resolved.typecheck.enabled = false
    resolved.include = resolved.benchmark.include
    resolved.exclude = resolved.benchmark.exclude
    resolved.includeSource = resolved.benchmark.includeSource
    const reporters = Array.from(
      new Set<BenchmarkBuiltinReporters>([
        ...toArray(resolved.benchmark.reporters),
        // @ts-expect-error reporter is CLI flag
        ...toArray(options.reporter),
      ]),
    ).filter(Boolean)
    if (reporters.length) {
      resolved.benchmark.reporters = reporters
    }
    else {
      resolved.benchmark.reporters = ['default']
    }

    if (options.outputFile) {
      resolved.benchmark.outputFile = options.outputFile
    }

    // --compare from cli
    if (options.compare) {
      resolved.benchmark.compare = options.compare
    }
    if (options.outputJson) {
      resolved.benchmark.outputJson = options.outputJson
    }
  }

  if (typeof resolved.diff === 'string') {
    resolved.diff = resolvePath(resolved.diff, resolved.root)
    resolved.forceRerunTriggers.push(resolved.diff)
  }

  // the server has been created, we don't need to override vite.server options
  const api = resolveApiServerConfig(options, defaultPort)
  resolved.api = { ...api, token: __VITEST_GENERATE_UI_TOKEN__ ? crypto.randomUUID() : '0' }

  if (options.related) {
    resolved.related = toArray(options.related).map(file =>
      resolve(resolved.root, file),
    )
  }

  /*
   * Reporters can be defined in many different ways:
   * { reporter: 'json' }
   * { reporter: { onFinish() { method() } } }
   * { reporter: ['json', { onFinish() { method() } }] }
   * { reporter: [[ 'json' ]] }
   * { reporter: [[ 'json' ], 'html'] }
   * { reporter: [[ 'json', { outputFile: 'test.json' } ], 'html'] }
   */
  if (options.reporters) {
    if (!Array.isArray(options.reporters)) {
      // Reporter name, e.g. { reporters: 'json' }
      if (typeof options.reporters === 'string') {
        resolved.reporters = [[options.reporters, {}]]
      }
      // Inline reporter e.g. { reporters: { onFinish() { method() } } }
      else {
        resolved.reporters = [options.reporters]
      }
    }
    // It's an array of reporters
    else {
      resolved.reporters = []

      for (const reporter of options.reporters) {
        if (Array.isArray(reporter)) {
          // Reporter with options, e.g. { reporters: [ [ 'json', { outputFile: 'test.json' } ] ] }
          resolved.reporters.push([reporter[0], reporter[1] as Record<string, unknown> || {}])
        }
        else if (typeof reporter === 'string') {
          // Reporter name in array, e.g. { reporters: ["html", "json"]}
          resolved.reporters.push([reporter, {}])
        }
        else {
          // Inline reporter, e.g. { reporter: [{ onFinish() { method() } }] }
          resolved.reporters.push(reporter)
        }
      }
    }
  }

  if (mode !== 'benchmark') {
    // @ts-expect-error "reporter" is from CLI, should be absolute to the running directory
    // it is passed down as "vitest --reporter ../reporter.js"
    const reportersFromCLI = resolved.reporter

    const cliReporters = toArray(reportersFromCLI || []).map(
      (reporter: string) => {
        // ./reporter.js || ../reporter.js, but not .reporters/reporter.js
        if (/^\.\.?\//.test(reporter)) {
          return resolve(process.cwd(), reporter)
        }
        return reporter
      },
    )

    if (cliReporters.length) {
      // When CLI reporters are specified, preserve options from config file
      const configReportersMap = new Map<string, Record<string, unknown>>()

      // Build a map of reporter names to their options from the config
      for (const reporter of resolved.reporters) {
        if (Array.isArray(reporter)) {
          const [reporterName, reporterOptions] = reporter
          if (typeof reporterName === 'string') {
            configReportersMap.set(reporterName, reporterOptions as Record<string, unknown>)
          }
        }
      }

      resolved.reporters = Array.from(new Set(toArray(cliReporters)))
        .filter(Boolean)
        .map(reporter => [reporter, configReportersMap.get(reporter) || {}])
    }
  }

  if (!resolved.reporters.length) {
    resolved.reporters.push(['default', {}])

    // also enable github-actions reporter as a default
    if (process.env.GITHUB_ACTIONS === 'true') {
      resolved.reporters.push(['github-actions', {}])
    }
  }

  if (resolved.changed) {
    resolved.passWithNoTests ??= true
  }

  resolved.css ??= {}
  if (typeof resolved.css === 'object') {
    resolved.css.modules ??= {}
    resolved.css.modules.classNameStrategy ??= 'stable'
  }

  if (resolved.cache !== false) {
    if (resolved.cache && typeof resolved.cache.dir === 'string') {
      vitest.logger.deprecate(
        `"cache.dir" is deprecated, use Vite's "cacheDir" instead if you want to change the cache director. Note caches will be written to "cacheDir\/vitest"`,
      )
    }

    resolved.cache = { dir: viteConfig.cacheDir }
  }

  resolved.sequence ??= {} as any
  if (
    resolved.sequence.shuffle
    && typeof resolved.sequence.shuffle === 'object'
  ) {
    const { files, tests } = resolved.sequence.shuffle
    resolved.sequence.sequencer ??= files ? RandomSequencer : BaseSequencer
    resolved.sequence.shuffle = tests
  }
  if (!resolved.sequence?.sequencer) {
    // CLI flag has higher priority
    resolved.sequence.sequencer = resolved.sequence.shuffle
      ? RandomSequencer
      : BaseSequencer
  }
  resolved.sequence.groupOrder ??= 0
  resolved.sequence.hooks ??= 'stack'
  if (resolved.sequence.sequencer === RandomSequencer) {
    resolved.sequence.seed ??= Date.now()
  }

  resolved.typecheck = {
    ...configDefaults.typecheck,
    ...resolved.typecheck,
  }

  resolved.typecheck ??= {} as any
  resolved.typecheck.enabled ??= false

  if (resolved.typecheck.enabled) {
    logger.console.warn(
      c.yellow(
        'Testing types with tsc and vue-tsc is an experimental feature.\nBreaking changes might not follow SemVer, please pin Vitest\'s version when using it.',
      ),
    )
  }

  resolved.browser.enabled ??= false
  resolved.browser.headless ??= isCI
  resolved.browser.isolate ??= resolved.isolate ?? true
  resolved.browser.fileParallelism
    ??= options.fileParallelism ?? mode !== 'benchmark'
  // disable in headless mode by default, and if CI is detected
  resolved.browser.ui ??= resolved.browser.headless === true ? false : !isCI
  resolved.browser.commands ??= {}
  if (resolved.browser.screenshotDirectory) {
    resolved.browser.screenshotDirectory = resolve(
      resolved.root,
      resolved.browser.screenshotDirectory,
    )
  }

  if (resolved.inspector.enabled) {
    resolved.browser.trackUnhandledErrors ??= false
  }

  resolved.browser.viewport ??= {} as any
  resolved.browser.viewport.width ??= 414
  resolved.browser.viewport.height ??= 896

  resolved.browser.locators ??= {} as any
  resolved.browser.locators.testIdAttribute ??= 'data-testid'

  if (typeof resolved.browser.provider === 'string') {
    const source = `@vitest/browser-${resolved.browser.provider}`
    throw new TypeError(
      'The `browser.provider` configuration was changed to accept a factory instead of a string. '
      + `Add an import of "${resolved.browser.provider}" from "${source}" instead. See: https://vitest.dev/config/browser/provider`,
    )
  }

  const isPreview = resolved.browser.provider?.name === 'preview'

  if (!isPreview && resolved.browser.enabled && stdProvider === 'stackblitz') {
    throw new Error(`stackblitz environment does not support the ${resolved.browser.provider?.name} provider. Please, use "@vitest/browser-preview" instead.`)
  }
  if (isPreview && resolved.browser.screenshotFailures === true) {
    console.warn(c.yellow(
      [
        `Browser provider "preview" doesn't support screenshots, `,
        `so "browser.screenshotFailures" option is forcefully disabled. `,
        `Set "browser.screenshotFailures" to false or remove it from the config to suppress this warning.`,
      ].join(''),
    ))
    resolved.browser.screenshotFailures = false
  }
  else {
    resolved.browser.screenshotFailures ??= !isPreview && !resolved.browser.ui
  }
  if (resolved.browser.provider && resolved.browser.provider.options == null) {
    resolved.browser.provider.options = {}
  }

  resolved.browser.api = resolveApiServerConfig(
    resolved.browser,
    defaultBrowserPort,
  ) || {
    port: defaultBrowserPort,
  }

  // enable includeTaskLocation by default in UI mode
  if (resolved.browser.enabled) {
    if (resolved.browser.ui) {
      resolved.includeTaskLocation ??= true
    }
  }
  else if (resolved.ui) {
    resolved.includeTaskLocation ??= true
  }

  if (typeof resolved.browser.trace === 'string' || !resolved.browser.trace) {
    resolved.browser.trace = { mode: resolved.browser.trace || 'off' }
  }
  if (resolved.browser.trace.tracesDir != null) {
    resolved.browser.trace.tracesDir = resolvePath(
      resolved.browser.trace.tracesDir,
      resolved.root,
    )
  }

  const htmlReporter = toArray(resolved.reporters).some((reporter) => {
    if (Array.isArray(reporter)) {
      return reporter[0] === 'html'
    }

    return false
  })

  if (htmlReporter) {
    resolved.includeTaskLocation ??= true
  }

  resolved.server ??= {}
  resolved.server.deps ??= {}

  if (resolved.server.debug?.dump || process.env.VITEST_DEBUG_DUMP) {
    const userFolder = resolved.server.debug?.dump || process.env.VITEST_DEBUG_DUMP
    resolved.dumpDir = resolve(
      resolved.root,
      typeof userFolder === 'string' && userFolder !== 'true'
        ? userFolder
        : '.vitest-dump',
      resolved.name || 'root',
    )
  }

  resolved.testTimeout ??= resolved.browser.enabled ? 30_000 : 5_000
  resolved.hookTimeout ??= resolved.browser.enabled ? 30_000 : 10_000

  resolved.experimental ??= {}
<<<<<<< HEAD
=======
  if (resolved.experimental.openTelemetry?.sdkPath) {
    const sdkPath = resolve(
      resolved.root,
      resolved.experimental.openTelemetry.sdkPath,
    )
    resolved.experimental.openTelemetry.sdkPath = pathToFileURL(sdkPath).toString()
  }
>>>>>>> d6d3359d

  return resolved
}

export function isBrowserEnabled(config: ResolvedConfig): boolean {
  return Boolean(config.browser?.enabled)
}

export function resolveCoverageReporters(configReporters: NonNullable<BaseCoverageOptions['reporter']>): CoverageReporterWithOptions[] {
  // E.g. { reporter: "html" }
  if (!Array.isArray(configReporters)) {
    return [[configReporters, {}]]
  }

  const resolvedReporters: CoverageReporterWithOptions[] = []

  for (const reporter of configReporters) {
    if (Array.isArray(reporter)) {
      // E.g. { reporter: [ ["html", { skipEmpty: true }], ["lcov"], ["json", { file: "map.json" }] ]}
      resolvedReporters.push([reporter[0], reporter[1] as Record<string, unknown> || {}])
    }
    else {
      // E.g. { reporter: ["html", "json"]}
      resolvedReporters.push([reporter, {}])
    }
  }

  return resolvedReporters
}

function isChromiumName(provider: string, name: string) {
  if (provider === 'playwright') {
    return name === 'chromium'
  }
  return name === 'chrome' || name === 'edge'
}

function hasBrowserChromium(vitest: Vitest, config: ResolvedConfig) {
  const browser = config.browser
  if (!browser || !browser.provider || browser.provider.name === 'preview' || !browser.enabled) {
    return false
  }
  if (browser.name) {
    return isChromiumName(browser.provider.name, browser.name)
  }
  if (!browser.instances) {
    return false
  }
  return browser.instances.some((instance) => {
    const name = instance.name || (config.name ? `${config.name} (${instance.browser})` : instance.browser)
    // browser config is filtered out
    if (!vitest.matchesProjectFilter(name)) {
      return false
    }
    return isChromiumName(browser.provider!.name, instance.browser)
  })
}

function hasOnlyBrowserChromium(vitest: Vitest, config: ResolvedConfig) {
  const browser = config.browser
  if (!browser || !browser.provider || browser.provider.name === 'preview' || !browser.enabled) {
    return false
  }
  if (browser.name) {
    return isChromiumName(browser.provider.name, browser.name)
  }
  if (!browser.instances) {
    return false
  }
  return browser.instances.every((instance) => {
    const name = instance.name || (config.name ? `${config.name} (${instance.browser})` : instance.browser)
    // browser config is filtered out
    if (!vitest.matchesProjectFilter(name)) {
      return true // ignore this project
    }
    return isChromiumName(browser.provider!.name, instance.browser)
  })
}<|MERGE_RESOLUTION|>--- conflicted
+++ resolved
@@ -799,8 +799,6 @@
   resolved.hookTimeout ??= resolved.browser.enabled ? 30_000 : 10_000
 
   resolved.experimental ??= {}
-<<<<<<< HEAD
-=======
   if (resolved.experimental.openTelemetry?.sdkPath) {
     const sdkPath = resolve(
       resolved.root,
@@ -808,7 +806,6 @@
     )
     resolved.experimental.openTelemetry.sdkPath = pathToFileURL(sdkPath).toString()
   }
->>>>>>> d6d3359d
 
   return resolved
 }
