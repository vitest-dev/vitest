import type { ResolvedConfig as ResolvedViteConfig } from 'vite'
import type { Vitest } from '../core'
import type { BenchmarkBuiltinReporters } from '../reporters'
import type { ResolvedBrowserOptions } from '../types/browser'
import type {
  ApiConfig,
  BuiltinPool,
  ResolvedConfig,
  UserConfig,
} from '../types/config'
import type { BaseCoverageOptions, CoverageReporterWithOptions } from '../types/coverage'
import crypto from 'node:crypto'
import { slash, toArray } from '@vitest/utils/helpers'
import { resolveModule } from 'local-pkg'
import { normalize, relative, resolve } from 'pathe'
import c from 'tinyrainbow'
import { mergeConfig } from 'vite'
import {
  configFiles,
  defaultBrowserPort,
  defaultInspectPort,
  defaultPort,
} from '../../constants'
import { benchmarkConfigDefaults, configDefaults } from '../../defaults'
import { isCI, stdProvider } from '../../utils/env'
import { getWorkersCountByPercentage } from '../../utils/workers'
import { builtinPools } from '../pool'
import { BaseSequencer } from '../sequencers/BaseSequencer'
import { RandomSequencer } from '../sequencers/RandomSequencer'

function resolvePath(path: string, root: string) {
  return normalize(
    /* @__PURE__ */ resolveModule(path, { paths: [root] })
    ?? resolve(root, path),
  )
}

function parseInspector(inspect: string | undefined | boolean | number) {
  if (typeof inspect === 'boolean' || inspect === undefined) {
    return {}
  }
  if (typeof inspect === 'number') {
    return { port: inspect }
  }

  if (inspect.match(/https?:\//)) {
    throw new Error(
      `Inspector host cannot be a URL. Use "host:port" instead of "${inspect}"`,
    )
  }

  const [host, port] = inspect.split(':')
  if (!port) {
    return { host }
  }
  return { host, port: Number(port) || defaultInspectPort }
}

export function resolveApiServerConfig<Options extends ApiConfig & Omit<UserConfig, 'expect'>>(
  options: Options,
  defaultPort: number,
): ApiConfig | undefined {
  let api: ApiConfig | undefined

  if (options.ui && !options.api) {
    api = { port: defaultPort }
  }
  else if (options.api === true) {
    api = { port: defaultPort }
  }
  else if (typeof options.api === 'number') {
    api = { port: options.api }
  }

  if (typeof options.api === 'object') {
    if (api) {
      if (options.api.port) {
        api.port = options.api.port
      }
      if (options.api.strictPort) {
        api.strictPort = options.api.strictPort
      }
      if (options.api.host) {
        api.host = options.api.host
      }
    }
    else {
      api = { ...options.api }
    }
  }

  if (api) {
    if (!api.port && !api.middlewareMode) {
      api.port = defaultPort
    }
  }
  else {
    api = { middlewareMode: true }
  }

  return api
}

function resolveInlineWorkerOption(value: string | number): number {
  if (typeof value === 'string' && value.trim().endsWith('%')) {
    return getWorkersCountByPercentage(value)
  }
  else {
    return Number(value)
  }
}

export function resolveConfig(
  vitest: Vitest,
  options: UserConfig,
  viteConfig: ResolvedViteConfig,
): ResolvedConfig {
  const mode = vitest.mode
  const logger = vitest.logger
  if (options.dom) {
    if (
      viteConfig.test?.environment != null
      && viteConfig.test!.environment !== 'happy-dom'
    ) {
      logger.console.warn(
        c.yellow(
          `${c.inverse(c.yellow(' Vitest '))} Your config.test.environment ("${
            viteConfig.test.environment
          }") conflicts with --dom flag ("happy-dom"), ignoring "${
            viteConfig.test.environment
          }"`,
        ),
      )
    }

    options.environment = 'happy-dom'
  }

  const resolved = {
    ...configDefaults,
    ...options,
    root: viteConfig.root,
    mode,
  } as any as ResolvedConfig

  resolved.project = toArray(resolved.project)
  resolved.provide ??= {}

  resolved.name = typeof options.name === 'string'
    ? options.name
    : (options.name?.label || '')

  resolved.color = typeof options.name !== 'string' ? options.name?.color : undefined

  if (resolved.environment === 'browser') {
    throw new Error(`Looks like you set "test.environment" to "browser". To enabled Browser Mode, use "test.browser.enabled" instead.`)
  }

  const inspector = resolved.inspect || resolved.inspectBrk

  resolved.inspector = {
    ...resolved.inspector,
    ...parseInspector(inspector),
    enabled: !!inspector,
    waitForDebugger:
      options.inspector?.waitForDebugger ?? !!resolved.inspectBrk,
  }

  if (viteConfig.base !== '/') {
    resolved.base = viteConfig.base
  }

  resolved.clearScreen = resolved.clearScreen ?? viteConfig.clearScreen ?? true

  if (options.shard) {
    if (resolved.watch) {
      throw new Error('You cannot use --shard option with enabled watch')
    }

    const [indexString, countString] = options.shard.split('/')
    const index = Math.abs(Number.parseInt(indexString, 10))
    const count = Math.abs(Number.parseInt(countString, 10))

    if (Number.isNaN(count) || count <= 0) {
      throw new Error('--shard <count> must be a positive number')
    }

    if (Number.isNaN(index) || index <= 0 || index > count) {
      throw new Error(
        '--shard <index> must be a positive number less then <count>',
      )
    }

    resolved.shard = { index, count }
  }

  if (resolved.standalone && !resolved.watch) {
    throw new Error(`Vitest standalone mode requires --watch`)
  }

  if (resolved.mergeReports && resolved.watch) {
    throw new Error(`Cannot merge reports with --watch enabled`)
  }

  if (resolved.maxWorkers) {
    resolved.maxWorkers = resolveInlineWorkerOption(resolved.maxWorkers)
  }

  // run benchmark sequentially by default
  resolved.fileParallelism ??= mode !== 'benchmark'

  if (!resolved.fileParallelism) {
    // ignore user config, parallelism cannot be implemented without limiting workers
    resolved.maxWorkers = 1
  }

  if (resolved.maxConcurrency === 0) {
    logger.console.warn(
      c.yellow(`The option "maxConcurrency" cannot be set to 0. Using default value ${configDefaults.maxConcurrency} instead.`),
    )
    resolved.maxConcurrency = configDefaults.maxConcurrency
  }

  if (resolved.inspect || resolved.inspectBrk) {
    if (resolved.fileParallelism) {
      const inspectOption = `--inspect${resolved.inspectBrk ? '-brk' : ''}`
      throw new Error(
        `You cannot use ${inspectOption} without "--no-file-parallelism"`,
      )
    }
  }

  // apply browser CLI options only if the config already has the browser config and not disabled manually
  if (
    vitest._cliOptions.browser
    && resolved.browser
    // if enabled is set to `false`, but CLI overrides it, then always override it
    && (resolved.browser.enabled !== false || vitest._cliOptions.browser.enabled)
  ) {
    resolved.browser = mergeConfig(
      resolved.browser,
      vitest._cliOptions.browser,
    ) as ResolvedBrowserOptions
  }

  resolved.browser ??= {} as any
  const browser = resolved.browser

  if (browser.enabled) {
    const instances = browser.instances
    if (!browser.instances) {
      browser.instances = []
    }

    // use `chromium` by default when the preview provider is specified
    // for a smoother experience. if chromium is not available, it will
    // open the default browser anyway
    if (!browser.instances.length && browser.provider?.name === 'preview') {
      browser.instances = [{ browser: 'chromium' }]
    }

    if (browser.name && instances?.length) {
      // --browser=chromium filters configs to a single one
      browser.instances = browser.instances.filter(instance => instance.browser === browser.name)

      // if `instances` were defined, but now they are empty,
      // let's throw an error because the filter is invalid
      if (!browser.instances.length) {
        throw new Error([
          `"browser.instances" was set in the config, but the array is empty. Define at least one browser config.`,
          ` The "browser.name" was set to "${browser.name}" which filtered all configs (${instances.map(c => c.browser).join(', ')}). Did you mean to use another name?`,
        ].join(''))
      }
    }
  }

  const containsChromium = hasBrowserChromium(vitest, resolved)
  const hasOnlyChromium = hasOnlyBrowserChromium(vitest, resolved)

  // Browser-mode "Chromium" only features:
  if (browser.enabled && (!containsChromium || !hasOnlyChromium)) {
    const browserConfig = `
{
  browser: {
    provider: ${browser.provider?.name || 'preview'}(),
    instances: [
      ${(browser.instances || []).map(i => `{ browser: '${i.browser}' }`).join(',\n      ')}
    ],
  },
}
    `.trim()

    const preferredProvider = (!browser.provider?.name || browser.provider.name === 'preview')
      ? 'playwright'
      : browser.provider.name
    const preferredBrowser = preferredProvider === 'playwright' ? 'chromium' : 'chrome'
    const correctExample = `
{
  browser: {
    provider: ${preferredProvider}(),
    instances: [
      { browser: '${preferredBrowser}' }
    ],
  },
}
    `.trim()

    // requires all projects to be chromium
    if (!hasOnlyChromium && resolved.coverage.enabled && resolved.coverage.provider === 'v8') {
      const coverageExample = `
{
  coverage: {
    provider: 'istanbul',
  },
}
      `.trim()

      throw new Error(
        `@vitest/coverage-v8 does not work with\n${browserConfig}\n`
        + `\nUse either:\n${correctExample}`
        + `\n\n...or change your coverage provider to:\n${coverageExample}\n`,
      )
    }

    // ignores non-chromium browsers when there is at least one chromium project
    if (!containsChromium && (resolved.inspect || resolved.inspectBrk)) {
      const inspectOption = `--inspect${resolved.inspectBrk ? '-brk' : ''}`

      throw new Error(
        `${inspectOption} does not work with\n${browserConfig}\n`
        + `\nUse either:\n${correctExample}`
        + `\n\n...or disable ${inspectOption}\n`,
      )
    }
  }

  resolved.coverage.reporter = resolveCoverageReporters(resolved.coverage.reporter)

  if (resolved.coverage.enabled && resolved.coverage.reportsDirectory) {
    const reportsDirectory = resolve(
      resolved.root,
      resolved.coverage.reportsDirectory,
    )

    if (
      reportsDirectory === resolved.root
      || reportsDirectory === process.cwd()
    ) {
      throw new Error(
        `You cannot set "coverage.reportsDirectory" as ${reportsDirectory}. Vitest needs to be able to remove this directory before test run`,
      )
    }
  }

  if (resolved.coverage.enabled && resolved.coverage.provider === 'custom' && resolved.coverage.customProviderModule) {
    resolved.coverage.customProviderModule = resolvePath(
      resolved.coverage.customProviderModule,
      resolved.root,
    )
  }

  resolved.expect ??= {}

  resolved.deps ??= {}
  resolved.deps.moduleDirectories ??= []

  const envModuleDirectories
    = process.env.VITEST_MODULE_DIRECTORIES
      || process.env.npm_config_VITEST_MODULE_DIRECTORIES

  if (envModuleDirectories) {
    resolved.deps.moduleDirectories.push(...envModuleDirectories.split(','))
  }

  resolved.deps.moduleDirectories = resolved.deps.moduleDirectories.map(
    (dir) => {
      if (dir[0] !== '/') {
        dir = `/${dir}`
      }
      if (!dir.endsWith('/')) {
        dir += '/'
      }
      return normalize(dir)
    },
  )
  if (!resolved.deps.moduleDirectories.includes('/node_modules/')) {
    resolved.deps.moduleDirectories.push('/node_modules/')
  }

  resolved.deps.optimizer ??= {}
  resolved.deps.optimizer.ssr ??= {}
  resolved.deps.optimizer.ssr.enabled ??= false
  resolved.deps.optimizer.client ??= {}
  resolved.deps.optimizer.client.enabled ??= false

  resolved.deps.web ??= {}
  resolved.deps.web.transformAssets ??= true
  resolved.deps.web.transformCss ??= true
  resolved.deps.web.transformGlobPattern ??= []

  resolved.setupFiles = toArray(resolved.setupFiles || []).map(file =>
    resolvePath(file, resolved.root),
  )
  resolved.globalSetup = toArray(resolved.globalSetup || []).map(file =>
    resolvePath(file, resolved.root),
  )

  // Add hard-coded default coverage exclusions. These cannot be overidden by user config.
  // Override original exclude array for cases where user re-uses same object in test.exclude.
  resolved.coverage.exclude = [
    ...resolved.coverage.exclude,

    // Exclude setup files
    ...resolved.setupFiles.map(
      file =>
        `${resolved.coverage.allowExternal ? '**/' : ''}${relative(
          resolved.root,
          file,
        )}`,
    ),

    // Exclude test files
    ...resolved.include,

    // Configs
    resolved.config && slash(resolved.config),
    ...configFiles,

    // Vite internal
    '**\/virtual:*',
    '**\/__x00__*',

    '**/node_modules/**',
  ].filter(pattern => pattern != null)

  resolved.forceRerunTriggers = [
    ...resolved.forceRerunTriggers,
    ...resolved.setupFiles,
  ]

  if (resolved.cliExclude) {
    resolved.exclude.push(...resolved.cliExclude)
  }

  if (resolved.runner) {
    resolved.runner = resolvePath(resolved.runner, resolved.root)
  }

  resolved.attachmentsDir = resolve(
    resolved.root,
    resolved.attachmentsDir ?? '.vitest-attachments',
  )

  if (resolved.snapshotEnvironment) {
    resolved.snapshotEnvironment = resolvePath(
      resolved.snapshotEnvironment,
      resolved.root,
    )
  }

  resolved.testNamePattern = resolved.testNamePattern
    ? resolved.testNamePattern instanceof RegExp
      ? resolved.testNamePattern
      : new RegExp(resolved.testNamePattern)
    : undefined

  if (resolved.snapshotFormat && 'plugins' in resolved.snapshotFormat) {
    (resolved.snapshotFormat as any).plugins = []
    // TODO: support it via separate config (like DiffOptions) or via `Function.toString()`
    if (typeof resolved.snapshotFormat.compareKeys === 'function') {
      throw new TypeError(`"snapshotFormat.compareKeys" function is not supported.`)
    }
  }

  const UPDATE_SNAPSHOT = resolved.update || process.env.UPDATE_SNAPSHOT
  resolved.snapshotOptions = {
    expand: resolved.expandSnapshotDiff ?? false,
    snapshotFormat: resolved.snapshotFormat || {},
    updateSnapshot:
      isCI && !UPDATE_SNAPSHOT ? 'none' : UPDATE_SNAPSHOT ? 'all' : 'new',
    resolveSnapshotPath: options.resolveSnapshotPath,
    // resolved inside the worker
    snapshotEnvironment: null as any,
  }

  resolved.snapshotSerializers ??= []
  resolved.snapshotSerializers = resolved.snapshotSerializers.map(file =>
    resolvePath(file, resolved.root),
  )
  resolved.forceRerunTriggers.push(...resolved.snapshotSerializers)

  if (options.resolveSnapshotPath) {
    delete (resolved as any).resolveSnapshotPath
  }

  resolved.execArgv ??= []
  resolved.pool ??= 'threads'

  if (
    resolved.pool === 'vmForks'
    || resolved.pool === 'vmThreads'
    || resolved.pool === 'typescript'
  ) {
    resolved.isolate = false
  }

  if (process.env.VITEST_MAX_WORKERS) {
    resolved.maxWorkers = Number.parseInt(process.env.VITEST_MAX_WORKERS)
  }

  if (!builtinPools.includes(resolved.pool as BuiltinPool)) {
    resolved.pool = resolvePath(resolved.pool, resolved.root)
  }

  if (mode === 'benchmark') {
    resolved.benchmark = {
      ...benchmarkConfigDefaults,
      ...resolved.benchmark,
    }
    // override test config
    resolved.coverage.enabled = false
    resolved.typecheck.enabled = false
    resolved.include = resolved.benchmark.include
    resolved.exclude = resolved.benchmark.exclude
    resolved.includeSource = resolved.benchmark.includeSource
    const reporters = Array.from(
      new Set<BenchmarkBuiltinReporters>([
        ...toArray(resolved.benchmark.reporters),
        // @ts-expect-error reporter is CLI flag
        ...toArray(options.reporter),
      ]),
    ).filter(Boolean)
    if (reporters.length) {
      resolved.benchmark.reporters = reporters
    }
    else {
      resolved.benchmark.reporters = ['default']
    }

    if (options.outputFile) {
      resolved.benchmark.outputFile = options.outputFile
    }

    // --compare from cli
    if (options.compare) {
      resolved.benchmark.compare = options.compare
    }
    if (options.outputJson) {
      resolved.benchmark.outputJson = options.outputJson
    }
  }

  if (typeof resolved.diff === 'string') {
    resolved.diff = resolvePath(resolved.diff, resolved.root)
    resolved.forceRerunTriggers.push(resolved.diff)
  }

  // the server has been created, we don't need to override vite.server options
  const api = resolveApiServerConfig(options, defaultPort)
  resolved.api = { ...api, token: __VITEST_GENERATE_UI_TOKEN__ ? crypto.randomUUID() : '0' }

  if (options.related) {
    resolved.related = toArray(options.related).map(file =>
      resolve(resolved.root, file),
    )
  }

  /*
   * Reporters can be defined in many different ways:
   * { reporter: 'json' }
   * { reporter: { onFinish() { method() } } }
   * { reporter: ['json', { onFinish() { method() } }] }
   * { reporter: [[ 'json' ]] }
   * { reporter: [[ 'json' ], 'html'] }
   * { reporter: [[ 'json', { outputFile: 'test.json' } ], 'html'] }
   */
  if (options.reporters) {
    if (!Array.isArray(options.reporters)) {
      // Reporter name, e.g. { reporters: 'json' }
      if (typeof options.reporters === 'string') {
        resolved.reporters = [[options.reporters, {}]]
      }
      // Inline reporter e.g. { reporters: { onFinish() { method() } } }
      else {
        resolved.reporters = [options.reporters]
      }
    }
    // It's an array of reporters
    else {
      resolved.reporters = []

      for (const reporter of options.reporters) {
        if (Array.isArray(reporter)) {
          // Reporter with options, e.g. { reporters: [ [ 'json', { outputFile: 'test.json' } ] ] }
          resolved.reporters.push([reporter[0], reporter[1] as Record<string, unknown> || {}])
        }
        else if (typeof reporter === 'string') {
          // Reporter name in array, e.g. { reporters: ["html", "json"]}
          resolved.reporters.push([reporter, {}])
        }
        else {
          // Inline reporter, e.g. { reporter: [{ onFinish() { method() } }] }
          resolved.reporters.push(reporter)
        }
      }
    }
  }

  if (mode !== 'benchmark') {
    // @ts-expect-error "reporter" is from CLI, should be absolute to the running directory
    // it is passed down as "vitest --reporter ../reporter.js"
    const reportersFromCLI = resolved.reporter

    const cliReporters = toArray(reportersFromCLI || []).map(
      (reporter: string) => {
        // ./reporter.js || ../reporter.js, but not .reporters/reporter.js
        if (/^\.\.?\//.test(reporter)) {
          return resolve(process.cwd(), reporter)
        }
        return reporter
      },
    )

    if (cliReporters.length) {
      resolved.reporters = Array.from(new Set(toArray(cliReporters)))
        .filter(Boolean)
        .map(reporter => [reporter, {}])
    }
  }

  if (!resolved.reporters.length) {
    resolved.reporters.push(['default', {}])

    // also enable github-actions reporter as a default
    if (process.env.GITHUB_ACTIONS === 'true') {
      resolved.reporters.push(['github-actions', {}])
    }
  }

  if (resolved.changed) {
    resolved.passWithNoTests ??= true
  }

  resolved.css ??= {}
  if (typeof resolved.css === 'object') {
    resolved.css.modules ??= {}
    resolved.css.modules.classNameStrategy ??= 'stable'
  }

  if (resolved.cache !== false) {
    if (resolved.cache && typeof resolved.cache.dir === 'string') {
      vitest.logger.deprecate(
        `"cache.dir" is deprecated, use Vite's "cacheDir" instead if you want to change the cache director. Note caches will be written to "cacheDir\/vitest"`,
      )
    }

    resolved.cache = { dir: viteConfig.cacheDir }
  }

  resolved.sequence ??= {} as any
  if (
    resolved.sequence.shuffle
    && typeof resolved.sequence.shuffle === 'object'
  ) {
    const { files, tests } = resolved.sequence.shuffle
    resolved.sequence.sequencer ??= files ? RandomSequencer : BaseSequencer
    resolved.sequence.shuffle = tests
  }
  if (!resolved.sequence?.sequencer) {
    // CLI flag has higher priority
    resolved.sequence.sequencer = resolved.sequence.shuffle
      ? RandomSequencer
      : BaseSequencer
  }
  resolved.sequence.groupOrder ??= 0
  resolved.sequence.hooks ??= 'stack'
  if (resolved.sequence.sequencer === RandomSequencer) {
    resolved.sequence.seed ??= Date.now()
  }

  resolved.typecheck = {
    ...configDefaults.typecheck,
    ...resolved.typecheck,
  }

  resolved.typecheck ??= {} as any
  resolved.typecheck.enabled ??= false

  if (resolved.typecheck.enabled) {
    logger.console.warn(
      c.yellow(
        'Testing types with tsc and vue-tsc is an experimental feature.\nBreaking changes might not follow SemVer, please pin Vitest\'s version when using it.',
      ),
    )
  }

  resolved.browser.enabled ??= false
  resolved.browser.headless ??= isCI
  resolved.browser.isolate ??= true
  resolved.browser.fileParallelism
    ??= options.fileParallelism ?? mode !== 'benchmark'
  // disable in headless mode by default, and if CI is detected
  resolved.browser.ui ??= resolved.browser.headless === true ? false : !isCI
  resolved.browser.commands ??= {}
  if (resolved.browser.screenshotDirectory) {
    resolved.browser.screenshotDirectory = resolve(
      resolved.root,
      resolved.browser.screenshotDirectory,
    )
  }

  resolved.browser.viewport ??= {} as any
  resolved.browser.viewport.width ??= 414
  resolved.browser.viewport.height ??= 896

  resolved.browser.locators ??= {} as any
  resolved.browser.locators.testIdAttribute ??= 'data-testid'

  if (typeof resolved.browser.provider === 'string') {
    const source = `@vitest/browser-${resolved.browser.provider}`
    throw new TypeError(
      'The `browser.provider` configuration was changed to accept a factory instead of a string. '
      + `Add an import of "${resolved.browser.provider}" from "${source}" instead. See: https://vitest.dev/guide/browser/config#provider`,
    )
  }

  const isPreview = resolved.browser.provider?.name === 'preview'

  if (!isPreview && resolved.browser.enabled && stdProvider === 'stackblitz') {
    throw new Error(`stackblitz environment does not support the ${resolved.browser.provider?.name} provider. Please, use "@vitest/browser-preview" instead.`)
  }
  if (isPreview && resolved.browser.screenshotFailures === true) {
    console.warn(c.yellow(
      [
        `Browser provider "preview" doesn't support screenshots, `,
        `so "browser.screenshotFailures" option is forcefully disabled. `,
        `Set "browser.screenshotFailures" to false or remove it from the config to suppress this warning.`,
      ].join(''),
    ))
    resolved.browser.screenshotFailures = false
  }
  else {
    resolved.browser.screenshotFailures ??= !isPreview && !resolved.browser.ui
  }
  if (resolved.browser.provider && resolved.browser.provider.options == null) {
    resolved.browser.provider.options = {}
  }

  resolved.browser.api = resolveApiServerConfig(
    resolved.browser,
    defaultBrowserPort,
  ) || {
    port: defaultBrowserPort,
  }

  // enable includeTaskLocation by default in UI mode
  if (resolved.browser.enabled) {
    if (resolved.browser.ui) {
      resolved.includeTaskLocation ??= true
    }
  }
  else if (resolved.ui) {
    resolved.includeTaskLocation ??= true
  }

  if (typeof resolved.browser.trace === 'string' || !resolved.browser.trace) {
    resolved.browser.trace = { mode: resolved.browser.trace || 'off' }
  }
  if (resolved.browser.trace.tracesDir != null) {
    resolved.browser.trace.tracesDir = resolvePath(
      resolved.browser.trace.tracesDir,
      resolved.root,
    )
  }

  const htmlReporter = toArray(resolved.reporters).some((reporter) => {
    if (Array.isArray(reporter)) {
      return reporter[0] === 'html'
    }

    return false
  })

  if (htmlReporter) {
    resolved.includeTaskLocation ??= true
  }

  resolved.server ??= {}
  resolved.server.deps ??= {}

<<<<<<< HEAD
  resolved.testTimeout ??= resolved.browser.enabled ? 30_000 : 5_000
  resolved.hookTimeout ??= resolved.browser.enabled ? 30_000 : 10_000
=======
  if (resolved.server.debug?.dump || process.env.VITEST_DEBUG_DUMP) {
    const userFolder = resolved.server.debug?.dump || process.env.VITEST_DEBUG_DUMP
    resolved.dumpDir = resolve(
      resolved.root,
      typeof userFolder === 'string' && userFolder !== 'true'
        ? userFolder
        : '.vitest-dump',
      resolved.name || 'root',
    )
  }

  resolved.testTimeout ??= resolved.browser.enabled ? 15000 : 5000
  resolved.hookTimeout ??= resolved.browser.enabled ? 30000 : 10000
>>>>>>> 931c0ee6

  return resolved
}

export function isBrowserEnabled(config: ResolvedConfig): boolean {
  return Boolean(config.browser?.enabled)
}

export function resolveCoverageReporters(configReporters: NonNullable<BaseCoverageOptions['reporter']>): CoverageReporterWithOptions[] {
  // E.g. { reporter: "html" }
  if (!Array.isArray(configReporters)) {
    return [[configReporters, {}]]
  }

  const resolvedReporters: CoverageReporterWithOptions[] = []

  for (const reporter of configReporters) {
    if (Array.isArray(reporter)) {
      // E.g. { reporter: [ ["html", { skipEmpty: true }], ["lcov"], ["json", { file: "map.json" }] ]}
      resolvedReporters.push([reporter[0], reporter[1] as Record<string, unknown> || {}])
    }
    else {
      // E.g. { reporter: ["html", "json"]}
      resolvedReporters.push([reporter, {}])
    }
  }

  return resolvedReporters
}

function isChromiumName(provider: string, name: string) {
  if (provider === 'playwright') {
    return name === 'chromium'
  }
  return name === 'chrome' || name === 'edge'
}

function hasBrowserChromium(vitest: Vitest, config: ResolvedConfig) {
  const browser = config.browser
  if (!browser || !browser.provider || browser.provider.name === 'preview' || !browser.enabled) {
    return false
  }
  if (browser.name) {
    return isChromiumName(browser.provider.name, browser.name)
  }
  if (!browser.instances) {
    return false
  }
  return browser.instances.some((instance) => {
    const name = instance.name || (config.name ? `${config.name} (${instance.browser})` : instance.browser)
    // browser config is filtered out
    if (!vitest.matchesProjectFilter(name)) {
      return false
    }
    return isChromiumName(browser.provider!.name, instance.browser)
  })
}

function hasOnlyBrowserChromium(vitest: Vitest, config: ResolvedConfig) {
  const browser = config.browser
  if (!browser || !browser.provider || browser.provider.name === 'preview' || !browser.enabled) {
    return false
  }
  if (browser.name) {
    return isChromiumName(browser.provider.name, browser.name)
  }
  if (!browser.instances) {
    return false
  }
  return browser.instances.every((instance) => {
    const name = instance.name || (config.name ? `${config.name} (${instance.browser})` : instance.browser)
    // browser config is filtered out
    if (!vitest.matchesProjectFilter(name)) {
      return true // ignore this project
    }
    return isChromiumName(browser.provider!.name, instance.browser)
  })
}<|MERGE_RESOLUTION|>--- conflicted
+++ resolved
@@ -788,10 +788,6 @@
   resolved.server ??= {}
   resolved.server.deps ??= {}
 
-<<<<<<< HEAD
-  resolved.testTimeout ??= resolved.browser.enabled ? 30_000 : 5_000
-  resolved.hookTimeout ??= resolved.browser.enabled ? 30_000 : 10_000
-=======
   if (resolved.server.debug?.dump || process.env.VITEST_DEBUG_DUMP) {
     const userFolder = resolved.server.debug?.dump || process.env.VITEST_DEBUG_DUMP
     resolved.dumpDir = resolve(
@@ -803,9 +799,8 @@
     )
   }
 
-  resolved.testTimeout ??= resolved.browser.enabled ? 15000 : 5000
-  resolved.hookTimeout ??= resolved.browser.enabled ? 30000 : 10000
->>>>>>> 931c0ee6
+  resolved.testTimeout ??= resolved.browser.enabled ? 30_000 : 5_000
+  resolved.hookTimeout ??= resolved.browser.enabled ? 30_000 : 10_000
 
   return resolved
 }
