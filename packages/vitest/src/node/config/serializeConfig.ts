import type { TestProject } from '../project'
import type { SerializedConfig } from '../types/config'

export function serializeConfig(project: TestProject): SerializedConfig {
  const { config, globalConfig } = project
  const viteConfig = project._vite?.config
  const optimizer = config.deps?.optimizer || {}

  return {
    // TODO: remove functions from environmentOptions
    environmentOptions: config.environmentOptions,
    mode: config.mode,
    isolate: config.isolate,
    maxWorkers: config.maxWorkers,
    base: config.base,
    logHeapUsage: config.logHeapUsage,
    runner: config.runner,
    bail: config.bail,
    defines: config.defines,
    chaiConfig: config.chaiConfig,
    setupFiles: config.setupFiles,
    allowOnly: config.allowOnly,
    testTimeout: config.testTimeout,
    testNamePattern: config.testNamePattern,
    hookTimeout: config.hookTimeout,
    clearMocks: config.clearMocks,
    mockReset: config.mockReset,
    restoreMocks: config.restoreMocks,
    unstubEnvs: config.unstubEnvs,
    unstubGlobals: config.unstubGlobals,
    maxConcurrency: config.maxConcurrency,
    pool: config.pool,
    expect: config.expect,
    snapshotSerializers: config.snapshotSerializers,
    // TODO: non serializable function?
    diff: config.diff,
    retry: config.retry,
    disableConsoleIntercept: config.disableConsoleIntercept,
    root: config.root,
    name: config.name,
    globals: config.globals,
    snapshotEnvironment: config.snapshotEnvironment,
    passWithNoTests: config.passWithNoTests,
    coverage: ((coverage) => {
      const htmlReporter = coverage.reporter.find(([reporterName]) => reporterName === 'html') as [
        'html',
        { subdir?: string },
      ] | undefined
      const subdir = htmlReporter && htmlReporter[1]?.subdir
      return {
        reportsDirectory: coverage.reportsDirectory,
        provider: coverage.provider,
        enabled: coverage.enabled,
        htmlReporter: htmlReporter
          ? { subdir }
          : undefined,
        customProviderModule: 'customProviderModule' in coverage
          ? coverage.customProviderModule
          : undefined,
      }
    })(config.coverage),
    fakeTimers: config.fakeTimers,
    deps: {
      web: config.deps.web || {},
      optimizer: Object.entries(optimizer).reduce((acc, [name, option]) => {
        acc[name] = { enabled: option?.enabled ?? false }
        return acc
      }, {} as Record<string, { enabled: boolean }>),
      interopDefault: config.deps.interopDefault,
      moduleDirectories: config.deps.moduleDirectories,
    },
    snapshotOptions: {
      // TODO: store it differently, not on the config
      snapshotEnvironment: undefined!,
      updateSnapshot: globalConfig.snapshotOptions.updateSnapshot,
      snapshotFormat: {
        ...globalConfig.snapshotOptions.snapshotFormat,
      },
      expand:
        config.snapshotOptions.expand
        ?? globalConfig.snapshotOptions.expand,
    },
    sequence: {
      shuffle: globalConfig.sequence.shuffle,
      concurrent: globalConfig.sequence.concurrent,
      seed: globalConfig.sequence.seed,
      hooks: globalConfig.sequence.hooks,
      setupFiles: globalConfig.sequence.setupFiles,
    },
    inspect: globalConfig.inspect,
    inspectBrk: globalConfig.inspectBrk,
    inspector: globalConfig.inspector,
    watch: config.watch,
    includeTaskLocation:
      config.includeTaskLocation
      ?? globalConfig.includeTaskLocation,
    env: {
      ...viteConfig?.env,
      ...config.env,
    },
    browser: ((browser) => {
      const provider = project.browser?.provider
      return {
        name: browser.name,
        headless: browser.headless,
        isolate: browser.isolate,
        fileParallelism: browser.fileParallelism,
        ui: browser.ui,
        viewport: browser.viewport,
        screenshotFailures: browser.screenshotFailures,
        locators: {
          testIdAttribute: browser.locators.testIdAttribute,
        },
        providerOptions: provider?.name === 'playwright'
          ? {
              actionTimeout: (provider as any)?.options?.actionTimeout,
            }
          : {},
        trackUnhandledErrors: browser.trackUnhandledErrors ?? true,
        trace: browser.trace.mode,
      }
    })(config.browser),
    standalone: config.standalone,
    printConsoleTrace:
      config.printConsoleTrace ?? globalConfig.printConsoleTrace,
    benchmark: config.benchmark && {
      includeSamples: config.benchmark.includeSamples,
    },
    // the browser initialized them via `@vite/env` import
    serializedDefines: config.browser.enabled
      ? ''
      : project._serializedDefines || '',
    experimental: {
      fsModuleCache: config.experimental.fsModuleCache ?? false,
      printImportBreakdown: config.experimental.printImportBreakdown,
<<<<<<< HEAD
      viteModuleRunner: config.experimental.viteModuleRunner ?? true,
      nodeLoader: config.experimental.nodeLoader ?? true,
=======
      openTelemetry: config.experimental.openTelemetry,
>>>>>>> 1ec3a8b6
    },
  }
}<|MERGE_RESOLUTION|>--- conflicted
+++ resolved
@@ -133,12 +133,9 @@
     experimental: {
       fsModuleCache: config.experimental.fsModuleCache ?? false,
       printImportBreakdown: config.experimental.printImportBreakdown,
-<<<<<<< HEAD
       viteModuleRunner: config.experimental.viteModuleRunner ?? true,
       nodeLoader: config.experimental.nodeLoader ?? true,
-=======
       openTelemetry: config.experimental.openTelemetry,
->>>>>>> 1ec3a8b6
     },
   }
 }