--- conflicted
+++ resolved
@@ -10,12 +10,8 @@
 import type { ArgumentsType, Reporter, ResolvedConfig, UserConfig } from '../types'
 import { SnapshotManager } from '../integrations/snapshot/manager'
 import { configFiles } from '../constants'
-<<<<<<< HEAD
-import { ensurePackageInstalled, hasFailed, noop, slash, toArray } from '../utils'
+import { deepMerge, ensurePackageInstalled, hasFailed, noop, notNullish, slash, toArray } from '../utils'
 import { GlobalSetupPlugin } from '../plugins/globalSetup'
-=======
-import { deepMerge, ensurePackageInstalled, hasFailed, noop, notNullish, slash, toArray } from '../utils'
->>>>>>> 480514d4
 import { MocksPlugin } from '../plugins/mock'
 import { DefaultReporter, ReportersMap } from '../reporters'
 
@@ -412,6 +408,7 @@
       },
     },
     MocksPlugin(),
+    GlobalSetupPlugin(),
     options.ui
       ? await UIPlugin()
       : null,
@@ -431,39 +428,7 @@
     root,
     logLevel: 'error',
     configFile: configPath,
-<<<<<<< HEAD
-    plugins: [
-      {
-        name: 'vitest',
-        enforce: 'pre',
-        async configureServer(server) {
-          if (haveStarted)
-            await ctx.report('onServerRestart')
-          await ctx.setServer(options, server)
-          haveStarted = true
-          if (options.api)
-            (await import('../api/setup')).setup(ctx)
-
-          // #415, in run mode we don't need the watcher, close it would improve the performance
-          if (!options.watch)
-            await server.watcher.close()
-        },
-      } as VitePlugin,
-      MocksPlugin(),
-      GlobalSetupPlugin(),
-      await UIPlugin(),
-    ],
-    server: {
-      ...options.api,
-      open: options.open ? '/__vitest__/' : undefined,
-      preTransformRequests: false,
-    },
-    build: {
-      sourcemap: true,
-    },
-=======
     plugins: await VitestPlugin(options, viteOverrides, ctx),
->>>>>>> 480514d4
   }
 
   const server = await createServer(mergeConfig(config, viteOverrides))
