--- conflicted
+++ resolved
@@ -97,11 +97,7 @@
 
   // pretty rare case - the glob didn't match anything and there are no inline configs
   if (!projectPromises.length) {
-<<<<<<< HEAD
-    return resolveBrowserWorkspace(vitest, new Set(), [vitest._createRootProject()])
-=======
-    return [vitest._ensureRootProject()]
->>>>>>> 2ff018a8
+    return resolveBrowserWorkspace(vitest, new Set(), [vitest._ensureRootProject()])
   }
 
   const resolvedProjects = await Promise.all(projectPromises)
