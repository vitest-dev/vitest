import type { ApiConfig } from '../types/config'
import type {
  ForksOptions,
  ThreadsOptions,
  VmOptions,
  WorkerContextOptions,
} from '../types/pool-options'
import type { CliOptions } from './cli-api'
import { defaultBrowserPort, defaultPort } from '../../constants'

type NestedOption<T, V = Extract<T, Record<string, any>>> = V extends
  | never
  | RegExp
  | unknown[]
  ? never
  : V

export type CLIOption<Value> = {
  description: string | null
  alias?: string
  shorthand?: string
  default?: unknown
  transform?: (value: unknown) => unknown
  array?: boolean
  normalize?: boolean
} & (NestedOption<Value> extends never // require subcommands for nested options
  ? object
  : { subcommands: CLIOptions<NestedOption<Value>> | null }) &
  // require argument for non-boolean options
  (NonNullable<Value> extends boolean ? object : { argument: string })

export type CLIOptions<Config extends object> = {
  [Key in keyof Config as NonNullable<Config[Key]> extends Function
    ? never
    : Key]-?: CLIOption<Config[Key]> | null;
}

type VitestCLIOptions = CLIOptions<CliOptions>

const apiConfig: (port: number) => CLIOptions<ApiConfig> = (port: number) => ({
  port: {
    description: `Specify server port. Note if the port is already being used, Vite will automatically try the next available port so this may not be the actual port the server ends up listening on. If true will be set to \`${port}\``,
    argument: '[port]',
  },
  host: {
    description:
      'Specify which IP addresses the server should listen on. Set this to `0.0.0.0` or `true` to listen on all addresses, including LAN and public addresses',
    argument: '[host]',
  },
  strictPort: {
    description:
      'Set to true to exit if port is already in use, instead of automatically trying the next available port',
  },
  middlewareMode: null,
})

const poolThreadsCommands: CLIOptions<ThreadsOptions & WorkerContextOptions> = {
  isolate: {
    description: 'Isolate tests in threads pool (default: `true`)',
  },
  singleThread: {
    description: 'Run tests inside a single thread (default: `false`)',
  },
  maxThreads: {
    description: 'Maximum number or percentage of threads to run tests in',
    argument: '<workers>',
  },
  minThreads: {
    description: 'Minimum number or percentage of threads to run tests in',
    argument: '<workers>',
  },
  useAtomics: {
    description:
      'Use Atomics to synchronize threads. This can improve performance in some cases, but might cause segfault in older Node versions (default: `false`)',
  },
  execArgv: null,
}

const poolForksCommands: CLIOptions<ForksOptions & WorkerContextOptions> = {
  isolate: {
    description: 'Isolate tests in forks pool (default: `true`)',
  },
  singleFork: {
    description: 'Run tests inside a single child_process (default: `false`)',
  },
  maxForks: {
    description: 'Maximum number or percentage of processes to run tests in',
    argument: '<workers>',
  },
  minForks: {
    description: 'Minimum number or percentage of processes to run tests in',
    argument: '<workers>',
  },
  execArgv: null,
}

function watermarkTransform(value: unknown) {
  if (typeof value === 'string') {
    return value.split(',').map(Number)
  }
  return value
}

function transformNestedBoolean(value: unknown) {
  if (typeof value === 'boolean') {
    return { enabled: value }
  }
  return value
}

export const cliOptionsConfig: VitestCLIOptions = {
  root: {
    description: 'Root path',
    shorthand: 'r',
    argument: '<path>',
    normalize: true,
  },
  config: {
    shorthand: 'c',
    description: 'Path to config file',
    argument: '<path>',
    normalize: true,
  },
  update: {
    shorthand: 'u',
    description: 'Update snapshot',
  },
  watch: {
    shorthand: 'w',
    description: 'Enable watch mode',
  },
  testNamePattern: {
    description:
      'Run tests with full names matching the specified regexp pattern',
    argument: '<pattern>',
    shorthand: 't',
  },
  dir: {
    description: 'Base directory to scan for the test files',
    argument: '<path>',
    normalize: true,
  },
  ui: {
    description: 'Enable UI',
  },
  open: {
    description: 'Open UI automatically (default: `!process.env.CI`)',
  },
  api: {
    argument: '[port]',
    description: `Specify server port. Note if the port is already being used, Vite will automatically try the next available port so this may not be the actual port the server ends up listening on. If true will be set to ${defaultPort}`,
    subcommands: apiConfig(defaultPort),
  },
  silent: {
    description: 'Silent console output from tests. Use `\'passed-only\'` to see logs from failing tests only.',
    argument: '[value]',
  },
  hideSkippedTests: {
    description: 'Hide logs for skipped tests',
  },
  reporters: {
    alias: 'reporter',
    description: 'Specify reporters',
    argument: '<name>',
    subcommands: null, // don't support custom objects
    array: true,
  },
  outputFile: {
    argument: '<filename/-s>',
    description:
      'Write test results to a file when supporter reporter is also specified, use cac\'s dot notation for individual outputs of multiple reporters (example: `--outputFile.tap=./tap.txt`)',
    subcommands: null,
  },
  coverage: {
    description: 'Enable coverage report',
    argument: '', // empty string means boolean
    transform: transformNestedBoolean,
    subcommands: {
      all: {
        description:
          'Whether to include all files, including the untested ones into report',
        default: true,
      },
      provider: {
        description:
          'Select the tool for coverage collection, available values are: "v8", "istanbul" and "custom"',
        argument: '<name>',
      },
      enabled: {
        description:
          'Enables coverage collection. Can be overridden using the `--coverage` CLI option (default: `false`)',
      },
      include: {
        description:
          'Files included in coverage as glob patterns. May be specified more than once when using multiple patterns (default: `**`)',
        argument: '<pattern>',
        array: true,
      },
      exclude: {
        description:
          'Files to be excluded in coverage. May be specified more than once when using multiple extensions (default: Visit [`coverage.exclude`](https://vitest.dev/config/#coverage-exclude))',
        argument: '<pattern>',
        array: true,
      },
      extension: {
        description:
          'Extension to be included in coverage. May be specified more than once when using multiple extensions (default: `[".js", ".cjs", ".mjs", ".ts", ".mts", ".tsx", ".jsx", ".vue", ".svelte"]`)',
        argument: '<extension>',
        array: true,
      },
      clean: {
        description:
          'Clean coverage results before running tests (default: true)',
      },
      cleanOnRerun: {
        description: 'Clean coverage report on watch rerun (default: true)',
      },
      reportsDirectory: {
        description:
          'Directory to write coverage report to (default: ./coverage)',
        argument: '<path>',
        normalize: true,
      },
      reporter: {
        description:
          'Coverage reporters to use. Visit [`coverage.reporter`](https://vitest.dev/config/#coverage-reporter) for more information (default: `["text", "html", "clover", "json"]`)',
        argument: '<name>',
        subcommands: null, // don't support custom objects
        array: true,
      },
      reportOnFailure: {
        description:
          'Generate coverage report even when tests fail (default: `false`)',
      },
      allowExternal: {
        description:
          'Collect coverage of files outside the project root (default: `false`)',
      },
      skipFull: {
        description:
          'Do not show files with 100% statement, branch, and function coverage (default: `false`)',
      },
      thresholds: {
        description: null,
        argument: '', // no displayed
        subcommands: {
          perFile: {
            description:
              'Check thresholds per file. See `--coverage.thresholds.lines`, `--coverage.thresholds.functions`, `--coverage.thresholds.branches` and `--coverage.thresholds.statements` for the actual thresholds (default: `false`)',
          },
          autoUpdate: {
            description:
              'Update threshold values: "lines", "functions", "branches" and "statements" to configuration file when current coverage is above the configured thresholds (default: `false`)',
          },
          lines: {
            description:
              'Threshold for lines. Visit [istanbuljs](https://github.com/istanbuljs/nyc#coverage-thresholds) for more information. This option is not available for custom providers',
            argument: '<number>',
          },
          functions: {
            description:
              'Threshold for functions. Visit [istanbuljs](https://github.com/istanbuljs/nyc#coverage-thresholds) for more information. This option is not available for custom providers',
            argument: '<number>',
          },
          branches: {
            description:
              'Threshold for branches. Visit [istanbuljs](https://github.com/istanbuljs/nyc#coverage-thresholds) for more information. This option is not available for custom providers',
            argument: '<number>',
          },
          statements: {
            description:
              'Threshold for statements. Visit [istanbuljs](https://github.com/istanbuljs/nyc#coverage-thresholds) for more information. This option is not available for custom providers',
            argument: '<number>',
          },
          100: {
            description:
              'Shortcut to set all coverage thresholds to 100 (default: `false`)',
          },
        },
      },
      ignoreClassMethods: {
        description:
          'Array of class method names to ignore for coverage. Visit [istanbuljs](https://github.com/istanbuljs/nyc#ignoring-methods) for more information. This option is only available for the istanbul providers (default: `[]`)',
        argument: '<name>',
        array: true,
      },
      processingConcurrency: {
        description:
          'Concurrency limit used when processing the coverage results. (default min between 20 and the number of CPUs)',
        argument: '<number>',
      },
      customProviderModule: {
        description:
          'Specifies the module name or path for the custom coverage provider module. Visit [Custom Coverage Provider](https://vitest.dev/guide/coverage#custom-coverage-provider) for more information. This option is only available for custom providers',
        argument: '<path>',
        normalize: true,
      },
      watermarks: {
        description: null,
        argument: '', // no displayed
        subcommands: {
          statements: {
            description:
              'High and low watermarks for statements in the format of `<high>,<low>`',
            argument: '<watermarks>',
            transform: watermarkTransform,
          },
          lines: {
            description:
              'High and low watermarks for lines in the format of `<high>,<low>`',
            argument: '<watermarks>',
            transform: watermarkTransform,
          },
          branches: {
            description:
              'High and low watermarks for branches in the format of `<high>,<low>`',
            argument: '<watermarks>',
            transform: watermarkTransform,
          },
          functions: {
            description:
              'High and low watermarks for functions in the format of `<high>,<low>`',
            argument: '<watermarks>',
            transform: watermarkTransform,
          },
        },
      },
    },
  },
  mode: {
    description: 'Override Vite mode (default: `test` or `benchmark`)',
    argument: '<name>',
  },
  workspace: {
    description: '[deprecated] Path to a workspace configuration file',
    argument: '<path>',
    normalize: true,
  },
  isolate: {
    description:
      'Run every test file in isolation. To disable isolation, use `--no-isolate` (default: `true`)',
  },
  globals: {
    description: 'Inject apis globally',
  },
  dom: {
    description: 'Mock browser API with happy-dom',
  },
  browser: {
    description:
      'Run tests in the browser. Equivalent to `--browser.enabled` (default: `false`)',
    argument: '<name>',
    transform(browser) {
      if (typeof browser === 'boolean') {
        return { enabled: browser }
      }
      if (browser === 'true' || browser === 'false') {
        return { enabled: browser === 'true' }
      }
      if (browser === 'yes' || browser === 'no') {
        return { enabled: browser === 'yes' }
      }
      if (typeof browser === 'string') {
        return { enabled: true, name: browser }
      }
      return browser
    },
    subcommands: {
      enabled: {
        description:
          'Run tests in the browser. Equivalent to `--browser.enabled` (default: `false`)',
      },
      name: {
        description:
          'Run all tests in a specific browser. Some browsers are only available for specific providers (see `--browser.provider`). Visit [`browser.name`](https://vitest.dev/guide/browser/config/#browser-name) for more information',
        argument: '<name>',
      },
      headless: {
        description:
          'Run the browser in headless mode (i.e. without opening the GUI (Graphical User Interface)). If you are running Vitest in CI, it will be enabled by default (default: `process.env.CI`)',
      },
      api: {
        description:
          'Specify options for the browser API server. Does not affect the --api option',
        argument: '[port]',
        subcommands: apiConfig(defaultBrowserPort),
      },
      provider: {
        description:
          'Provider used to run browser tests. Some browsers are only available for specific providers. Can be "webdriverio", "playwright", "preview", or the path to a custom provider. Visit [`browser.provider`](https://vitest.dev/guide/browser/config.html#browser-provider) for more information (default: `"preview"`)',
        argument: '<name>',
        subcommands: null, // don't support custom objects
      },
      providerOptions: {
        description:
          'Options that are passed down to a browser provider. Visit [`browser.providerOptions`](https://vitest.dev/config/#browser-provideroptions) for more information',
        argument: '<options>',
        subcommands: null, // don't support custom objects
      },
      isolate: {
        description:
          'Run every browser test file in isolation. To disable isolation, use `--browser.isolate=false` (default: `true`)',
      },
      ui: {
        description:
          'Show Vitest UI when running tests (default: `!process.env.CI`)',
      },
      fileParallelism: {
        description:
          'Should browser test files run in parallel. Use `--browser.fileParallelism=false` to disable (default: `true`)',
      },
      connectTimeout: {
        description: 'If connection to the browser takes longer, the test suite will fail (default: `60_000`)',
        argument: '<timeout>',
      },
      orchestratorScripts: null,
      testerScripts: null,
      commands: null,
      viewport: null,
      screenshotDirectory: null,
      screenshotFailures: null,
      locators: null,
      testerHtmlPath: null,
      instances: null,
    },
  },
  pool: {
    description:
      'Specify pool, if not running in the browser (default: `forks`)',
    argument: '<pool>',
    subcommands: null, // don't support custom objects
  },
  poolOptions: {
    description: 'Specify pool options',
    argument: '<options>',
    // we use casting here because TypeScript (for some reason) makes this into CLIOption<unknown>
    // even when using casting, these types fail if the new option is added which is good
    subcommands: {
      threads: {
        description: 'Specify threads pool options',
        argument: '<options>',
        subcommands: poolThreadsCommands,
      } as CLIOption<ThreadsOptions & WorkerContextOptions>,
      vmThreads: {
        description: 'Specify VM threads pool options',
        argument: '<options>',
        subcommands: {
          ...poolThreadsCommands,
          memoryLimit: {
            description:
              'Memory limit for VM threads pool. If you see memory leaks, try to tinker this value.',
            argument: '<limit>',
          },
        },
      } as CLIOption<ThreadsOptions & VmOptions>,
      forks: {
        description: 'Specify forks pool options',
        argument: '<options>',
        subcommands: poolForksCommands,
      } as CLIOption<ForksOptions & WorkerContextOptions>,
      vmForks: {
        description: 'Specify VM forks pool options',
        argument: '<options>',
        subcommands: {
          ...poolForksCommands,
          memoryLimit: {
            description:
              'Memory limit for VM forks pool. If you see memory leaks, try to tinker this value.',
            argument: '<limit>',
          },
        },
      } as CLIOption<ForksOptions & VmOptions>,
    },
  },
  fileParallelism: {
    description:
      'Should all test files run in parallel. Use `--no-file-parallelism` to disable (default: `true`)',
  },
  maxWorkers: {
    description: 'Maximum number or percentage of workers to run tests in',
    argument: '<workers>',
  },
  minWorkers: {
    description: 'Minimum number or percentage of workers to run tests in',
    argument: '<workers>',
  },
  environment: {
    description:
      'Specify runner environment, if not running in the browser (default: `node`)',
    argument: '<name>',
    subcommands: null, // don't support custom objects
  },
  passWithNoTests: {
    description: 'Pass when no tests are found',
  },
  logHeapUsage: {
    description: 'Show the size of heap for each test when running in node',
  },
  allowOnly: {
    description:
      'Allow tests and suites that are marked as only (default: `!process.env.CI`)',
  },
  dangerouslyIgnoreUnhandledErrors: {
    description: 'Ignore any unhandled errors that occur',
  },
  shard: {
    description: 'Test suite shard to execute in a format of `<index>/<count>`',
    argument: '<shards>',
  },
  changed: {
    description:
      'Run tests that are affected by the changed files (default: `false`)',
    argument: '[since]',
  },
  sequence: {
    description: 'Options for how tests should be sorted',
    argument: '<options>',
    subcommands: {
      shuffle: {
        description:
          'Run files and tests in a random order. Enabling this option will impact Vitest\'s cache and have a performance impact. May be useful to find tests that accidentally depend on another run previously (default: `false`)',
        argument: '',
        subcommands: {
          files: {
            description:
              'Run files in a random order. Long running tests will not start earlier if you enable this option. (default: `false`)',
          },
          tests: {
            description: 'Run tests in a random order (default: `false`)',
          },
        },
      },
      concurrent: {
        description: 'Make tests run in parallel (default: `false`)',
      },
      seed: {
        description:
          'Set the randomization seed. This option will have no effect if `--sequence.shuffle` is falsy. Visit ["Random Seed" page](https://en.wikipedia.org/wiki/Random_seed) for more information',
        argument: '<seed>',
      },
      hooks: {
        description:
          'Changes the order in which hooks are executed. Accepted values are: "stack", "list" and "parallel". Visit [`sequence.hooks`](https://vitest.dev/config/#sequence-hooks) for more information (default: `"parallel"`)',
        argument: '<order>',
      },
      setupFiles: {
        description:
          'Changes the order in which setup files are executed. Accepted values are: "list" and "parallel". If set to "list", will run setup files in the order they are defined. If set to "parallel", will run setup files in parallel (default: `"parallel"`)',
        argument: '<order>',
      },
    },
  },
  inspect: {
    description: 'Enable Node.js inspector (default: `127.0.0.1:9229`)',
    argument: '[[host:]port]',
    transform(portOrEnabled) {
      if (
        portOrEnabled === 0
        || portOrEnabled === 'true'
        || portOrEnabled === 'yes'
      ) {
        return true
      }
      if (portOrEnabled === 'false' || portOrEnabled === 'no') {
        return false
      }
      return portOrEnabled
    },
  },
  inspectBrk: {
    description: 'Enable Node.js inspector and break before the test starts',
    argument: '[[host:]port]',
    transform(portOrEnabled) {
      if (
        portOrEnabled === 0
        || portOrEnabled === 'true'
        || portOrEnabled === 'yes'
      ) {
        return true
      }
      if (portOrEnabled === 'false' || portOrEnabled === 'no') {
        return false
      }
      return portOrEnabled
    },
  },
  inspector: null,
  testTimeout: {
    description: 'Default timeout of a test in milliseconds (default: `5000`). Use `0` to disable timeout completely.',
    argument: '<timeout>',
  },
  hookTimeout: {
    description: 'Default hook timeout in milliseconds (default: `10000`). Use `0` to disable timeout completely.',
    argument: '<timeout>',
  },
  bail: {
    description:
      'Stop test execution when given number of tests have failed (default: `0`)',
    argument: '<number>',
  },
  retry: {
    description:
      'Retry the test specific number of times if it fails (default: `0`)',
    argument: '<times>',
  },
  diff: {
    description:
      'DiffOptions object or a path to a module which exports DiffOptions object',
    argument: '<path>',
    subcommands: {
      aAnnotation: {
        description: 'Annotation for expected lines (default: `Expected`)',
        argument: '<annotation>',
      },
      aIndicator: {
        description: 'Indicator for expected lines (default: `-`)',
        argument: '<indicator>',
      },
      bAnnotation: {
        description: 'Annotation for received lines (default: `Received`)',
        argument: '<annotation>',
      },
      bIndicator: {
        description: 'Indicator for received lines (default: `+`)',
        argument: '<indicator>',
      },
      commonIndicator: {
        description: 'Indicator for common lines (default: ` `)',
        argument: '<indicator>',
      },
      contextLines: {
        description: 'Number of lines of context to show around each change (default: `5`)',
        argument: '<lines>',
      },
      emptyFirstOrLastLinePlaceholder: {
        description: 'Placeholder for an empty first or last line (default: `""`)',
        argument: '<placeholder>',
      },
      expand: {
        description: 'Expand all common lines (default: `true`)',
      },
      includeChangeCounts: {
        description: 'Include comparison counts in diff output (default: `false`)',
      },
      omitAnnotationLines: {
        description: 'Omit annotation lines from the output (default: `false`)',
      },
      printBasicPrototype: {
        description: 'Print basic prototype Object and Array (default: `true`)',
      },
      maxDepth: {
        description: 'Limit the depth to recurse when printing nested objects (default: `20`)',
        argument: '<maxDepth>',
      },
      truncateThreshold: {
        description: 'Number of lines to show before and after each change (default: `0`)',
        argument: '<threshold>',
      },
      truncateAnnotation: {
        description: 'Annotation for truncated lines (default: `... Diff result is truncated`)',
        argument: '<annotation>',
      },
    },
  },
  exclude: {
    description: 'Additional file globs to be excluded from test',
    argument: '<glob>',
    array: true,
  },
  expandSnapshotDiff: {
    description: 'Show full diff when snapshot fails',
  },
  disableConsoleIntercept: {
    description:
      'Disable automatic interception of console logging (default: `false`)',
  },
  typecheck: {
    description: 'Enable typechecking alongside tests (default: `false`)',
    argument: '', // allow boolean
    transform: transformNestedBoolean,
    subcommands: {
      enabled: {
        description: 'Enable typechecking alongside tests (default: `false`)',
      },
      only: {
        description:
          'Run only typecheck tests. This automatically enables typecheck (default: `false`)',
      },
      checker: {
        description:
          'Specify the typechecker to use. Available values are: "tsc" and "vue-tsc" and a path to an executable (default: `"tsc"`)',
        argument: '<name>',
        subcommands: null,
      },
      allowJs: {
        description:
          'Allow JavaScript files to be typechecked. By default takes the value from tsconfig.json',
      },
      ignoreSourceErrors: {
        description: 'Ignore type errors from source files',
      },
      tsconfig: {
        description: 'Path to a custom tsconfig file',
        argument: '<path>',
        normalize: true,
      },
      include: null,
      exclude: null,
    },
  },
  project: {
    description:
      'The name of the project to run if you are using Vitest workspace feature. This can be repeated for multiple projects: `--project=1 --project=2`. You can also filter projects using wildcards like `--project=packages*`, and exclude projects with `--project=!pattern`.',
    argument: '<name>',
    array: true,
  },
  slowTestThreshold: {
    description:
      'Threshold in milliseconds for a test or suite to be considered slow (default: `300`)',
    argument: '<threshold>',
  },
  teardownTimeout: {
    description:
      'Default timeout of a teardown function in milliseconds (default: `10000`)',
    argument: '<timeout>',
  },
  cache: {
    description: 'Enable cache',
    argument: '', // allow only boolean
    subcommands: {
      dir: null,
    },
    default: true,
    // cache can only be "false" or an object
    transform(cache) {
      if (typeof cache !== 'boolean' && cache) {
        throw new Error('--cache.dir is deprecated')
      }
      if (cache) {
        return {}
      }
      return cache
    },
  },
  maxConcurrency: {
    description: 'Maximum number of concurrent tests in a suite (default: `5`)',
    argument: '<number>',
  },
  expect: {
    description: 'Configuration options for `expect()` matches',
    argument: '', // no displayed
    subcommands: {
      requireAssertions: {
        description: 'Require that all tests have at least one assertion',
      },
      poll: {
        description: 'Default options for `expect.poll()`',
        argument: '',
        subcommands: {
          interval: {
            description:
              'Poll interval in milliseconds for `expect.poll()` assertions (default: `50`)',
            argument: '<interval>',
          },
          timeout: {
            description:
              'Poll timeout in milliseconds for `expect.poll()` assertions (default: `1000`)',
            argument: '<timeout>',
          },
        },
        transform(value) {
          if (typeof value !== 'object') {
            throw new TypeError(
              `Unexpected value for --expect.poll: ${value}. If you need to configure timeout, use --expect.poll.timeout=<timeout>`,
            )
          }
          return value
        },
      },
    },
    transform(value) {
      if (typeof value !== 'object') {
        throw new TypeError(
          `Unexpected value for --expect: ${value}. If you need to configure expect options, use --expect.{name}=<value> syntax`,
        )
      }
      return value
    },
  },
  printConsoleTrace: {
    description: 'Always print console stack traces',
  },
  includeTaskLocation: {
    description: 'Collect test and suite locations in the `location` property',
  },

  // CLI only options
  run: {
    description: 'Disable watch mode',
  },
  color: {
    description: 'Removes colors from the console output',
    alias: 'no-color',
  },
  clearScreen: {
    description:
      'Clear terminal screen when re-running tests during watch mode (default: `true`)',
  },
  configLoader: {
    description:
      'Use `bundle` to bundle the config with esbuild or `runner` (experimental) to process it on the fly. This is only available in vite version 6.1.0 and above. (default: `bundle`)',
    argument: '<loader>',
  },
  standalone: {
    description:
      'Start Vitest without running tests. File filters will be ignored, tests will be running only on change (default: `false`)',
  },
  mergeReports: {
    description:
      'Path to a blob reports directory. If this options is used, Vitest won\'t run any tests, it will only report previously recorded tests',
    argument: '[path]',
    transform(value) {
      if (!value || typeof value === 'boolean') {
        return '.vitest-reports'
      }
      return value
    },
  },

  // disable CLI options
  cliExclude: null,
  server: null,
  setupFiles: null,
  globalSetup: null,
  snapshotFormat: null,
  snapshotSerializers: null,
  includeSource: null,
  alias: null,
  env: null,
  environmentMatchGlobs: null,
  environmentOptions: null,
  unstubEnvs: null,
  related: null,
  restoreMocks: null,
  runner: null,
  mockReset: null,
  forceRerunTriggers: null,
  unstubGlobals: null,
  uiBase: null,
  benchmark: null,
  include: null,
  testTransformMode: null,
  fakeTimers: null,
  chaiConfig: null,
  clearMocks: null,
  css: null,
  poolMatchGlobs: null,
  deps: null,
  name: null,
  snapshotEnvironment: null,
  compare: null,
  outputJson: null,
  json: null,
  provide: null,
  filesOnly: null,
<<<<<<< HEAD
  projects: null,
=======
  watchTriggerPatterns: null,
>>>>>>> bc78cc8c
}

export const benchCliOptionsConfig: Pick<
  VitestCLIOptions,
  'compare' | 'outputJson'
> = {
  compare: {
    description: 'Benchmark output file to compare against',
    argument: '<filename>',
  },
  outputJson: {
    description: 'Benchmark output file',
    argument: '<filename>',
  },
}

export const collectCliOptionsConfig: Pick<
  VitestCLIOptions,
  'json' | 'filesOnly'
> = {
  json: {
    description: 'Print collected tests as JSON or write to a file (Default: false)',
    argument: '[true/path]',
  },
  filesOnly: {
    description: 'Print only test files with out the test cases',
  },
}<|MERGE_RESOLUTION|>--- conflicted
+++ resolved
@@ -863,11 +863,8 @@
   json: null,
   provide: null,
   filesOnly: null,
-<<<<<<< HEAD
   projects: null,
-=======
   watchTriggerPatterns: null,
->>>>>>> bc78cc8c
 }
 
 export const benchCliOptionsConfig: Pick<
