--- conflicted
+++ resolved
@@ -637,7 +637,7 @@
   deps: null,
   name: null,
   includeTaskLocation: null,
-<<<<<<< HEAD
+  snapshotEnvironment: null,
   compare: null,
   outputJson: null,
 }
@@ -651,7 +651,4 @@
     description: 'benchmark output file',
     argument: '<filename>',
   },
-=======
-  snapshotEnvironment: null,
->>>>>>> 30f728bc
 }