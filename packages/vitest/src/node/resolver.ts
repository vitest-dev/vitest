--- conflicted
+++ resolved
@@ -10,8 +10,8 @@
 
 export class VitestResolver {
   public readonly options: ExternalizeOptions
-  private externalizeConcurrentCache = new Map<string, Promise<string | false>>()
-  private externalizeCache = new Map<string, string | false>()
+  private externalizeConcurrentCache = new Map<string, Promise<string | false | undefined>>()
+  private externalizeCache = new Map<string, string | false | undefined>()
 
   constructor(cacheDir: string, config: ResolvedConfig) {
     // sorting to make cache consistent
@@ -38,13 +38,15 @@
     }
   }
 
-<<<<<<< HEAD
-  public wasExternalized(file: string): string | false | undefined {
+  public wasExternalized(file: string): string | false {
     const normalizedFile = normalizeId(file)
-    return this.externalizeCache.get(normalizedFile)!
-  }
-
-  public async shouldExternalize(file: string): Promise<string | false> {
+    if (!this.externalizeCache.has(normalizedFile)) {
+      return false
+    }
+    return this.externalizeCache.get(normalizedFile) ?? false
+  }
+
+  public async shouldExternalize(file: string): Promise<string | false | undefined> {
     const normalizedFile = normalizeId(file)
     if (this.externalizeCache.has(normalizedFile)) {
       return this.externalizeCache.get(normalizedFile)!
@@ -56,10 +58,6 @@
     }).finally(() => {
       this.externalizeConcurrentCache.delete(normalizedFile)
     })
-=======
-  public shouldExternalize(file: string): Promise<string | false | undefined> {
-    return shouldExternalize(normalizeId(file), this.options, this.externalizeCache)
->>>>>>> a5d98fd0
   }
 }
 
