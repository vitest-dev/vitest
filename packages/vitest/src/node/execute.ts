import { builtinModules, createRequire } from 'module'
import { fileURLToPath, pathToFileURL } from 'url'
<<<<<<< HEAD
import { basename, dirname, resolve } from 'path'
import vm from 'vm'
import { existsSync, readdirSync } from 'fs'
=======
import vm from 'vm'
import { dirname, resolve } from 'pathe'
>>>>>>> fc1f2234
import { isValidNodeImport } from 'mlly'
import type { ModuleCache } from '../types'
import { slash } from '../utils'
import { spyOn } from '../integrations/jest-mock'

export type FetchFunction = (id: string) => Promise<string | undefined>

interface SuiteMocks {
  [suitePath: string]: {
    [originalPath: string]: string | null
  }
}

export interface ExecuteOptions {
  root: string
  files: string[]
  fetch: FetchFunction
  interpretDefault: boolean
  inline: (string | RegExp)[]
  external: (string | RegExp)[]
  moduleCache: Map<string, ModuleCache>
}

const defaultInline = [
  'vitest/dist',
  /virtual:/,
  /\.ts$/,
  /\/esm\/.*\.js$/,
  /\.(es|esm|esm-browser|esm-bundler|es6).js$/,
]
const depsExternal = [
  /\.cjs.js$/,
  /\.mjs$/,
]

const isWindows = process.platform === 'win32'

export const stubRequests: Record<string, any> = {
  '/@vite/client': {
    injectQuery: (id: string) => id,
    createHotContext() {
      return {
        accept: () => {},
        prune: () => {},
      }
    },
    updateStyle() {},
  },
}

export async function interpretedImport(path: string, interpretDefault: boolean) {
  const mod = await import(path)

  if (interpretDefault && 'default' in mod) {
    return new Proxy(mod, {
      get(target, key, receiver) {
        return Reflect.get(target, key, receiver) || Reflect.get(target.default, key, receiver)
      },
      set(target, key, value, receiver) {
        return Reflect.set(target, key, value, receiver) || Reflect.set(target.default, key, value, receiver)
      },
      has(target, key) {
        return Reflect.has(target, key) || Reflect.has(target.default, key)
      },
      deleteProperty(target, key) {
        return Reflect.deleteProperty(target, key) || Reflect.deleteProperty(target.default, key)
      },
    })
  }

  return mod
}

function resolveMockPath(mockPath: string, root: string, nmName: string | null) {
  // it's a node_module alias
  // all mocks should be inside <root>/__mocks__
  if (nmName) {
    const mockFolder = resolve(root, '__mocks__')
    const files = readdirSync(mockFolder)

    for (const file of files) {
      const [basename] = file.split('.')
      if (basename === nmName)
        return resolve(mockFolder, file).replace(root, '')
    }

    return null
  }

  const dir = dirname(mockPath)
  const baseId = basename(mockPath)
  const fullPath = resolve(dir, '__mocks__', baseId)
  return existsSync(fullPath) ? fullPath.replace(root, '') : null
}

// TODO https://jestjs.io/docs/jest-object#jestcreatemockfrommodulemodulename
function mockObject(obj: any) {
  // eslint-disable-next-line no-restricted-syntax
  for (const k in obj) {
    if (typeof obj[k] === 'function' && !obj[k].__isSpy)
      spyOn(obj, k)
  }

  return obj
}

export async function executeInViteNode(options: ExecuteOptions) {
  const { moduleCache, root, files, fetch } = options

  const mockedPaths: SuiteMocks = {}
  const externalCache = new Map<string, boolean>()
  builtinModules.forEach(m => externalCache.set(m, true))

  const result = []
  for (const file of files)
    result.push(await cachedRequest(`/@fs/${slash(resolve(file))}`, []))
  return result

  function getSuiteFilepath() {
    return process.__vitest_worker__?.suitepath
  }

  function getActualPath(path: string, nmName: string) {
    return nmName ? `/@fs${path}` : path.replace(root, '')
  }

  async function directRequest(id: string, fsPath: string, callstack: string[]) {
    callstack = [...callstack, id]
    const suite = getSuiteFilepath()
    const request = async(dep: string, canMock = true) => {
      const mocks = mockedPaths[suite || ''] || {}
      const mock = mocks[dep]
      if (mock && canMock)
        dep = mock
      if (callstack.includes(dep)) {
        const cacheKey = toFilePath(dep, root)
        if (!moduleCache.get(cacheKey)?.exports)
          throw new Error(`Circular dependency detected\nStack:\n${[...callstack, dep].reverse().map(p => `- ${p}`).join('\n')}`)
        return moduleCache.get(cacheKey)!.exports
      }
      return cachedRequest(dep, callstack)
    }

    if (id in stubRequests)
      return stubRequests[id]

    const transformed = await fetch(id)
    if (transformed == null)
      throw new Error(`failed to load ${id}`)

    // disambiguate the `<UNIT>:/` on windows: see nodejs/node#31710
    const url = pathToFileURL(fsPath).href
    const exports: any = {}

    setCache(fsPath, { code: transformed, exports })

    const __filename = fileURLToPath(url)
    const moduleProxy = {
      set exports(value) {
        exportAll(exports, value)
        exports.default = value
      },
      get exports() {
        return exports.default
      },
    }
    const context = {
      // esm transformed by Vite
      __vite_ssr_import__: request,
      __vite_ssr_dynamic_import__: request,
      __vite_ssr_exports__: exports,
      __vite_ssr_exportAll__: (obj: any) => exportAll(exports, obj),
      __vite_ssr_import_meta__: { url },
      // cjs compact
      require: createRequire(url),
      exports,
      module: moduleProxy,
      __filename,
      __dirname: dirname(__filename),
      // vitest.mock API
      __vitest__mock__: (path: string, nmName: string) => {
        const suitefile = getSuiteFilepath()

        if (suitefile) {
          const mockPath = resolveMockPath(path, root, nmName)
          const fsPath = getActualPath(path, nmName)
          mockedPaths[suitefile] ??= {}
          mockedPaths[suitefile][fsPath] = mockPath
        }
      },
      __vitest__unmock__: (path: string, nmName: string) => {
        const suitefile = getSuiteFilepath()

        if (suitefile) {
          const fsPath = getActualPath(path, nmName)
          mockedPaths[suitefile] ??= {}
          delete mockedPaths[suitefile][fsPath]
        }
      },
      __vitest__importActual__: (path: string, nmName: string) => {
        return request(getActualPath(path, nmName), false)
      },
      __vitest__importMock__: async(path: string, nmName: string) => {
        const mockPath = resolveMockPath(path, root, nmName)
        if (mockPath === null) {
          const exports = await request(getActualPath(path, nmName), false)
          return mockObject(exports)
        }
        return request(mockPath, true)
      },
    }

    const fn = vm.runInThisContext(`async (${Object.keys(context).join(',')})=>{{${transformed}\n}}`, {
      filename: fsPath,
      lineOffset: 0,
    })
    await fn(...Object.values(context))

    const mocks = suite ? mockedPaths[suite] : null
    if (mocks) {
      if (mocks[id] === null)
        mockObject(exports)
    }

    return exports
  }

  function setCache(id: string, mod: Partial<ModuleCache>) {
    if (!moduleCache.has(id))
      moduleCache.set(id, mod)
    else
      Object.assign(moduleCache.get(id), mod)
  }

  async function cachedRequest(rawId: string, callstack: string[]) {
    const id = normalizeId(rawId)

    if (externalCache.get(id))
      return interpretedImport(patchWindowsImportPath(id), options.interpretDefault)

    const fsPath = toFilePath(id, root)
    const importPath = patchWindowsImportPath(fsPath)

    if (!externalCache.has(importPath))
      externalCache.set(importPath, await shouldExternalize(importPath, options))

    if (externalCache.get(importPath))
      return interpretedImport(importPath, options.interpretDefault)

    if (moduleCache.get(fsPath)?.promise)
      return moduleCache.get(fsPath)?.promise
    const promise = directRequest(id, fsPath, callstack)
    setCache(fsPath, { promise })
    return await promise
  }

  function exportAll(exports: any, sourceModule: any) {
    // eslint-disable-next-line no-restricted-syntax
    for (const key in sourceModule) {
      if (key !== 'default') {
        try {
          Object.defineProperty(exports, key, {
            enumerable: true,
            configurable: true,
            get() { return sourceModule[key] },
          })
        }
        catch (_err) { }
      }
    }
  }
}

export function normalizeId(id: string): string {
  return id
    .replace(/^\/@id\/__x00__/, '\0') // virtual modules start with `\0`
    .replace(/^\/@id\//, '')
    .replace(/^__vite-browser-external:/, '')
    .replace(/^node:/, '')
    .replace(/[?&]v=\w+/, '?') // remove ?v= query
    .replace(/\?$/, '') // remove end query mark
}

export async function shouldExternalize(id: string, config: Pick<ExecuteOptions, 'inline' | 'external'>) {
  if (matchExternalizePattern(id, config.inline))
    return false
  if (matchExternalizePattern(id, config.external))
    return true

  if (matchExternalizePattern(id, depsExternal))
    return true
  if (matchExternalizePattern(id, defaultInline))
    return false

  return id.includes('/node_modules/') && await isValidNodeImport(id)
}

export function toFilePath(id: string, root: string): string {
  let absolute = slash(id).startsWith('/@fs/')
    ? id.slice(4)
    : id.startsWith(dirname(root))
      ? id
      : id.startsWith('/')
        ? slash(resolve(root, id.slice(1)))
        : id

  if (absolute.startsWith('//'))
    absolute = absolute.slice(1)

  // disambiguate the `<UNIT>:/` on windows: see nodejs/node#31710
  return isWindows && absolute.startsWith('/')
    ? fileURLToPath(pathToFileURL(absolute.slice(1)).href)
    : absolute
}

function matchExternalizePattern(id: string, patterns: (string | RegExp)[]) {
  for (const ex of patterns) {
    if (typeof ex === 'string') {
      if (id.includes(`/node_modules/${ex}/`))
        return true
    }
    else {
      if (ex.test(id))
        return true
    }
  }
  return false
}

function patchWindowsImportPath(path: string) {
  if (path.match(/^\w:\\/))
    return `file:///${slash(path)}`
  else if (path.match(/^\w:\//))
    return `file:///${path}`
  else
    return path
}<|MERGE_RESOLUTION|>--- conflicted
+++ resolved
@@ -1,13 +1,8 @@
 import { builtinModules, createRequire } from 'module'
 import { fileURLToPath, pathToFileURL } from 'url'
-<<<<<<< HEAD
-import { basename, dirname, resolve } from 'path'
+import { existsSync, readdirSync } from 'fs'
 import vm from 'vm'
-import { existsSync, readdirSync } from 'fs'
-=======
-import vm from 'vm'
-import { dirname, resolve } from 'pathe'
->>>>>>> fc1f2234
+import { basename, dirname, resolve } from 'pathe'
 import { isValidNodeImport } from 'mlly'
 import type { ModuleCache } from '../types'
 import { slash } from '../utils'
