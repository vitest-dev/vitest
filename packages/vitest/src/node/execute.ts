import { builtinModules, createRequire } from 'module'
import { fileURLToPath, pathToFileURL } from 'url'
import { existsSync, readdirSync } from 'fs'
import vm from 'vm'
import { basename, dirname, resolve } from 'pathe'
import { isValidNodeImport } from 'mlly'
import type { ModuleCache } from '../types'
import { slash } from '../utils'
import { spies, spyOn } from '../integrations/jest-mock'

export type FetchFunction = (id: string) => Promise<string | undefined>

interface SuiteMocks {
  [suitePath: string]: {
    [originalPath: string]: string | null
  }
}

export interface ExecuteOptions {
  root: string
  files: string[]
  fetch: FetchFunction
  interpretDefault: boolean
  inline: (string | RegExp)[]
  external: (string | RegExp)[]
  moduleCache: Map<string, ModuleCache>
}

const defaultInline = [
  'vitest/dist',
  /virtual:/,
  /\.ts$/,
  /\/esm\/.*\.js$/,
  /\.(es|esm|esm-browser|esm-bundler|es6).js$/,
]
const depsExternal = [
  /\.cjs.js$/,
  /\.mjs$/,
]

const isWindows = process.platform === 'win32'

export const stubRequests: Record<string, any> = {
  '/@vite/client': {
    injectQuery: (id: string) => id,
    createHotContext() {
      return {
        accept: () => {},
        prune: () => {},
      }
    },
    updateStyle() {},
  },
}

export async function interpretedImport(path: string, interpretDefault: boolean) {
  const mod = await import(path)

  if (interpretDefault && 'default' in mod) {
    return new Proxy(mod, {
      get(target, key, receiver) {
        return Reflect.get(target, key, receiver) || Reflect.get(target.default, key, receiver)
      },
      set(target, key, value, receiver) {
        return Reflect.set(target, key, value, receiver) || Reflect.set(target.default, key, value, receiver)
      },
      has(target, key) {
        return Reflect.has(target, key) || Reflect.has(target.default, key)
      },
      deleteProperty(target, key) {
        return Reflect.deleteProperty(target, key) || Reflect.deleteProperty(target.default, key)
      },
    })
  }

  return mod
}

function resolveMockPath(mockPath: string, root: string, nmName: string | null) {
  // it's a node_module alias
  // all mocks should be inside <root>/__mocks__
  if (nmName) {
    const mockFolder = resolve(root, '__mocks__')
    const files = readdirSync(mockFolder)

    for (const file of files) {
      const [basename] = file.split('.')
      if (basename === nmName)
        return resolve(mockFolder, file).replace(root, '')
    }

    return null
  }

  const dir = dirname(mockPath)
  const baseId = basename(mockPath)
  const fullPath = resolve(dir, '__mocks__', baseId)
  return existsSync(fullPath) ? fullPath.replace(root, '') : null
}

// TODO https://jestjs.io/docs/jest-object#jestcreatemockfrommodulemodulename
function mockObject(obj: any) {
  const newObj = { ...obj }
  // eslint-disable-next-line no-restricted-syntax
  for (const k in obj) {
    newObj[k] = obj[k]

    if (typeof obj[k] === 'function' && !obj[k].__isSpy)
      spyOn(newObj, k)
  }
  return newObj
}

export async function executeInViteNode(options: ExecuteOptions) {
  const { moduleCache, root, files, fetch } = options

  const mockedPaths: SuiteMocks = {}
  const externalCache = new Map<string, boolean>()
  builtinModules.forEach(m => externalCache.set(m, true))

  const result = []
  for (const file of files)
    result.push(await cachedRequest(`/@fs/${slash(resolve(file))}`, []))
  return result

  function getSuiteFilepath() {
    return process.__vitest_worker__?.filepath
  }

  function getActualPath(path: string, nmName: string) {
<<<<<<< HEAD
    return nmName ? `/@fs${path}` : path.replace(root, '')
=======
    return nmName ? `/@fs/${slash(resolve(path))}` : path.replace(root, '')
>>>>>>> 04737510
  }

  function unmock(path: string, nmName: string) {
    const suitefile = getSuiteFilepath()

    if (suitefile) {
      const fsPath = getActualPath(path, nmName)
      mockedPaths[suitefile] ??= {}
      delete mockedPaths[suitefile][fsPath]
    }
  }

  function mock(path: string, nmName: string) {
    const suitefile = getSuiteFilepath()

    if (suitefile) {
      const mockPath = resolveMockPath(path, root, nmName)
      const fsPath = getActualPath(path, nmName)
      mockedPaths[suitefile] ??= {}
      mockedPaths[suitefile][fsPath] = mockPath
    }
  }

  function clearMocks({ clearMocks, mockReset, restoreMocks }: { clearMocks: boolean; mockReset: boolean; restoreMocks: boolean}) {
    if (!clearMocks && !mockReset && !restoreMocks)
      return

    spies.forEach((s) => {
      if (restoreMocks)
        s.mockRestore()
      else if (mockReset)
        s.mockReset()
      else if (clearMocks)
        s.mockClear()
    })
  }

  async function directRequest(id: string, fsPath: string, callstack: string[]) {
    callstack = [...callstack, id]
    const suite = getSuiteFilepath()
    const request = async(dep: string, canMock = true) => {
      const mocks = mockedPaths[suite || ''] || {}
      const mock = mocks[dep]
      if (mock && canMock)
        dep = mock
      if (callstack.includes(dep)) {
        const cacheKey = toFilePath(dep, root)
        if (!moduleCache.get(cacheKey)?.exports)
          throw new Error(`Circular dependency detected\nStack:\n${[...callstack, dep].reverse().map(p => `- ${p}`).join('\n')}`)
        return moduleCache.get(cacheKey)!.exports
      }
      return cachedRequest(dep, callstack)
    }

    if (id in stubRequests)
      return stubRequests[id]

    const transformed = await fetch(id)
    if (transformed == null)
      throw new Error(`failed to load ${id}`)

    // disambiguate the `<UNIT>:/` on windows: see nodejs/node#31710
    const url = pathToFileURL(fsPath).href
    const exports: any = {}

    setCache(fsPath, { code: transformed, exports })

    const __filename = fileURLToPath(url)
    const moduleProxy = {
      set exports(value) {
        exportAll(exports, value)
        exports.default = value
      },
      get exports() {
        return exports.default
      },
    }

    const importActual = (path: string, nmName: string) => {
      return request(getActualPath(path, nmName), false)
    }

    const importMock = async(path: string, nmName: string) => {
      const mockPath = resolveMockPath(path, root, nmName)
      if (mockPath === null) {
        const exports = await request(getActualPath(path, nmName), false)
        return mockObject(exports)
      }
      return request(mockPath, true)
    }

    const context = {
      // esm transformed by Vite
      __vite_ssr_import__: request,
      __vite_ssr_dynamic_import__: request,
      __vite_ssr_exports__: exports,
      __vite_ssr_exportAll__: (obj: any) => exportAll(exports, obj),
      __vite_ssr_import_meta__: { url },

      // vitest.mock API
      __vitest__mock__: mock,
      __vitest__unmock__: unmock,
      __vitest__importActual__: importActual,
      __vitest__importMock__: importMock,
      // spies from 'jest-mock' are different inside suites and execute,
      // so wee need to call this twice - inside suite and here
      __vitest__clearMocks__: clearMocks,

      // cjs compact
      require: createRequire(url),
      exports,
      module: moduleProxy,
      __filename,
      __dirname: dirname(__filename),
    }

    const fn = vm.runInThisContext(`async (${Object.keys(context).join(',')})=>{{${transformed}\n}}`, {
      filename: fsPath,
      lineOffset: 0,
    })
    await fn(...Object.values(context))

    const mocks = suite ? mockedPaths[suite] : null
    if (mocks) {
      if (mocks[id] === null)
        exportAll(exports, mockObject(exports))
    }

    return exports
  }

  function setCache(id: string, mod: Partial<ModuleCache>) {
    if (!moduleCache.has(id))
      moduleCache.set(id, mod)
    else
      Object.assign(moduleCache.get(id), mod)
  }

  async function cachedRequest(rawId: string, callstack: string[]) {
    const id = normalizeId(rawId)

    if (externalCache.get(id))
      return interpretedImport(patchWindowsImportPath(id), options.interpretDefault)

    const fsPath = toFilePath(id, root)
    const importPath = patchWindowsImportPath(fsPath)

    if (!externalCache.has(importPath))
      externalCache.set(importPath, await shouldExternalize(importPath, options))

    if (externalCache.get(importPath))
      return interpretedImport(importPath, options.interpretDefault)

    if (moduleCache.get(fsPath)?.promise)
      return moduleCache.get(fsPath)?.promise
    const promise = directRequest(id, fsPath, callstack)
    setCache(fsPath, { promise })
    return await promise
  }

  function exportAll(exports: any, sourceModule: any) {
    // eslint-disable-next-line no-restricted-syntax
    for (const key in sourceModule) {
      if (key !== 'default') {
        try {
          Object.defineProperty(exports, key, {
            enumerable: true,
            configurable: true,
            get() { return sourceModule[key] },
          })
        }
        catch (_err) { }
      }
    }
  }
}

export function normalizeId(id: string): string {
  return id
    .replace(/^\/@id\/__x00__/, '\0') // virtual modules start with `\0`
    .replace(/^\/@id\//, '')
    .replace(/^__vite-browser-external:/, '')
    .replace(/^node:/, '')
    .replace(/[?&]v=\w+/, '?') // remove ?v= query
    .replace(/\?$/, '') // remove end query mark
}

export async function shouldExternalize(id: string, config: Pick<ExecuteOptions, 'inline' | 'external'>) {
  if (matchExternalizePattern(id, config.inline))
    return false
  if (matchExternalizePattern(id, config.external))
    return true

  if (matchExternalizePattern(id, depsExternal))
    return true
  if (matchExternalizePattern(id, defaultInline))
    return false

  return id.includes('/node_modules/') && await isValidNodeImport(id)
}

export function toFilePath(id: string, root: string): string {
  let absolute = slash(id).startsWith('/@fs/')
    ? id.slice(4)
    : id.startsWith(dirname(root))
      ? id
      : id.startsWith('/')
        ? slash(resolve(root, id.slice(1)))
        : id

  if (absolute.startsWith('//'))
    absolute = absolute.slice(1)

  // disambiguate the `<UNIT>:/` on windows: see nodejs/node#31710
  return isWindows && absolute.startsWith('/')
    ? fileURLToPath(pathToFileURL(absolute.slice(1)).href)
    : absolute
}

function matchExternalizePattern(id: string, patterns: (string | RegExp)[]) {
  for (const ex of patterns) {
    if (typeof ex === 'string') {
      if (id.includes(`/node_modules/${ex}/`))
        return true
    }
    else {
      if (ex.test(id))
        return true
    }
  }
  return false
}

function patchWindowsImportPath(path: string) {
  if (path.match(/^\w:\\/))
    return `file:///${slash(path)}`
  else if (path.match(/^\w:\//))
    return `file:///${path}`
  else
    return path
}<|MERGE_RESOLUTION|>--- conflicted
+++ resolved
@@ -128,11 +128,7 @@
   }
 
   function getActualPath(path: string, nmName: string) {
-<<<<<<< HEAD
-    return nmName ? `/@fs${path}` : path.replace(root, '')
-=======
     return nmName ? `/@fs/${slash(resolve(path))}` : path.replace(root, '')
->>>>>>> 04737510
   }
 
   function unmock(path: string, nmName: string) {
