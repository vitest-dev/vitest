--- conflicted
+++ resolved
@@ -2,17 +2,11 @@
 import { fileURLToPath, pathToFileURL } from 'url'
 import { basename, dirname, resolve } from 'path'
 import vm from 'vm'
-<<<<<<< HEAD
 import { existsSync, readdirSync } from 'fs'
+import { isValidNodeImport } from 'mlly'
 import type { ModuleCache } from '../types'
 import { slash } from '../utils'
 import { fn } from '../integrations/jest-mock'
-import { isValidNodeImport } from './mlly-port'
-=======
-import { isValidNodeImport } from 'mlly'
-import type { ModuleCache } from '../types'
-import { slash } from '../utils'
->>>>>>> 190a5a89
 
 export type FetchFunction = (id: string) => Promise<string | undefined>
 
