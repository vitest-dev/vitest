--- conflicted
+++ resolved
@@ -133,6 +133,8 @@
       dir += '/'
     return normalize(dir)
   })
+  if (!resolved.deps.moduleDirectories.includes('/node_modules/'))
+    resolved.deps.moduleDirectories.push('/node_modules/')
 
   resolved.server ??= {}
   resolved.server.deps ??= {}
@@ -170,22 +172,9 @@
       resolved.server.deps.inline.push(...extraInlineDeps)
     }
   }
-<<<<<<< HEAD
 
   resolved.server.deps.moduleDirectories ??= []
   resolved.server.deps.moduleDirectories.push(...resolved.deps.moduleDirectories)
-=======
-  resolved.deps.moduleDirectories ??= []
-  resolved.deps.moduleDirectories = resolved.deps.moduleDirectories.map((dir) => {
-    if (!dir.startsWith('/'))
-      dir = `/${dir}`
-    if (!dir.endsWith('/'))
-      dir += '/'
-    return normalize(dir)
-  })
-  if (!resolved.deps.moduleDirectories.includes('/node_modules/'))
-    resolved.deps.moduleDirectories.push('/node_modules/')
->>>>>>> c9647072
 
   if (resolved.runner) {
     resolved.runner = resolveModule(resolved.runner, { paths: [resolved.root] })
