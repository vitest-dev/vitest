import { resolveModule } from 'local-pkg'
import { normalize, relative, resolve } from 'pathe'
import c from 'picocolors'
import type { ResolvedConfig as ResolvedViteConfig } from 'vite'
import type { ApiConfig, ResolvedConfig, UserConfig, VitestRunMode } from '../types'
import { defaultBrowserPort, defaultPort, extraInlineDeps } from '../constants'
import { benchmarkConfigDefaults, configDefaults } from '../defaults'
import { isCI, stdProvider, toArray } from '../utils'
import type { BuiltinPool } from '../types/pool-options'
import { VitestCache } from './cache'
import { BaseSequencer } from './sequencers/BaseSequencer'
import { RandomSequencer } from './sequencers/RandomSequencer'
import type { BenchmarkBuiltinReporters } from './reporters'
import { builtinPools } from './pool'

function resolvePath(path: string, root: string) {
  return normalize(
    resolveModule(path, { paths: [root] })
    ?? resolve(root, path),
  )
}

export function resolveApiServerConfig<Options extends ApiConfig & UserConfig>(
  options: Options,
): ApiConfig | undefined {
  let api: ApiConfig | undefined

  if (options.ui && !options.api)
    api = { port: defaultPort }
  else if (options.api === true)
    api = { port: defaultPort }
  else if (typeof options.api === 'number')
    api = { port: options.api }

  if (typeof options.api === 'object') {
    if (api) {
      if (options.api.port)
        api.port = options.api.port
      if (options.api.strictPort)
        api.strictPort = options.api.strictPort
      if (options.api.host)
        api.host = options.api.host
    }
    else {
      api = { ...options.api }
    }
  }

  if (api) {
    if (!api.port && !api.middlewareMode)
      api.port = defaultPort
  }
  else {
    api = { middlewareMode: true }
  }

  return api
}

export function resolveConfig(
  mode: VitestRunMode,
  options: UserConfig,
  viteConfig: ResolvedViteConfig,
): ResolvedConfig {
  if (options.dom) {
    if (
      viteConfig.test?.environment != null
      && viteConfig.test!.environment !== 'happy-dom'
    ) {
      console.warn(
        c.yellow(
          `${c.inverse(c.yellow(' Vitest '))} Your config.test.environment ("${
            viteConfig.test.environment
          }") conflicts with --dom flag ("happy-dom"), ignoring "${
            viteConfig.test.environment
          }"`,
        ),
      )
    }

    options.environment = 'happy-dom'
  }

  const resolved = {
    ...configDefaults,
    ...options,
    root: viteConfig.root,
    mode,
  } as any as ResolvedConfig

  resolved.inspect = Boolean(resolved.inspect)
  resolved.inspectBrk = Boolean(resolved.inspectBrk)

  if (viteConfig.base !== '/')
    resolved.base = viteConfig.base

  if (options.shard) {
    if (resolved.watch)
      throw new Error('You cannot use --shard option with enabled watch')

    const [indexString, countString] = options.shard.split('/')
    const index = Math.abs(Number.parseInt(indexString, 10))
    const count = Math.abs(Number.parseInt(countString, 10))

    if (Number.isNaN(count) || count <= 0)
      throw new Error('--shard <count> must be a positive number')

    if (Number.isNaN(index) || index <= 0 || index > count)
      throw new Error('--shard <index> must be a positive number less then <count>')

    resolved.shard = { index, count }
  }

  if (resolved.maxWorkers)
    resolved.maxWorkers = Number(resolved.maxWorkers)

  if (resolved.minWorkers)
    resolved.minWorkers = Number(resolved.minWorkers)

  resolved.fileParallelism ??= true

  if (!resolved.fileParallelism) {
    // ignore user config, parallelism cannot be implemented without limiting workers
    resolved.maxWorkers = 1
    resolved.minWorkers = 1
  }

  if (resolved.inspect || resolved.inspectBrk) {
    const isSingleThread = resolved.pool === 'threads' && resolved.poolOptions?.threads?.singleThread
    const isSingleFork = resolved.pool === 'forks' && resolved.poolOptions?.forks?.singleFork

    if (resolved.fileParallelism && !isSingleThread && !isSingleFork) {
      const inspectOption = `--inspect${resolved.inspectBrk ? '-brk' : ''}`
      throw new Error(`You cannot use ${inspectOption} without "--no-file-parallelism", "poolOptions.threads.singleThread" or "poolOptions.forks.singleFork"`)
    }
  }

  // @ts-expect-error -- check for removed API option
  if (resolved.coverage.provider === 'c8')
    throw new Error('"coverage.provider: c8" is not supported anymore. Use "coverage.provider: v8" instead')

  if (resolved.coverage.provider === 'v8' && resolved.coverage.enabled && isBrowserEnabled(resolved))
    throw new Error('@vitest/coverage-v8 does not work with --browser. Use @vitest/coverage-istanbul instead')

  resolved.deps ??= {}
  resolved.deps.moduleDirectories ??= []
  resolved.deps.moduleDirectories = resolved.deps.moduleDirectories.map((dir) => {
    if (!dir.startsWith('/'))
      dir = `/${dir}`
    if (!dir.endsWith('/'))
      dir += '/'
    return normalize(dir)
  })
  if (!resolved.deps.moduleDirectories.includes('/node_modules/'))
    resolved.deps.moduleDirectories.push('/node_modules/')

  resolved.deps.optimizer ??= {}
  resolved.deps.optimizer.ssr ??= {}
  resolved.deps.optimizer.ssr.enabled ??= true
  resolved.deps.optimizer.web ??= {}
  resolved.deps.optimizer.web.enabled ??= true

  resolved.deps.web ??= {}
  resolved.deps.web.transformAssets ??= true
  resolved.deps.web.transformCss ??= true
  resolved.deps.web.transformGlobPattern ??= []

  resolved.server ??= {}
  resolved.server.deps ??= {}

  const deprecatedDepsOptions = ['inline', 'external', 'fallbackCJS'] as const
  deprecatedDepsOptions.forEach((option) => {
    if (resolved.deps[option] === undefined)
      return

    if (option === 'fallbackCJS') {
      console.warn(c.yellow(`${c.inverse(c.yellow(' Vitest '))} "deps.${option}" is deprecated. Use "server.deps.${option}" instead`))
    }
    else {
      const transformMode = resolved.environment === 'happy-dom' || resolved.environment === 'jsdom' ? 'web' : 'ssr'
      console.warn(
        c.yellow(
        `${c.inverse(c.yellow(' Vitest '))} "deps.${option}" is deprecated. If you rely on vite-node directly, use "server.deps.${option}" instead. Otherwise, consider using "deps.optimizer.${transformMode}.${option === 'external' ? 'exclude' : 'include'}"`,
        ),
      )
    }

    if (resolved.server.deps![option] === undefined)
      resolved.server.deps![option] = resolved.deps[option] as any
  })

  if (resolved.cliExclude)
    resolved.exclude.push(...resolved.cliExclude)

  // vitenode will try to import such file with native node,
  // but then our mocker will not work properly
  if (resolved.server.deps.inline !== true) {
    const ssrOptions = viteConfig.ssr
    if (ssrOptions?.noExternal === true && resolved.server.deps.inline == null) {
      resolved.server.deps.inline = true
    }
    else {
      resolved.server.deps.inline ??= []
      resolved.server.deps.inline.push(...extraInlineDeps)
    }
  }

  resolved.server.deps.moduleDirectories ??= []
  resolved.server.deps.moduleDirectories.push(...resolved.deps.moduleDirectories)

  if (resolved.runner)
    resolved.runner = resolvePath(resolved.runner, resolved.root)

  resolved.testNamePattern = resolved.testNamePattern
    ? resolved.testNamePattern instanceof RegExp
      ? resolved.testNamePattern
      : new RegExp(resolved.testNamePattern)
    : undefined

  if (resolved.snapshotFormat && 'plugins' in resolved.snapshotFormat)
    (resolved.snapshotFormat as any).plugins = []

  const UPDATE_SNAPSHOT = resolved.update || process.env.UPDATE_SNAPSHOT
  resolved.snapshotOptions = {
    expand: resolved.expandSnapshotDiff ?? false,
    snapshotFormat: resolved.snapshotFormat || {},
    updateSnapshot: (isCI && !UPDATE_SNAPSHOT)
      ? 'none'
      : UPDATE_SNAPSHOT
        ? 'all'
        : 'new',
    resolveSnapshotPath: options.resolveSnapshotPath,
    // resolved inside the worker
    snapshotEnvironment: null as any,
  }

  resolved.snapshotSerializers ??= []
  resolved.snapshotSerializers = resolved.snapshotSerializers.map(file =>
    resolvePath(file, resolved.root),
  )
  resolved.forceRerunTriggers.push(...resolved.snapshotSerializers)

  if (options.resolveSnapshotPath)
    delete (resolved as UserConfig).resolveSnapshotPath

  resolved.pool ??= 'threads'

  if (process.env.VITEST_MAX_THREADS) {
    resolved.poolOptions = {
      ...resolved.poolOptions,
      threads: {
        ...resolved.poolOptions?.threads,
        maxThreads: Number.parseInt(process.env.VITEST_MAX_THREADS),
      },
      vmThreads: {
        ...resolved.poolOptions?.vmThreads,
        maxThreads: Number.parseInt(process.env.VITEST_MAX_THREADS),
      },
    }
  }

  if (process.env.VITEST_MIN_THREADS) {
    resolved.poolOptions = {
      ...resolved.poolOptions,
      threads: {
        ...resolved.poolOptions?.threads,
        minThreads: Number.parseInt(process.env.VITEST_MIN_THREADS),
      },
      vmThreads: {
        ...resolved.poolOptions?.vmThreads,
        minThreads: Number.parseInt(process.env.VITEST_MIN_THREADS),
      },
    }
  }

  if (process.env.VITEST_MAX_FORKS) {
    resolved.poolOptions = {
      ...resolved.poolOptions,
      forks: {
        ...resolved.poolOptions?.forks,
        maxForks: Number.parseInt(process.env.VITEST_MAX_FORKS),
      },
      vmForks: {
        ...resolved.poolOptions?.vmForks,
        maxForks: Number.parseInt(process.env.VITEST_MAX_FORKS),
      },
    }
  }

  if (process.env.VITEST_MIN_FORKS) {
    resolved.poolOptions = {
      ...resolved.poolOptions,
      forks: {
        ...resolved.poolOptions?.forks,
        minForks: Number.parseInt(process.env.VITEST_MIN_FORKS),
      },
      vmForks: {
        ...resolved.poolOptions?.vmForks,
        minForks: Number.parseInt(process.env.VITEST_MIN_FORKS),
      },
    }
  }

  if (resolved.workspace) {
    // if passed down from the CLI and it's relative, resolve relative to CWD
    resolved.workspace = options.workspace && options.workspace[0] === '.'
      ? resolve(process.cwd(), options.workspace)
      : resolvePath(resolved.workspace, resolved.root)
  }

  if (!builtinPools.includes(resolved.pool as BuiltinPool))
    resolved.pool = resolvePath(resolved.pool, resolved.root)
  resolved.poolMatchGlobs = (resolved.poolMatchGlobs || []).map(([glob, pool]) => {
    if (!builtinPools.includes(pool as BuiltinPool))
      pool = resolvePath(pool, resolved.root)
    return [glob, pool]
  })

  if (mode === 'benchmark') {
    resolved.benchmark = {
      ...benchmarkConfigDefaults,
      ...resolved.benchmark,
    }
    // override test config
    resolved.coverage.enabled = false
    resolved.include = resolved.benchmark.include
    resolved.exclude = resolved.benchmark.exclude
    resolved.includeSource = resolved.benchmark.includeSource
    const reporters = Array.from(new Set<BenchmarkBuiltinReporters>([
      ...toArray(resolved.benchmark.reporters),
      // @ts-expect-error reporter is CLI flag
      ...toArray(options.reporter),
    ])).filter(Boolean)
    if (reporters.length)
      resolved.benchmark.reporters = reporters
    else
      resolved.benchmark.reporters = ['default']

    if (options.outputFile)
      resolved.benchmark.outputFile = options.outputFile
  }

  resolved.setupFiles = toArray(resolved.setupFiles || []).map(file =>
    resolvePath(file, resolved.root),
  )
  resolved.globalSetup = toArray(resolved.globalSetup || []).map(file =>
    resolvePath(file, resolved.root),
  )
  resolved.coverage.exclude.push(...resolved.setupFiles.map(file => `${resolved.coverage.allowExternal ? '**/' : ''}${relative(resolved.root, file)}`))

  resolved.forceRerunTriggers = [
    ...resolved.forceRerunTriggers,
    ...resolved.setupFiles,
  ]

  if (resolved.diff) {
    resolved.diff = resolvePath(resolved.diff, resolved.root)
    resolved.forceRerunTriggers.push(resolved.diff)
  }

  // the server has been created, we don't need to override vite.server options
  resolved.api = resolveApiServerConfig(options)

  if (options.related)
    resolved.related = toArray(options.related).map(file => resolve(resolved.root, file))

  /*
   * Reporters can be defined in many different ways:
   * { reporter: 'json' }
   * { reporter: { onFinish() { method() } } }
   * { reporter: ['json', { onFinish() { method() } }] }
   * { reporter: [[ 'json' ]] }
   * { reporter: [[ 'json' ], 'html'] }
   * { reporter: [[ 'json', { outputFile: 'test.json' } ], 'html'] }
  */
  if (options.reporters) {
    if (!Array.isArray(options.reporters)) {
      // Reporter name, e.g. { reporters: 'json' }
      if (typeof options.reporters === 'string')
        resolved.reporters = [[options.reporters, {}]]
      // Inline reporter e.g. { reporters: { onFinish() { method() } } }
      else
        resolved.reporters = [options.reporters]
    }
    // It's an array of reporters
    else {
      resolved.reporters = []

      for (const reporter of options.reporters) {
        if (Array.isArray(reporter)) {
          // Reporter with options, e.g. { reporters: [ [ 'json', { outputFile: 'test.json' } ] ] }
          resolved.reporters.push([reporter[0], reporter[1] || {}])
        }
        else if (typeof reporter === 'string') {
          // Reporter name in array, e.g. { reporters: ["html", "json"]}
          resolved.reporters.push([reporter, {}])
        }
        else {
          // Inline reporter, e.g. { reporter: [{ onFinish() { method() } }] }
          resolved.reporters.push(reporter)
        }
      }
    }

<<<<<<< HEAD
    // automatically enable github-actions reporter
    if (process.env.GITHUB_ACTIONS && !resolved.reporters.some(v => Array.isArray(v) && v[0] === 'github-actions'))
      resolved.reporters.push(['github-actions', {}])
=======
    // automatically disable github-actions reporter
    resolved.reporters = resolved.reporters.filter(v =>
      !(Array.isArray(v) && v[0] === 'github-actions' && process.env.GITHUB_ACTIONS !== 'true'),
    )
>>>>>>> d5b6059f
  }

  if (mode !== 'benchmark') {
    // @ts-expect-error "reporter" is from CLI, should be absolute to the running directory
    // it is passed down as "vitest --reporter ../reporter.js"
    const reportersFromCLI = resolved.reporter

    const cliReporters = toArray(reportersFromCLI || []).map((reporter: string) => {
      // ./reporter.js || ../reporter.js, but not .reporters/reporter.js
      if (/^\.\.?\//.test(reporter))
        return resolve(process.cwd(), reporter)
      return reporter
    })

    if (cliReporters.length)
      resolved.reporters = Array.from(new Set(toArray(cliReporters))).filter(Boolean).map(reporter => [reporter, {}])
  }

  if (!resolved.reporters.length)
    resolved.reporters.push(['default', {}])

  if (resolved.changed)
    resolved.passWithNoTests ??= true

  resolved.css ??= {}
  if (typeof resolved.css === 'object') {
    resolved.css.modules ??= {}
    resolved.css.modules.classNameStrategy ??= 'stable'
  }

  resolved.cache ??= { dir: '' }
  if (resolved.cache)
    resolved.cache.dir = VitestCache.resolveCacheDir(resolved.root, resolved.cache.dir, resolved.name)

  resolved.sequence ??= {} as any
  if (!resolved.sequence?.sequencer) {
    // CLI flag has higher priority
    resolved.sequence.sequencer = resolved.sequence.shuffle
      ? RandomSequencer
      : BaseSequencer
  }
  resolved.sequence.hooks ??= 'parallel'
  if (resolved.sequence.sequencer === RandomSequencer)
    resolved.sequence.seed ??= Date.now()

  resolved.typecheck = {
    ...configDefaults.typecheck,
    ...resolved.typecheck,
  }

  resolved.environmentMatchGlobs = (resolved.environmentMatchGlobs || []).map(i => [resolve(resolved.root, i[0]), i[1]])

  resolved.typecheck ??= {} as any
  resolved.typecheck.enabled ??= false

  if (resolved.typecheck.enabled)
    console.warn(c.yellow('Testing types with tsc and vue-tsc is an experimental feature.\nBreaking changes might not follow SemVer, please pin Vitest\'s version when using it.'))

  resolved.browser ??= {} as any
  resolved.browser.enabled ??= false
  resolved.browser.headless ??= isCI
  resolved.browser.slowHijackESM ??= false
  resolved.browser.isolate ??= true

  if (resolved.browser.enabled && stdProvider === 'stackblitz')
    resolved.browser.provider = 'none'

  resolved.browser.api = resolveApiServerConfig(resolved.browser) || {
    port: defaultBrowserPort,
  }

  resolved.testTransformMode ??= {}

  return resolved
}

export function isBrowserEnabled(config: ResolvedConfig): boolean {
  return Boolean(config.browser?.enabled)
}<|MERGE_RESOLUTION|>--- conflicted
+++ resolved
@@ -402,16 +402,9 @@
       }
     }
 
-<<<<<<< HEAD
     // automatically enable github-actions reporter
     if (process.env.GITHUB_ACTIONS && !resolved.reporters.some(v => Array.isArray(v) && v[0] === 'github-actions'))
       resolved.reporters.push(['github-actions', {}])
-=======
-    // automatically disable github-actions reporter
-    resolved.reporters = resolved.reporters.filter(v =>
-      !(Array.isArray(v) && v[0] === 'github-actions' && process.env.GITHUB_ACTIONS !== 'true'),
-    )
->>>>>>> d5b6059f
   }
 
   if (mode !== 'benchmark') {
