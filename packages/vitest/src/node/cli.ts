--- conflicted
+++ resolved
@@ -24,13 +24,8 @@
   .option('--reporter <name>', 'reporter')
   .option('--outputTruncateLength <length>', 'diff output length (default: 80)')
   .option('--outputDiffLines <lines>', 'number of diff output lines (default: 15)')
-<<<<<<< HEAD
   .option('--outputFile <filename/-s>', 'write test results to a file when the --reporter=json or --reporter=junit option is also specified, use cac\'s dot notation for individual outputs of multiple reporters')
-  .option('--coverage', 'use c8 for coverage')
-=======
-  .option('--outputFile <filename/-s>', 'write test results to a file when the --reporter=json or --reporter=junit option is also specified, use cac\'s dot notation for individual outputs of mutliple reporters')
   .option('--coverage', 'enable coverage report')
->>>>>>> 18037e73
   .option('--run', 'do not watch')
   .option('--mode <name>', 'override Vite mode (default: test)')
   .option('--globals', 'inject apis globally')
