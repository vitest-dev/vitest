--- conflicted
+++ resolved
@@ -97,17 +97,16 @@
   await start('benchmark', cliFilters, options)
 }
 
-<<<<<<< HEAD
 async function typecheck(cliFilters: string[] = [], options: CliOptions = {}) {
   console.warn(c.yellow('Testing types with tsc and vue-tsc is an experimental feature.\nBreaking changes might not follow semver, please pin Vitest\'s version when using it.'))
   await start('typecheck', cliFilters, options)
-=======
+}
+
 function normalizeOptions(argv: CliOptions): CliOptions {
   argv.root = argv.root && normalize(argv.root)
   argv.config = argv.config && normalize(argv.config)
   argv.dir = argv.dir && normalize(argv.dir)
   return argv
->>>>>>> 10ec04d1
 }
 
 async function start(mode: VitestRunMode, cliFilters: string[], options: CliOptions): Promise<void> {
