import { normalize } from 'pathe'
import cac from 'cac'
import c from 'picocolors'
import { version } from '../../package.json'
import { toArray } from '../utils'
import type { BaseCoverageOptions, CoverageIstanbulOptions, Vitest, VitestRunMode } from '../types'
import type { CliOptions } from './cli-api'
import { startVitest } from './cli-api'
import { divider } from './reporters/renderers/utils'

const cli = cac('vitest')

cli
  .version(version)
  .option('-r, --root <path>', 'Root path')
  .option('-c, --config <path>', 'Path to config file')
  .option('-u, --update', 'Update snapshot')
  .option('-w, --watch', 'Enable watch mode')
  .option('-t, --testNamePattern <pattern>', 'Run tests with full names matching the specified regexp pattern')
  .option('--dir <path>', 'Base directory to scan for the test files')
  .option('--ui', 'Enable UI')
  .option('--open', 'Open UI automatically (default: !process.env.CI))')
  .option('--api [api]', 'Serve API, available options: --api.port <port>, --api.host [host] and --api.strictPort')
  .option('--silent', 'Silent console output from tests')
  .option('--hideSkippedTests', 'Hide logs for skipped tests')
  .option('--reporter <name>', 'Specify reporters')
  .option('--outputFile <filename/-s>', 'Write test results to a file when supporter reporter is also specified, use cac\'s dot notation for individual outputs of multiple reporters')
  .option('--coverage', 'Enable coverage report')
  .option('--run', 'Disable watch mode')
  .option('--mode <name>', 'Override Vite mode (default: test)')
  .option('--globals', 'Inject apis globally')
  .option('--dom', 'Mock browser api with happy-dom')
  .option('--browser [options]', 'Run tests in the browser (default: false)')
  .option('--pool <pool>', 'Specify pool, if not running in the browser (default: threads)')
  .option('--poolOptions <options>', 'Specify pool options')
  .option('--poolOptions.threads.isolate', 'Isolate tests in threads pool (default: true)')
  .option('--poolOptions.forks.isolate', 'Isolate tests in forks pool (default: true)')
  .option('--environment <env>', 'Specify runner environment, if not running in the browser (default: node)')
  .option('--passWithNoTests', 'Pass when no tests found')
  .option('--logHeapUsage', 'Show the size of heap for each test')
  .option('--allowOnly', 'Allow tests and suites that are marked as only (default: !process.env.CI)')
  .option('--dangerouslyIgnoreUnhandledErrors', 'Ignore any unhandled errors that occur')
  .option('--shard <shard>', 'Test suite shard to execute in a format of <index>/<count>')
  .option('--changed [since]', 'Run tests that are affected by the changed files (default: false)')
  .option('--sequence <options>', 'Define in what order to run tests (use --sequence.shuffle to run tests in random order, use --sequence.concurrent to run tests in parallel)')
  .option('--segfaultRetry <times>', 'Return tests on segment fault (default: 0)', { default: 0 })
  .option('--no-color', 'Removes colors from the console output')
  .option('--inspect', 'Enable Node.js inspector')
  .option('--inspect-brk', 'Enable Node.js inspector with break')
  .option('--test-timeout <time>', 'Default timeout of a test in milliseconds (default: 5000)')
  .option('--bail <number>', 'Stop test execution when given number of tests have failed', { default: 0 })
  .option('--retry <times>', 'Retry the test specific number of times if it fails', { default: 0 })
  .option('--diff <path>', 'Path to a diff config that will be used to generate diff interface')
<<<<<<< HEAD
  .option('--exclude <glob>', 'Additional file globs to be excluded from test')
=======
  .option('--typecheck [options]', 'Custom options for typecheck pool')
  .option('--typecheck.enabled', 'Enable typechecking alongside tests (default: false)')
  .option('--typecheck.only', 'Run only typecheck tests. This automatically enables typecheck (default: false)')
>>>>>>> b3bc866d
  .help()

cli
  .command('run [...filters]')
  .action(run)

cli
  .command('related [...filters]')
  .action(runRelated)

cli
  .command('watch [...filters]')
  .action(watch)

cli
  .command('dev [...filters]')
  .action(watch)

cli
  .command('bench [...filters]')
  .action(benchmark)

cli
  .command('[...filters]')
  .action((filters, options) => start('test', filters, options))

try {
  cli.parse()
}
catch (originalError) {
  // CAC may fail to parse arguments when boolean flags and dot notation are mixed
  // e.g. "--coverage --coverage.reporter text" will fail, when "--coverage.enabled --coverage.reporter text" will pass
  const fullArguments = cli.rawArgs.join(' ')
  const conflictingArgs: { arg: string; dotArgs: string[] }[] = []

  for (const arg of cli.rawArgs) {
    if (arg.startsWith('--') && !arg.includes('.') && fullArguments.includes(`${arg}.`)) {
      const dotArgs = cli.rawArgs.filter(rawArg => rawArg.startsWith(arg) && rawArg.includes('.'))
      conflictingArgs.push({ arg, dotArgs })
    }
  }

  if (conflictingArgs.length === 0)
    throw originalError

  const error = conflictingArgs
    .map(({ arg, dotArgs }) =>
      `A boolean argument "${arg}" was used with dot notation arguments "${dotArgs.join(' ')}".`
      + `\nPlease specify the "${arg}" argument with dot notation as well: "${arg}.enabled"`)
    .join('\n')

  throw new Error(error)
}

async function runRelated(relatedFiles: string[] | string, argv: CliOptions): Promise<void> {
  argv.related = relatedFiles
  argv.passWithNoTests ??= true
  await start('test', [], argv)
}

async function watch(cliFilters: string[], options: CliOptions): Promise<void> {
  options.watch = true
  await start('test', cliFilters, options)
}

async function run(cliFilters: string[], options: CliOptions): Promise<void> {
  options.run = true
  await start('test', cliFilters, options)
}

async function benchmark(cliFilters: string[], options: CliOptions): Promise<void> {
  console.warn(c.yellow('Benchmarking is an experimental feature.\nBreaking changes might not follow semver, please pin Vitest\'s version when using it.'))
  await start('benchmark', cliFilters, options)
}

function normalizeCliOptions(argv: CliOptions): CliOptions {
  if (argv.root)
    argv.root = normalize(argv.root)
  else
    delete argv.root

  if (argv.config)
    argv.config = normalize(argv.config)
  else
    delete argv.config

  if (argv.dir)
    argv.dir = normalize(argv.dir)
  else
    delete argv.dir

  if (argv.coverage) {
    const coverage = argv.coverage
    if (coverage.exclude)
      coverage.exclude = toArray(coverage.exclude)

    if ((coverage as BaseCoverageOptions).include)
      (coverage as BaseCoverageOptions).include = toArray((coverage as BaseCoverageOptions).include)

    if ((coverage as CoverageIstanbulOptions).ignoreClassMethods)
      (coverage as CoverageIstanbulOptions).ignoreClassMethods = toArray((coverage as CoverageIstanbulOptions).ignoreClassMethods)
  }
  return argv
}

async function start(mode: VitestRunMode, cliFilters: string[], options: CliOptions): Promise<Vitest | undefined> {
  try {
    process.title = 'node (vitest)'
  }
  catch {}

  try {
    const ctx = await startVitest(mode, cliFilters.map(normalize), normalizeCliOptions(options))
    if (!ctx?.shouldKeepServer())
      await ctx?.exit()
    return ctx
  }
  catch (e) {
    console.error(`\n${c.red(divider(c.bold(c.inverse(' Unhandled Error '))))}`)
    console.error(e)
    console.error('\n\n')
    process.exit(1)
  }
}<|MERGE_RESOLUTION|>--- conflicted
+++ resolved
@@ -51,13 +51,10 @@
   .option('--bail <number>', 'Stop test execution when given number of tests have failed', { default: 0 })
   .option('--retry <times>', 'Retry the test specific number of times if it fails', { default: 0 })
   .option('--diff <path>', 'Path to a diff config that will be used to generate diff interface')
-<<<<<<< HEAD
   .option('--exclude <glob>', 'Additional file globs to be excluded from test')
-=======
   .option('--typecheck [options]', 'Custom options for typecheck pool')
   .option('--typecheck.enabled', 'Enable typechecking alongside tests (default: false)')
   .option('--typecheck.only', 'Run only typecheck tests. This automatically enables typecheck (default: false)')
->>>>>>> b3bc866d
   .help()
 
 cli
