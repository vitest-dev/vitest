--- conflicted
+++ resolved
@@ -2,7 +2,7 @@
 import cac from 'cac'
 import c from 'picocolors'
 import { version } from '../../package.json'
-import type { VitestRunMode } from '../types'
+import type { Vitest, VitestRunMode } from '../types'
 import type { CliOptions } from './cli-api'
 import { startVitest } from './cli-api'
 import { divider } from './reporters/renderers/utils'
@@ -100,17 +100,12 @@
   return argv
 }
 
-async function start(mode: VitestRunMode, cliFilters: string[], options: CliOptions): Promise<void> {
+async function start(mode: VitestRunMode, cliFilters: string[], options: CliOptions): Promise<Vitest | undefined> {
   try {
-<<<<<<< HEAD
-    const ctx = await startVitest(mode, cliFilters, options)
+    const ctx = await startVitest(mode, cliFilters.map(normalize), normalizeOptions(options))
     if (!ctx?.config.watch)
       await ctx?.exit()
     return ctx
-=======
-    if (await startVitest(mode, cliFilters.map(normalize), normalizeOptions(options)) === false)
-      process.exit()
->>>>>>> cd1d8fd7
   }
   catch (e) {
     console.error(`\n${c.red(divider(c.bold(c.inverse(' Unhandled Error '))))}`)
