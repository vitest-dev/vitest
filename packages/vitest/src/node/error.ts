/* eslint-disable prefer-template */
import { existsSync, readFileSync } from 'fs'
import { join, normalize, relative } from 'pathe'
import c from 'picocolors'
import cliTruncate from 'cli-truncate'
import type { ErrorWithDiff, ParsedStack, Position } from '../types'
import { lineSplitRE, parseStacktrace, posToNumber } from '../utils/source-map'
import { F_POINTER } from '../utils/figures'
import { stringify } from '../integrations/chai/jest-matcher-utils'
import { TypeCheckError } from '../typecheck/typechecker'
import type { Vitest } from './core'
import { type DiffOptions, unifiedDiff } from './diff'
import { divider } from './reporters/renderers/utils'
import type { Logger } from './logger'

export function fileFromParsedStack(stack: ParsedStack) {
  if (stack?.sourcePos?.source?.startsWith('..'))
    return join(stack.file, '../', stack.sourcePos.source)
  return stack.file
}

interface PrintErrorOptions {
  type?: string
  fullStack?: boolean
  showCodeFrame?: boolean
}

export async function printError(error: unknown, ctx: Vitest, options: PrintErrorOptions = {}) {
  const { showCodeFrame = true, fullStack = false, type } = options
  let e = error as ErrorWithDiff

  if (typeof error === 'string') {
    e = {
      message: error.split(/\n/g)[0],
      stack: error,
    } as any
  }

  if (!e) {
    const error = new Error('unknown error')
    e = {
      message: e ?? error.message,
      stack: error.stack,
    } as any
  }

  const stacks = parseStacktrace(e, fullStack)

<<<<<<< HEAD
  await interpretSourcePos(stacks, ctx)

  const nearest = error instanceof TypeCheckError
    ? error.stacks[0]
    : stacks.find(stack =>
      ctx.server.moduleGraph.getModuleById(stack.file)
=======
  const nearest = stacks.find(stack =>
    ctx.server.moduleGraph.getModuleById(stack.file)
>>>>>>> 5b1ff43e
      && existsSync(stack.file),
    )

  const errorProperties = getErrorProperties(e)

  if (type)
    printErrorType(type, ctx)
  printErrorMessage(e, ctx.logger)
<<<<<<< HEAD
  printStack(ctx, stacks, nearest, errorProperties, (s, pos) => {
    if (showCodeFrame && s === nearest && nearest) {
      const file = fileFromParsedStack(nearest)
      // could point to non-existing original file
      // for example, when there is a source map file, but no source in node_modules
      if (nearest.file === file || existsSync(file)) {
        const sourceCode = readFileSync(file, 'utf-8')
        ctx.logger.log(c.yellow(generateCodeFrame(sourceCode, 4, pos)))
=======
  if (e.frame) {
    ctx.logger.log(c.yellow(e.frame))
  }
  else {
    printStack(ctx, stacks, nearest, errorProperties, (s, pos) => {
      if (showCodeFrame && s === nearest && nearest) {
        const file = fileFromParsedStack(nearest)
        // could point to non-existing original file
        // for example, when there is a source map file, but no source in node_modules
        if (existsSync(file)) {
          const sourceCode = readFileSync(file, 'utf-8')
          ctx.logger.log(c.yellow(generateCodeFrame(sourceCode, 4, pos)))
        }
>>>>>>> 5b1ff43e
      }
    })
  }

  if (e.cause && 'name' in e.cause) {
    (e.cause as any).name = `Caused by: ${(e.cause as any).name}`
    await printError(e.cause, ctx, { fullStack, showCodeFrame: false })
  }

  handleImportOutsideModuleError(e.stack || e.stackStr || '', ctx)

  // Eg. AssertionError from assert does not set showDiff but has both actual and expected properties
  if (e.showDiff || (e.showDiff === undefined && e.actual && e.expected)) {
    displayDiff(stringify(e.actual), stringify(e.expected), ctx.logger.console, {
      outputTruncateLength: ctx.config.outputTruncateLength,
      outputDiffLines: ctx.config.outputDiffLines,
    })
  }
}

function printErrorType(type: string, ctx: Vitest) {
  ctx.logger.error(`\n${c.red(divider(c.bold(c.inverse(` ${type} `))))}`)
}

const skipErrorProperties = new Set([
  'nameStr',
  'stack',
  'cause',
  'stacks',
  'stackStr',
  'type',
  'showDiff',
  'actual',
  'expected',
  ...Object.getOwnPropertyNames(Error.prototype),
  ...Object.getOwnPropertyNames(Object.prototype),
])

function getErrorProperties(e: ErrorWithDiff) {
  const errorObject = Object.create(null)
  if (e.name === 'AssertionError')
    return errorObject

  for (const key of Object.getOwnPropertyNames(e)) {
    if (!skipErrorProperties.has(key))
      errorObject[key] = e[key as keyof ErrorWithDiff]
  }

  return errorObject
}

const esmErrors = [
  'Cannot use import statement outside a module',
  'Unexpected token \'export\'',
]

function handleImportOutsideModuleError(stack: string, ctx: Vitest) {
  if (!esmErrors.some(e => stack.includes(e)))
    return

  const path = normalize(stack.split('\n')[0].trim())
  let name = path.split('/node_modules/').pop() || ''
  if (name?.startsWith('@'))
    name = name.split('/').slice(0, 2).join('/')
  else
    name = name.split('/')[0]

  ctx.logger.error(c.yellow(
    `Module ${path} seems to be an ES Module but shipped in a CommonJS package. `
+ `You might want to create an issue to the package ${c.bold(`"${name}"`)} asking `
+ 'them to ship the file in .mjs extension or add "type": "module" in their package.json.'
+ '\n\n'
+ 'As a temporary workaround you can try to inline the package by updating your config:'
+ '\n\n'
+ c.gray(c.dim('// vitest.config.js'))
+ '\n'
+ c.green(`export default {
  test: {
    deps: {
      inline: [
        ${c.yellow(c.bold(`"${name}"`))}
      ]
    }
  }
}\n`)))
}

function displayDiff(actual: string, expected: string, console: Console, options?: Omit<DiffOptions, 'showLegend'>) {
  console.error(c.gray(unifiedDiff(actual, expected, options)) + '\n')
}

function printErrorMessage(error: ErrorWithDiff, logger: Logger) {
  const errorName = error.name || error.nameStr || 'Unknown Error'
  logger.error(c.red(`${c.bold(errorName)}: ${error.message}`))
}

function printStack(
  ctx: Vitest,
  stack: ParsedStack[],
  highlight: ParsedStack | undefined,
  errorProperties: Record<string, unknown>,
  onStack?: ((stack: ParsedStack, pos: Position) => void),
) {
  if (!stack.length)
    return

  const logger = ctx.logger

  for (const frame of stack) {
    const pos = frame.sourcePos || frame
    const color = frame === highlight ? c.yellow : c.gray
    const file = fileFromParsedStack(frame)
    const path = relative(ctx.config.root, file)

    logger.log(color(` ${c.dim(F_POINTER)} ${[frame.method, c.dim(`${path}:${pos.line}:${pos.column}`)].filter(Boolean).join(' ')}`))
    onStack?.(frame, pos)

    // reached at test file, skip the follow stack
    if (frame.file in ctx.state.filesMap)
      break
  }
  logger.log()
  const hasProperties = Object.keys(errorProperties).length > 0
  if (hasProperties) {
    logger.log(c.red(c.dim(divider())))
    const propertiesString = stringify(errorProperties, 10, { printBasicPrototype: false })
    logger.log(c.red(c.bold('Serialized Error:')), c.gray(propertiesString))
  }
}

export function generateCodeFrame(
  source: string,
  indent = 0,
  start: number | Position = 0,
  end?: number,
  range = 2,
): string {
  start = posToNumber(source, start)
  end = end || start
  const lines = source.split(lineSplitRE)
  let count = 0
  let res: string[] = []

  const columns = process.stdout?.columns || 80

  function lineNo(no: number | string = '') {
    return c.gray(`${String(no).padStart(3, ' ')}| `)
  }

  for (let i = 0; i < lines.length; i++) {
    count += lines[i].length + 1
    if (count >= start) {
      for (let j = i - range; j <= i + range || end > count; j++) {
        if (j < 0 || j >= lines.length)
          continue

        const lineLength = lines[j].length

        // to long, maybe it's a minified file, skip for codeframe
        if (lineLength > 200)
          return ''

        res.push(lineNo(j + 1) + cliTruncate(lines[j].replace(/\t/g, ' '), columns - 5 - indent))

        if (j === i) {
          // push underline
          const pad = start - (count - lineLength)
          const length = Math.max(1, end > count ? lineLength - pad : end - start)
          res.push(lineNo() + ' '.repeat(pad) + c.red('^'.repeat(length)))
        }
        else if (j > i) {
          if (end > count) {
            const length = Math.max(1, Math.min(end - count, lineLength))
            res.push(lineNo() + c.red('^'.repeat(length)))
          }
          count += lineLength + 1
        }
      }
      break
    }
  }

  if (indent)
    res = res.map(line => ' '.repeat(indent) + line)

  return res.join('\n')
}<|MERGE_RESOLUTION|>--- conflicted
+++ resolved
@@ -46,17 +46,12 @@
 
   const stacks = parseStacktrace(e, fullStack)
 
-<<<<<<< HEAD
   await interpretSourcePos(stacks, ctx)
 
   const nearest = error instanceof TypeCheckError
     ? error.stacks[0]
     : stacks.find(stack =>
       ctx.server.moduleGraph.getModuleById(stack.file)
-=======
-  const nearest = stacks.find(stack =>
-    ctx.server.moduleGraph.getModuleById(stack.file)
->>>>>>> 5b1ff43e
       && existsSync(stack.file),
     )
 
@@ -65,7 +60,6 @@
   if (type)
     printErrorType(type, ctx)
   printErrorMessage(e, ctx.logger)
-<<<<<<< HEAD
   printStack(ctx, stacks, nearest, errorProperties, (s, pos) => {
     if (showCodeFrame && s === nearest && nearest) {
       const file = fileFromParsedStack(nearest)
@@ -74,24 +68,9 @@
       if (nearest.file === file || existsSync(file)) {
         const sourceCode = readFileSync(file, 'utf-8')
         ctx.logger.log(c.yellow(generateCodeFrame(sourceCode, 4, pos)))
-=======
-  if (e.frame) {
-    ctx.logger.log(c.yellow(e.frame))
-  }
-  else {
-    printStack(ctx, stacks, nearest, errorProperties, (s, pos) => {
-      if (showCodeFrame && s === nearest && nearest) {
-        const file = fileFromParsedStack(nearest)
-        // could point to non-existing original file
-        // for example, when there is a source map file, but no source in node_modules
-        if (existsSync(file)) {
-          const sourceCode = readFileSync(file, 'utf-8')
-          ctx.logger.log(c.yellow(generateCodeFrame(sourceCode, 4, pos)))
-        }
->>>>>>> 5b1ff43e
       }
-    })
-  }
+    }
+  })
 
   if (e.cause && 'name' in e.cause) {
     (e.cause as any).name = `Caused by: ${(e.cause as any).name}`
