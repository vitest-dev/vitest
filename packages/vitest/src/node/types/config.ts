import type { FakeTimerInstallOpts } from '@sinonjs/fake-timers'
import type { PrettyFormatOptions } from '@vitest/pretty-format'
import type { SequenceHooks, SequenceSetupFiles } from '@vitest/runner'
import type { SnapshotStateOptions } from '@vitest/snapshot'
<<<<<<< HEAD
import type { SerializedDiffOptions } from '@vitest/utils/diff'
=======
import type { AliasOptions, ConfigEnv, DepOptimizationConfig, ServerOptions, UserConfig as ViteUserConfig } from 'vite'
import type { ViteNodeServerOptions } from 'vite-node'
import type { ChaiConfig } from '../../integrations/chai/config'
import type { EnvironmentOptions } from '../../types/environment'
import type { Arrayable, ErrorWithDiff, ParsedStack, ProvidedContext } from '../../types/general'
import type { HappyDOMOptions } from '../../types/happy-dom-options'
import type { JSDOMOptions } from '../../types/jsdom-options'
>>>>>>> 4c96cce7
import type {
  BuiltinReporterOptions,
  BuiltinReporters,
} from '../reporters'
import type { TestSequencerConstructor } from '../sequencers/types'
import type { BenchmarkUserOptions } from './benchmark'
import type { BrowserConfigOptions, ResolvedBrowserOptions } from './browser'
import type { CoverageOptions, ResolvedCoverageOptions } from './coverage'
import type { Pool, PoolOptions, ResolvedPoolOptions } from './pool-options'
import type { Reporter } from './reporter'

export type { CoverageOptions, ResolvedCoverageOptions }
export type { BenchmarkUserOptions }
export type { RuntimeConfig, SerializedConfig } from '../../runtime/config'
export type { BrowserConfigOptions, BrowserScript } from './browser'
export type { CoverageIstanbulOptions, CoverageV8Options } from './coverage'
export type { SequenceHooks, SequenceSetupFiles } from '@vitest/runner'

export type BuiltinEnvironment =
  | 'node'
  | 'jsdom'
  | 'happy-dom'
  | 'edge-runtime'
// Record is used, so user can get intellisense for builtin environments, but still allow custom environments
export type VitestEnvironment =
  | BuiltinEnvironment
  | (string & Record<never, never>)
export type { Pool, PoolOptions }
export type CSSModuleScopeStrategy = 'stable' | 'scoped' | 'non-scoped'

export type ApiConfig = Pick<
  ServerOptions,
  'port' | 'strictPort' | 'host' | 'middlewareMode'
>

export type { EnvironmentOptions, HappyDOMOptions, JSDOMOptions }

export type VitestRunMode = 'test' | 'benchmark'

interface SequenceOptions {
  /**
   * Class that handles sorting and sharding algorithm.
   * If you only need to change sorting, you can extend
   * your custom sequencer from `BaseSequencer` from `vitest/node`.
   * @default BaseSequencer
   */
  sequencer?: TestSequencerConstructor
  /**
   * Should files and tests run in random order.
   * @default false
   */
  shuffle?:
    | boolean
    | {
      /**
       * Should files run in random order. Long running tests will not start
       * earlier if you enable this option.
       * @default false
       */
      files?: boolean
      /**
       * Should tests run in random order.
       * @default false
       */
      tests?: boolean
    }
  /**
   * Should tests run in parallel.
   * @default false
   */
  concurrent?: boolean
  /**
   * Defines how setup files should be ordered
   * - 'parallel' will run all setup files in parallel
   * - 'list' will run all setup files in the order they are defined in the config file
   * @default 'parallel'
   */
  setupFiles?: SequenceSetupFiles
  /**
   * Seed for the random number generator.
   * @default Date.now()
   */
  seed?: number
  /**
   * Defines how hooks should be ordered
   * - `stack` will order "after" hooks in reverse order, "before" hooks will run sequentially
   * - `list` will order hooks in the order they are defined
   * - `parallel` will run hooks in a single group in parallel
   * @default 'parallel'
   */
  hooks?: SequenceHooks
}

export type DepsOptimizationOptions = Omit<
  DepOptimizationConfig,
  'disabled' | 'noDiscovery'
> & {
  enabled?: boolean
}

export interface TransformModePatterns {
  /**
   * Use SSR transform pipeline for all modules inside specified tests.
   * Vite plugins will receive `ssr: true` flag when processing those files.
   *
   * @default tests with node or edge environment
   */
  ssr?: string[]
  /**
   * First do a normal transform pipeline (targeting browser),
   * then then do a SSR rewrite to run the code in Node.
   * Vite plugins will receive `ssr: false` flag when processing those files.
   *
   * @default tests with jsdom or happy-dom environment
   */
  web?: string[]
}

interface DepsOptions {
  /**
   * Enable dependency optimization. This can improve the performance of your tests.
   */
  optimizer?: {
    web?: DepsOptimizationOptions
    ssr?: DepsOptimizationOptions
  }
  web?: {
    /**
     * Should Vitest process assets (.png, .svg, .jpg, etc) files and resolve them like Vite does in the browser.
     *
     * These module will have a default export equal to the path to the asset, if no query is specified.
     *
     * **At the moment, this option only works with `{ pool: 'vmThreads' }`.**
     *
     * @default true
     */
    transformAssets?: boolean
    /**
     * Should Vitest process CSS (.css, .scss, .sass, etc) files and resolve them like Vite does in the browser.
     *
     * If CSS files are disabled with `css` options, this option will just silence UNKNOWN_EXTENSION errors.
     *
     * **At the moment, this option only works with `{ pool: 'vmThreads' }`.**
     *
     * @default true
     */
    transformCss?: boolean
    /**
     * Regexp pattern to match external files that should be transformed.
     *
     * By default, files inside `node_modules` are externalized and not transformed.
     *
     * **At the moment, this option only works with `{ pool: 'vmThreads' }`.**
     *
     * @default []
     */
    transformGlobPattern?: RegExp | RegExp[]
  }
  /**
   * Externalize means that Vite will bypass the package to native Node.
   *
   * Externalized dependencies will not be applied Vite's transformers and resolvers.
   * And does not support HMR on reload.
   *
   * Typically, packages under `node_modules` are externalized.
   *
   * @deprecated If you rely on vite-node directly, use `server.deps.external` instead. Otherwise, consider using `deps.optimizer.{web,ssr}.exclude`.
   */
  external?: (string | RegExp)[]
  /**
   * Vite will process inlined modules.
   *
   * This could be helpful to handle packages that ship `.js` in ESM format (that Node can't handle).
   *
   * If `true`, every dependency will be inlined
   *
   * @deprecated If you rely on vite-node directly, use `server.deps.inline` instead. Otherwise, consider using `deps.optimizer.{web,ssr}.include`.
   */
  inline?: (string | RegExp)[] | true

  /**
   * Interpret CJS module's default as named exports
   *
   * @default true
   */
  interopDefault?: boolean

  /**
   * When a dependency is a valid ESM package, try to guess the cjs version based on the path.
   * This will significantly improve the performance in huge repo, but might potentially
   * cause some misalignment if a package have different logic in ESM and CJS mode.
   *
   * @default false
   *
   * @deprecated Use `server.deps.fallbackCJS` instead.
   */
  fallbackCJS?: boolean

  /**
   * A list of directories relative to the config file that should be treated as module directories.
   *
   * @default ['node_modules']
   */
  moduleDirectories?: string[]
}

type InlineReporter = Reporter
type ReporterName = BuiltinReporters | 'html' | (string & {})
type ReporterWithOptions<Name extends ReporterName = ReporterName> =
  Name extends keyof BuiltinReporterOptions
    ? BuiltinReporterOptions[Name] extends never
      ? [Name, object]
      : [Name, Partial<BuiltinReporterOptions[Name]>]
    : [Name, Record<string, unknown>]

export interface InlineConfig {
  /**
   * Name of the project. Will be used to display in the reporter.
   */
  name?: string

  /**
   * Benchmark options.
   *
   * @default {}
   */
  benchmark?: BenchmarkUserOptions

  /**
   * Include globs for test files
   *
   * @default ['**\/*.{test,spec}.?(c|m)[jt]s?(x)']
   */
  include?: string[]

  /**
   * Exclude globs for test files
   * @default ['**\/node_modules/**', '**\/dist/**', '**\/cypress/**', '**\/.{idea,git,cache,output,temp}/**', '**\/{karma,rollup,webpack,vite,vitest,jest,ava,babel,nyc,cypress,tsup,build,eslint,prettier}.config.*']
   */
  exclude?: string[]

  /**
   * Include globs for in-source test files
   *
   * @default []
   */
  includeSource?: string[]

  /**
   * Handling for dependencies inlining or externalizing
   *
   */
  deps?: DepsOptions

  /**
   * Vite-node server options
   */
  server?: Omit<ViteNodeServerOptions, 'transformMode'>

  /**
   * Base directory to scan for the test files
   *
   * @default `config.root`
   */
  dir?: string

  /**
   * Register apis globally
   *
   * @default false
   */
  globals?: boolean

  /**
   * Running environment
   *
   * Supports 'node', 'jsdom', 'happy-dom', 'edge-runtime'
   *
   * If used unsupported string, will try to load the package `vitest-environment-${env}`
   *
   * @default 'node'
   */
  environment?: VitestEnvironment

  /**
   * Environment options.
   */
  environmentOptions?: EnvironmentOptions

  /**
   * Automatically assign environment based on globs. The first match will be used.
   * This has effect only when running tests inside Node.js.
   *
   * Format: [glob, environment-name]
   *
   * @default []
   * @example [
   *   // all tests in tests/dom will run in jsdom
   *   ['tests/dom/**', 'jsdom'],
   *   // all tests in tests/ with .edge.test.ts will run in edge-runtime
   *   ['**\/*.edge.test.ts', 'edge-runtime'],
   *   // ...
   * ]
   */
  environmentMatchGlobs?: [string, VitestEnvironment][]

  /**
   * Run tests in an isolated environment. This option has no effect on vmThreads pool.
   *
   * Disabling this option might improve performance if your code doesn't rely on side effects.
   *
   * @default true
   */
  isolate?: boolean

  /**
   * Pool used to run tests in.
   *
   * Supports 'threads', 'forks', 'vmThreads'
   *
   * @default 'forks'
   */
  pool?: Exclude<Pool, 'browser'>

  /**
   * Pool options
   */
  poolOptions?: PoolOptions

  /**
   * Maximum number or percentage of workers to run tests in. `poolOptions.{threads,vmThreads}.maxThreads`/`poolOptions.forks.maxForks` has higher priority.
   */
  maxWorkers?: number | string
  /**
   * Minimum number or percentage of workers to run tests in. `poolOptions.{threads,vmThreads}.minThreads`/`poolOptions.forks.minForks` has higher priority.
   */
  minWorkers?: number | string

  /**
   * Should all test files run in parallel. Doesn't affect tests running in the same file.
   * Setting this to `false` will override `maxWorkers` and `minWorkers` options to `1`.
   *
   * @default true
   */
  fileParallelism?: boolean

  /**
   * Automatically assign pool based on globs. The first match will be used.
   *
   * Format: [glob, pool-name]
   *
   * @default []
   * @example [
   *   // all tests in "forks" directory will run using "poolOptions.forks" API
   *   ['tests/forks/**', 'forks'],
   *   // all other tests will run based on "poolOptions.threads" option, if you didn't specify other globs
   *   // ...
   * ]
   */
  poolMatchGlobs?: [string, Exclude<Pool, 'browser'>][]

  /**
   * Path to a workspace configuration file
   */
  workspace?: string

  /**
   * Update snapshot
   *
   * @default false
   */
  update?: boolean

  /**
   * Watch mode
   *
   * @default !process.env.CI
   */
  watch?: boolean

  /**
   * Project root
   *
   * @default process.cwd()
   */
  root?: string

  /**
   * Custom reporter for output. Can contain one or more built-in report names, reporter instances,
   * and/or paths to custom reporters.
   *
   * @default []
   */
  reporters?:
    | Arrayable<ReporterName | InlineReporter>
    | (
        | (ReporterName | InlineReporter)
        | [ReporterName]
        | ReporterWithOptions
    )[]

  /**
   * Write test results to a file when the --reporter=json` or `--reporter=junit` option is also specified.
   * Also definable individually per reporter by using an object instead.
   */
  outputFile?:
    | string
    | (Partial<Record<BuiltinReporters, string>> & Record<string, string>)

  /**
   * Default timeout of a test in milliseconds
   *
   * @default 5000
   */
  testTimeout?: number

  /**
   * Default timeout of a hook in milliseconds
   *
   * @default 10000
   */
  hookTimeout?: number

  /**
   * Default timeout to wait for close when Vitest shuts down, in milliseconds
   *
   * @default 10000
   */
  teardownTimeout?: number

  /**
   * Silent mode
   *
   * @default false
   */
  silent?: boolean

  /**
   * Hide logs for skipped tests
   *
   * @default false
   */
  hideSkippedTests?: boolean

  /**
   * Path to setup files
   */
  setupFiles?: string | string[]

  /**
   * Path to global setup files
   */
  globalSetup?: string | string[]

  /**
   * Glob patter of file paths that will trigger the whole suite rerun
   *
   * Useful if you are testing calling CLI commands
   *
   * @default ['**\/package.json/**', '**\/{vitest,vite}.config.*\/**']
   */
  forceRerunTriggers?: string[]

  /**
   * Coverage options
   */
  coverage?: CoverageOptions

  /**
   * run test names with the specified pattern
   */
  testNamePattern?: string | RegExp

  /**
   * Will call `.mockClear()` on all spies before each test
   * @default false
   */
  clearMocks?: boolean

  /**
   * Will call `.mockReset()` on all spies before each test
   * @default false
   */
  mockReset?: boolean

  /**
   * Will call `.mockRestore()` on all spies before each test
   * @default false
   */
  restoreMocks?: boolean

  /**
   * Will restore all global stubs to their original values before each test
   * @default false
   */
  unstubGlobals?: boolean

  /**
   * Will restore all env stubs to their original values before each test
   * @default false
   */
  unstubEnvs?: boolean

  /**
   * Serve API options.
   *
   * When set to true, the default port is 51204.
   *
   * @default false
   */
  api?: boolean | number | ApiConfig

  /**
   * Enable Vitest UI
   *
   * @default false
   */
  ui?: boolean

  /**
   * options for test in a browser environment
   * @experimental
   *
   * @default false
   */
  browser?: BrowserConfigOptions

  /**
   * Open UI automatically.
   *
   * @default !process.env.CI
   */
  open?: boolean

  /**
   * Base url for the UI
   *
   * @default '/__vitest__/'
   */
  uiBase?: string

  /**
   * Determine the transform method for all modules imported inside a test that matches the glob pattern.
   */
  testTransformMode?: TransformModePatterns

  /**
   * Format options for snapshot testing.
   */
  snapshotFormat?: Omit<PrettyFormatOptions, 'plugins'>

  /**
   * Path to a module which has a default export of diff config.
   */
  diff?: string | SerializedDiffOptions

  /**
   * Paths to snapshot serializer modules.
   */
  snapshotSerializers?: string[]

  /**
   * Resolve custom snapshot path
   */
  resolveSnapshotPath?: (path: string, extension: string) => string

  /**
   * Path to a custom snapshot environment module that has a default export of `SnapshotEnvironment` object.
   */
  snapshotEnvironment?: string

  /**
   * Pass with no tests
   */
  passWithNoTests?: boolean

  /**
   * Allow tests and suites that are marked as only
   *
   * @default !process.env.CI
   */
  allowOnly?: boolean

  /**
   * Show heap usage after each test. Useful for debugging memory leaks.
   */
  logHeapUsage?: boolean

  /**
   * Custom environment variables assigned to `process.env` before running tests.
   */
  env?: Partial<NodeJS.ProcessEnv>

  /**
   * Options for @sinon/fake-timers
   */
  fakeTimers?: FakeTimerInstallOpts

  /**
   * Custom handler for console.log in tests.
   *
   * Return `false` to ignore the log.
   */
  onConsoleLog?: (log: string, type: 'stdout' | 'stderr') => boolean | void

  /**
   * Enable stack trace filtering. If absent, all stack trace frames
   * will be shown.
   *
   * Return `false` to omit the frame.
   */
  onStackTrace?: (error: ErrorWithDiff, frame: ParsedStack) => boolean | void

  /**
   * Indicates if CSS files should be processed.
   *
   * When excluded, the CSS files will be replaced with empty strings to bypass the subsequent processing.
   *
   * @default { include: [], modules: { classNameStrategy: false } }
   */
  css?:
    | boolean
    | {
      include?: RegExp | RegExp[]
      exclude?: RegExp | RegExp[]
      modules?: {
        classNameStrategy?: CSSModuleScopeStrategy
      }
    }
  /**
   * A number of tests that are allowed to run at the same time marked with `test.concurrent`.
   * @default 5
   */
  maxConcurrency?: number

  /**
   * Options for configuring cache policy.
   * @default { dir: 'node_modules/.vite/vitest' }
   */
  cache?:
    | false
    | {
      /**
       * @deprecated Use Vite's "cacheDir" instead if you want to change the cache director. Note caches will be written to "cacheDir\/vitest".
       */
      dir: string
    }

  /**
   * Options for configuring the order of running tests.
   */
  sequence?: SequenceOptions

  /**
   * Specifies an `Object`, or an `Array` of `Object`,
   * which defines aliases used to replace values in `import` or `require` statements.
   * Will be merged with the default aliases inside `resolve.alias`.
   */
  alias?: AliasOptions

  /**
   * Ignore any unhandled errors that occur
   *
   * @default false
   */
  dangerouslyIgnoreUnhandledErrors?: boolean

  /**
   * Options for configuring typechecking test environment.
   */
  typecheck?: Partial<TypecheckConfig>

  /**
   * The number of milliseconds after which a test is considered slow and reported as such in the results.
   *
   * @default 300
   */
  slowTestThreshold?: number

  /**
   * Path to a custom test runner.
   */
  runner?: string

  /**
   * Debug tests by opening `node:inspector` in worker / child process.
   * Provides similar experience as `--inspect` Node CLI argument.
   *
   * Requires `poolOptions.threads.singleThread: true` OR `poolOptions.forks.singleFork: true`.
   */
  inspect?: boolean | string

  /**
   * Debug tests by opening `node:inspector` in worker / child process and wait for debugger to connect.
   * Provides similar experience as `--inspect-brk` Node CLI argument.
   *
   * Requires `poolOptions.threads.singleThread: true` OR `poolOptions.forks.singleFork: true`.
   */
  inspectBrk?: boolean | string

  /**
   * Inspector options. If `--inspect` or `--inspect-brk` is enabled, these options will be passed to the inspector.
   */
  inspector?: {
    /**
     * Enable inspector
     */
    enabled?: boolean
    /**
     * Port to run inspector on
     */
    port?: number
    /**
     * Host to run inspector on
     */
    host?: string
    /**
     * Wait for debugger to connect before running tests
     */
    waitForDebugger?: boolean
  }

  /**
   * Define variables that will be returned from `inject` in the test environment.
   * @example
   * ```ts
   * // vitest.config.ts
   * export default defineConfig({
   *   test: {
   *     provide: {
   *       someKey: 'someValue'
   *     }
   *   }
   * })
   * ```
   * ```ts
   * // test file
   * import { inject } from 'vitest'
   * const value = inject('someKey') // 'someValue'
   * ```
   */
  provide?: Partial<ProvidedContext>

  /**
   * Configuration options for expect() matches.
   */
  expect?: {
    /**
     * Throw an error if tests don't have any expect() assertions.
     */
    requireAssertions?: boolean
    /**
     * Default options for expect.poll()
     */
    poll?: {
      /**
       * Timeout in milliseconds
       * @default 1000
       */
      timeout?: number
      /**
       * Polling interval in milliseconds
       * @default 50
       */
      interval?: number
    }
  }

  /**
   * Modify default Chai config. Vitest uses Chai for `expect` and `assert` matches.
   * https://github.com/chaijs/chai/blob/4.x.x/lib/chai/config.js
   */
  chaiConfig?: ChaiConfig

  /**
   * Stop test execution when given number of tests have failed.
   */
  bail?: number

  /**
   * Retry the test specific number of times if it fails.
   *
   * @default 0
   */
  retry?: number

  /**
   * Show full diff when snapshot fails instead of a patch.
   */
  expandSnapshotDiff?: boolean

  /**
   * By default, Vitest automatically intercepts console logging during tests for extra formatting of test file, test title, etc...
   * This is also required for console log preview on Vitest UI.
   * However, disabling such interception might help when you want to debug a code with normal synchronus terminal console logging.
   *
   * This option has no effect on browser pool since Vitest preserves original logging on browser devtools.
   *
   * @default false
   */
  disableConsoleIntercept?: boolean

  /**
   * Always print console stack traces.
   *
   * @default false
   */
  printConsoleTrace?: boolean

  /**
   * Include "location" property inside the test definition
   *
   * @default false
   */
  includeTaskLocation?: boolean
}

export interface TypecheckConfig {
  /**
   * Run typechecking tests alongisde regular tests.
   */
  enabled?: boolean
  /**
   * When typechecking is enabled, only run typechecking tests.
   */
  only?: boolean
  /**
   * What tools to use for type checking.
   *
   * @default 'tsc'
   */
  checker: 'tsc' | 'vue-tsc' | (string & Record<never, never>)
  /**
   * Pattern for files that should be treated as test files
   *
   * @default ['**\/*.{test,spec}-d.?(c|m)[jt]s?(x)']
   */
  include: string[]
  /**
   * Pattern for files that should not be treated as test files
   *
   * @default ['**\/node_modules/**', '**\/dist/**', '**\/cypress/**', '**\/.{idea,git,cache,output,temp}/**', '**\/{karma,rollup,webpack,vite,vitest,jest,ava,babel,nyc,cypress,tsup,build,eslint,prettier}.config.*']
   */
  exclude: string[]
  /**
   * Check JS files that have `@ts-check` comment.
   * If you have it enabled in tsconfig, this will not overwrite it.
   */
  allowJs?: boolean
  /**
   * Do not fail, if Vitest found errors outside the test files.
   */
  ignoreSourceErrors?: boolean
  /**
   * Path to tsconfig, relative to the project root.
   */
  tsconfig?: string
}

export interface UserConfig extends InlineConfig {
  /**
   * Path to the config file.
   *
   * Default resolving to `vitest.config.*`, `vite.config.*`
   *
   * Setting to `false` will disable config resolving.
   */
  config?: string | false | undefined

  /**
   * Do not run tests when Vitest starts.
   *
   * Vitest will only run tests if it's called programmatically or the test file changes.
   *
   * CLI file filters will be ignored.
   */
  standalone?: boolean

  /**
   * Use happy-dom
   */
  dom?: boolean

  /**
   * Run tests that cover a list of source files
   */
  related?: string[] | string

  /**
   * Overrides Vite mode
   * @default 'test'
   */
  mode?: string

  /**
   * Runs tests that are affected by the changes in the repository, or between specified branch or commit hash
   * Requires initialized git repository
   * @default false
   */
  changed?: boolean | string

  /**
   * Test suite shard to execute in a format of <index>/<count>.
   * Will divide tests into a `count` numbers, and run only the `indexed` part.
   * Cannot be used with enabled watch.
   * @example --shard=2/3
   */
  shard?: string

  /**
   * Name of the project or projects to run.
   */
  project?: string | string[]

  /**
   * Additional exclude patterns
   */
  cliExclude?: string[]

  /**
   * Override vite config's clearScreen from cli
   */
  clearScreen?: boolean

  /**
   * benchmark.compare option exposed at the top level for cli
   */
  compare?: string

  /**
   * benchmark.outputJson option exposed at the top level for cli
   */
  outputJson?: string

  /**
   * Directory of blob reports to merge
   * @default '.vitest-reports'
   */
  mergeReports?: string
}

export interface ResolvedConfig
  extends Omit<
    Required<UserConfig>,
    | 'config'
    | 'filters'
    | 'browser'
    | 'coverage'
    | 'testNamePattern'
    | 'related'
    | 'api'
    | 'reporters'
    | 'resolveSnapshotPath'
    | 'benchmark'
    | 'shard'
    | 'cache'
    | 'sequence'
    | 'typecheck'
    | 'runner'
    | 'poolOptions'
    | 'pool'
    | 'cliExclude'
    | 'diff'
    | 'setupFiles'
    | 'snapshotEnvironment'
    | 'bail'
  > {
  mode: VitestRunMode

  base?: string
  diff?: string | SerializedDiffOptions
  bail?: number

  setupFiles: string[]
  snapshotEnvironment?: string

  config?: string
  filters?: string[]
  testNamePattern?: RegExp
  related?: string[]

  coverage: ResolvedCoverageOptions
  snapshotOptions: SnapshotStateOptions

  browser: ResolvedBrowserOptions
  pool: Pool
  poolOptions?: ResolvedPoolOptions

  reporters: (InlineReporter | ReporterWithOptions)[]

  defines: Record<string, any>

  api?: ApiConfig
  cliExclude?: string[]

  benchmark?: Required<
    Omit<BenchmarkUserOptions, 'outputFile' | 'compare' | 'outputJson'>
  > &
  Pick<BenchmarkUserOptions, 'outputFile' | 'compare' | 'outputJson'>
  shard?: {
    index: number
    count: number
  }

  cache:
    | {
      /**
       * @deprecated
       */
      dir: string
    }
    | false

  sequence: {
    sequencer: TestSequencerConstructor
    hooks: SequenceHooks
    setupFiles: SequenceSetupFiles
    shuffle?: boolean
    concurrent?: boolean
    seed: number
  }

  typecheck: Omit<TypecheckConfig, 'enabled'> & {
    enabled: boolean
  }
  runner?: string

  maxWorkers: number
  minWorkers: number
}

type NonProjectOptions =
  | 'shard'
  | 'watch'
  | 'run'
  | 'cache'
  | 'update'
  | 'reporters'
  | 'outputFile'
  | 'teardownTimeout'
  | 'silent'
  | 'forceRerunTriggers'
  | 'testNamePattern'
  | 'ui'
  | 'open'
  | 'uiBase'
  // TODO: allow snapshot options
  | 'snapshotFormat'
  | 'resolveSnapshotPath'
  | 'passWithNoTests'
  | 'onConsoleLog'
  | 'onStackTrace'
  | 'dangerouslyIgnoreUnhandledErrors'
  | 'slowTestThreshold'
  | 'inspect'
  | 'inspectBrk'
  | 'coverage'
  | 'maxWorkers'
  | 'minWorkers'
  | 'fileParallelism'

export type ProjectConfig = Omit<
  UserConfig,
  NonProjectOptions
  | 'sequencer'
  | 'deps'
  | 'poolOptions'
> & {
  sequencer?: Omit<SequenceOptions, 'sequencer' | 'seed'>
  deps?: Omit<DepsOptions, 'moduleDirectories'>
  poolOptions?: {
    threads?: Pick<
      NonNullable<PoolOptions['threads']>,
      'singleThread' | 'isolate'
    >
    vmThreads?: Pick<NonNullable<PoolOptions['vmThreads']>, 'singleThread'>
    forks?: Pick<NonNullable<PoolOptions['forks']>, 'singleFork' | 'isolate'>
  }
}

export type ResolvedProjectConfig = Omit<
  ResolvedConfig,
  NonProjectOptions
>

export interface UserWorkspaceConfig extends ViteUserConfig {
  test?: ProjectConfig
}

export type UserProjectConfigFn = (
  env: ConfigEnv
) => UserWorkspaceConfig | Promise<UserWorkspaceConfig>
export type UserProjectConfigExport =
  | UserWorkspaceConfig
  | Promise<UserWorkspaceConfig>
  | UserProjectConfigFn

export type WorkspaceProjectConfiguration = string | (UserProjectConfigExport & {
  /**
   * Relative path to the extendable config. All other options will be merged with this config.
   * @example '../vite.config.ts'
   */
  extends?: string
})<|MERGE_RESOLUTION|>--- conflicted
+++ resolved
@@ -2,9 +2,7 @@
 import type { PrettyFormatOptions } from '@vitest/pretty-format'
 import type { SequenceHooks, SequenceSetupFiles } from '@vitest/runner'
 import type { SnapshotStateOptions } from '@vitest/snapshot'
-<<<<<<< HEAD
 import type { SerializedDiffOptions } from '@vitest/utils/diff'
-=======
 import type { AliasOptions, ConfigEnv, DepOptimizationConfig, ServerOptions, UserConfig as ViteUserConfig } from 'vite'
 import type { ViteNodeServerOptions } from 'vite-node'
 import type { ChaiConfig } from '../../integrations/chai/config'
@@ -12,7 +10,6 @@
 import type { Arrayable, ErrorWithDiff, ParsedStack, ProvidedContext } from '../../types/general'
 import type { HappyDOMOptions } from '../../types/happy-dom-options'
 import type { JSDOMOptions } from '../../types/jsdom-options'
->>>>>>> 4c96cce7
 import type {
   BuiltinReporterOptions,
   BuiltinReporters,
