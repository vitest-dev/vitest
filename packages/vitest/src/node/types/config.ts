import type { FakeTimerInstallOpts } from '@sinonjs/fake-timers'
import type { PrettyFormatOptions } from '@vitest/pretty-format'
import type { SequenceHooks, SequenceSetupFiles } from '@vitest/runner'
import type { SnapshotStateOptions } from '@vitest/snapshot'
import type { Arrayable } from '@vitest/utils'
import type { SerializedDiffOptions } from '@vitest/utils/diff'
import type { AliasOptions, ConfigEnv, DepOptimizationConfig, ServerOptions, UserConfig as ViteUserConfig } from 'vite'
import type { ChaiConfig } from '../../integrations/chai/config'
import type { SerializedConfig } from '../../runtime/config'
import type { LabelColor, ParsedStack, ProvidedContext, TestError } from '../../types/general'
import type { HappyDOMOptions } from '../../types/happy-dom-options'
import type { JSDOMOptions } from '../../types/jsdom-options'
import type { PoolRunnerInitializer } from '../pools/types'
import type {
  BuiltinReporterOptions,
  BuiltinReporters,
} from '../reporters'
import type { TestCase, TestModule, TestSuite } from '../reporters/reported-tasks'
import type { TestSequencerConstructor } from '../sequencers/types'
import type { WatcherTriggerPattern } from '../watcher'
import type { BenchmarkUserOptions } from './benchmark'
import type { BrowserConfigOptions, ResolvedBrowserOptions } from './browser'
import type { CoverageOptions, ResolvedCoverageOptions } from './coverage'
import type { Reporter } from './reporter'

export type { CoverageOptions, ResolvedCoverageOptions }
export type { BenchmarkUserOptions }
export type { RuntimeConfig, SerializedConfig } from '../../runtime/config'
export type { BrowserConfigOptions, BrowserInstanceOption, BrowserScript } from './browser'
export type { CoverageIstanbulOptions, CoverageV8Options } from './coverage'
export type { SequenceHooks, SequenceSetupFiles } from '@vitest/runner'

export type BuiltinEnvironment
  = | 'node'
    | 'jsdom'
    | 'happy-dom'
    | 'edge-runtime'
// Record is used, so user can get intellisense for builtin environments, but still allow custom environments
export type VitestEnvironment
  = | BuiltinEnvironment
    | (string & Record<never, never>)
export type CSSModuleScopeStrategy = 'stable' | 'scoped' | 'non-scoped'

export type ApiConfig = Pick<
  ServerOptions,
  'port' | 'strictPort' | 'host' | 'middlewareMode'
>

export interface EnvironmentOptions {
  /**
   * jsdom options.
   */
  jsdom?: JSDOMOptions
  happyDOM?: HappyDOMOptions
  [x: string]: unknown
}

export type { HappyDOMOptions, JSDOMOptions }

export type VitestRunMode = 'test' | 'benchmark'

export interface ProjectName {
  label: string
  color?: LabelColor
}

interface SequenceOptions {
  /**
   * Class that handles sorting and sharding algorithm.
   * If you only need to change sorting, you can extend
   * your custom sequencer from `BaseSequencer` from `vitest/node`.
   * @default BaseSequencer
   */
  sequencer?: TestSequencerConstructor
  /**
   * Controls the order in which this project runs its tests when using multiple [projects](/guide/projects).
   *
   * - Projects with the same group order number will run together, and groups are run from lowest to highest.
   * - If you don’t set this option, all projects run in parallel.
   * - If several projects use the same group order, they will run at the same time.
   * @default 0
   */
  groupOrder?: number
  /**
   * Should files and tests run in random order.
   * @default false
   */
  shuffle?:
    | boolean
    | {
      /**
       * Should files run in random order. Long running tests will not start
       * earlier if you enable this option.
       * @default false
       */
      files?: boolean
      /**
       * Should tests run in random order.
       * @default false
       */
      tests?: boolean
    }
  /**
   * Should tests run in parallel.
   * @default false
   */
  concurrent?: boolean
  /**
   * Defines how setup files should be ordered
   * - 'parallel' will run all setup files in parallel
   * - 'list' will run all setup files in the order they are defined in the config file
   * @default 'parallel'
   */
  setupFiles?: SequenceSetupFiles
  /**
   * Seed for the random number generator.
   * @default Date.now()
   */
  seed?: number
  /**
   * Defines how hooks should be ordered
   * - `stack` will order "after" hooks in reverse order, "before" hooks will run sequentially
   * - `list` will order hooks in the order they are defined
   * - `parallel` will run hooks in a single group in parallel
   * @default 'stack'
   */
  hooks?: SequenceHooks
}

export type DepsOptimizationOptions = Omit<
  DepOptimizationConfig,
  'disabled' | 'noDiscovery'
> & {
  enabled?: boolean
}

interface DepsOptions {
  /**
   * Enable dependency optimization. This can improve the performance of your tests.
   */
  optimizer?: Partial<Record<'client' | 'ssr' | ({} & string), DepsOptimizationOptions>>
  web?: {
    /**
     * Should Vitest process assets (.png, .svg, .jpg, etc) files and resolve them like Vite does in the browser.
     *
     * These module will have a default export equal to the path to the asset, if no query is specified.
     *
     * **At the moment, this option only works with `{ pool: 'vmThreads' }`.**
     *
     * @default true
     */
    transformAssets?: boolean
    /**
     * Should Vitest process CSS (.css, .scss, .sass, etc) files and resolve them like Vite does in the browser.
     *
     * If CSS files are disabled with `css` options, this option will just silence UNKNOWN_EXTENSION errors.
     *
     * **At the moment, this option only works with `{ pool: 'vmThreads' }`.**
     *
     * @default true
     */
    transformCss?: boolean
    /**
     * Regexp pattern to match external files that should be transformed.
     *
     * By default, files inside `node_modules` are externalized and not transformed.
     *
     * **At the moment, this option only works with `{ pool: 'vmThreads' }`.**
     *
     * @default []
     */
    transformGlobPattern?: RegExp | RegExp[]
  }

  /**
   * Interpret CJS module's default as named exports
   *
   * @default true
   */
  interopDefault?: boolean

  /**
   * A list of directories relative to the config file that should be treated as module directories.
   *
   * @default ['node_modules']
   */
  moduleDirectories?: string[]
}

type InlineReporter = Reporter
type ReporterName = BuiltinReporters | 'html' | (string & {})
type ReporterWithOptions<Name extends ReporterName = ReporterName>
  = Name extends keyof BuiltinReporterOptions
    ? BuiltinReporterOptions[Name] extends never
      ? [Name, object]
      : [Name, Partial<BuiltinReporterOptions[Name]>]
    : [Name, Record<string, unknown>]

export interface ResolveSnapshotPathHandlerContext { config: SerializedConfig }

export type ResolveSnapshotPathHandler = (
  testPath: string,
  snapExtension: string,
  context: ResolveSnapshotPathHandlerContext,
) => string

export type BuiltinPool
  = | 'browser'
    | 'threads'
    | 'forks'
    | 'vmThreads'
    | 'vmForks'
    | 'typescript'

export type Pool = BuiltinPool | (string & {})

export interface InlineConfig {
  /**
   * Name of the project. Will be used to display in the reporter.
   */
  name?: string | ProjectName

  /**
   * Benchmark options.
   *
   * @default {}
   */
  benchmark?: BenchmarkUserOptions

  /**
   * A list of [glob patterns](https://superchupu.dev/tinyglobby/comparison) that match your test files.
   *
   * @default ['**\/*.{test,spec}.?(c|m)[jt]s?(x)']
   * @see {@link https://vitest.dev/config/include}
   */
  include?: string[]

  /**
   * Exclude globs for test files
   * @default ['**\/node_modules/**', '**\/.git/**']
   */
  exclude?: string[]

  /**
   * Include globs for in-source test files
   *
   * @default []
   */
  includeSource?: string[]

  /**
   * Handling for dependencies inlining or externalizing
   *
   */
  deps?: DepsOptions

  server?: {
    deps?: ServerDepsOptions
    debug?: {
      /**
       * The folder where Vitest stores the contents of transformed
       * test files that can be inspected manually.
       *
       * If `true`, Vitest dumps the files in `.vitest-dump` folder relative to the root of the project.
       *
       * You can also use `VITEST_DEBUG_DUMP` env variable to enable this.
       */
      dump?: string | true
      /**
       * If dump is enabled, should Vitest load the files from there instead of transforming them.
       *
       * You can also use `VITEST_DEBUG_LOAD_DUMP` env variable to enable this.
       */
      load?: boolean
    }
  }

  /**
   * Base directory to scan for the test files
   *
   * @default `config.root`
   */
  dir?: string

  /**
   * Register apis globally
   *
   * @default false
   */
  globals?: boolean

  /**
   * Running environment
   *
   * Supports 'node', 'jsdom', 'happy-dom', 'edge-runtime'
   *
   * If used unsupported string, will try to load the package `vitest-environment-${env}`
   *
   * @default 'node'
   */
  environment?: VitestEnvironment

  /**
   * Environment options.
   */
  environmentOptions?: EnvironmentOptions

  /**
   * Run tests in an isolated environment. This option has no effect on vmThreads pool.
   *
   * Disabling this option improves performance if your code doesn't rely on side effects.
   *
   * @default true
   */
  isolate?: boolean

  /**
   * Pass additional arguments to `node` process when spawning the worker.
   *
   * See [Command-line API | Node.js](https://nodejs.org/docs/latest/api/cli.html) for more information.
   *
   * Set to `process.execArgv` to pass all arguments of the current process.
   *
   * Be careful when using, it as some options may crash worker, e.g. --prof, --title. See https://github.com/nodejs/node/issues/41103
   *
   * @default [] // no execution arguments are passed
   */
  execArgv?: string[]

  /**
   * Specifies the memory limit for `worker_thread` or `child_process` before they are recycled.
   * If you see memory leaks, try to tinker this value.
   */
  vmMemoryLimit?: string | number

  /**
   * Pool used to run tests in.
   *
   * Supports 'threads', 'forks', 'vmThreads', 'vmForks'
   *
   * @default 'forks'
   */
  pool?: Exclude<Pool, 'browser'> | PoolRunnerInitializer

  /**
   * Maximum number or percentage of workers to run tests in.
   */
  maxWorkers?: number | string

  /**
   * Should all test files run in parallel. Doesn't affect tests running in the same file.
   * Setting this to `false` will override `maxWorkers` option to `1`.
   *
   * @default true
   */
  fileParallelism?: boolean

  /**
   * Options for projects
   */
  projects?: TestProjectConfiguration[]

  /**
   * Update snapshot
   *
   * @default false
   */
  update?: boolean

  /**
   * Watch mode
   *
   * @default !process.env.CI
   */
  watch?: boolean

  /**
   * Project root
   *
   * @default process.cwd()
   */
  root?: string

  /**
   * Custom reporter for output. Can contain one or more built-in report names, reporter instances,
   * and/or paths to custom reporters.
   *
   * @default []
   */
  reporters?:
    | Arrayable<ReporterName | InlineReporter>
    | (
        | (ReporterName | InlineReporter)
        | [ReporterName]
        | ReporterWithOptions
    )[]

  /**
   * Write test results to a file when the --reporter=json` or `--reporter=junit` option is also specified.
   * Also definable individually per reporter by using an object instead.
   */
  outputFile?:
    | string
    | (Partial<Record<BuiltinReporters, string>> & Record<string, string>)

  /**
   * Default timeout of a test in milliseconds
   *
   * @default 5000
   */
  testTimeout?: number

  /**
   * Default timeout of a hook in milliseconds
   *
   * @default 10000
   */
  hookTimeout?: number

  /**
   * Default timeout to wait for close when Vitest shuts down, in milliseconds
   *
   * @default 10000
   */
  teardownTimeout?: number

  /**
   * Silent mode
   *
   * Use `'passed-only'` to see logs from failing tests only.
   *
   * @default false
   */
  silent?: boolean | 'passed-only'

  /**
   * Hide logs for skipped tests
   *
   * @default false
   */
  hideSkippedTests?: boolean

  /**
   * Path to setup files
   */
  setupFiles?: string | string[]

  /**
   * Path to global setup files
   */
  globalSetup?: string | string[]

  /**
   * Glob pattern of file paths that will trigger the whole suite rerun
   *
   * Useful if you are testing calling CLI commands
   *
   * @default ['**\/package.json/**', '**\/{vitest,vite}.config.*\/**']
   */
  forceRerunTriggers?: string[]

  /**
   * Pattern configuration to rerun only the tests that are affected
   * by the changes of specific files in the repository.
   */
  watchTriggerPatterns?: WatcherTriggerPattern[]

  /**
   * Coverage options
   */
  coverage?: CoverageOptions

  /**
   * run test names with the specified pattern
   */
  testNamePattern?: string | RegExp

  /**
   * Will call `.mockClear()` on all spies before each test
   * @default false
   */
  clearMocks?: boolean

  /**
   * Will call `.mockReset()` on all spies before each test
   * @default false
   */
  mockReset?: boolean

  /**
   * Will call `.mockRestore()` on all spies before each test
   * @default false
   */
  restoreMocks?: boolean

  /**
   * Will restore all global stubs to their original values before each test
   * @default false
   */
  unstubGlobals?: boolean

  /**
   * Will restore all env stubs to their original values before each test
   * @default false
   */
  unstubEnvs?: boolean

  /**
   * Serve API options.
   *
   * When set to true, the default port is 51204.
   *
   * @default false
   */
  api?: boolean | number | ApiConfig

  /**
   * Enable Vitest UI
   *
   * @default false
   */
  ui?: boolean

  /**
   * options for test in a browser environment
   *
   * @default false
   */
  browser?: BrowserConfigOptions

  /**
   * Open UI automatically.
   *
   * @default !process.env.CI
   */
  open?: boolean

  /**
   * Base url for the UI
   *
   * @default '/__vitest__/'
   */
  uiBase?: string

  /**
   * Format options for snapshot testing.
   */
  snapshotFormat?: Omit<PrettyFormatOptions, 'plugins' | 'compareKeys'> & {
    compareKeys?: null | undefined
  }

  /**
   * Path to a module which has a default export of diff config.
   */
  diff?: string | SerializedDiffOptions

  /**
   * Paths to snapshot serializer modules.
   */
  snapshotSerializers?: string[]

  /**
   * Resolve custom snapshot path
   */
  resolveSnapshotPath?: ResolveSnapshotPathHandler

  /**
   * Path to a custom snapshot environment module that has a default export of `SnapshotEnvironment` object.
   */
  snapshotEnvironment?: string

  /**
   * Pass with no tests
   */
  passWithNoTests?: boolean

  /**
   * Allow tests and suites that are marked as only
   *
   * @default !process.env.CI
   */
  allowOnly?: boolean

  /**
   * Show heap usage after each test. Useful for debugging memory leaks.
   */
  logHeapUsage?: boolean

  /**
   * Custom environment variables assigned to `process.env` before running tests.
   */
  env?: Partial<NodeJS.ProcessEnv>

  /**
   * Options for @sinon/fake-timers
   */
  fakeTimers?: FakeTimerInstallOpts

  /**
   * Custom handler for console.log in tests.
   *
   * Return `false` to ignore the log.
   */
  onConsoleLog?: (log: string, type: 'stdout' | 'stderr', entity: TestModule | TestCase | TestSuite | undefined) => boolean | void

  /**
   * Enable stack trace filtering. If absent, all stack trace frames
   * will be shown.
   *
   * Return `false` to omit the frame.
   */
  onStackTrace?: (error: TestError, frame: ParsedStack) => boolean | void

  /**
   * A callback that can return `false` to ignore an unhandled error
   */
  onUnhandledError?: OnUnhandledErrorCallback

  /**
   * Indicates if CSS files should be processed.
   *
   * When excluded, the CSS files will be replaced with empty strings to bypass the subsequent processing.
   *
   * @default { include: [], modules: { classNameStrategy: false } }
   */
  css?:
    | boolean
    | {
      include?: RegExp | RegExp[]
      exclude?: RegExp | RegExp[]
      modules?: {
        classNameStrategy?: CSSModuleScopeStrategy
      }
    }
  /**
   * A number of tests that are allowed to run at the same time marked with `test.concurrent`.
   * @default 5
   */
  maxConcurrency?: number

  /**
   * Options for configuring cache policy.
   * @default { dir: 'node_modules/.vite/vitest/{project-hash}' }
   */
  cache?:
    | false
    | {
      /**
       * @deprecated Use Vite's "cacheDir" instead if you want to change the cache director. Note caches will be written to "cacheDir\/vitest".
       */
      dir: string
    }

  /**
   * Options for configuring the order of running tests.
   */
  sequence?: SequenceOptions

  /**
   * Specifies an `Object`, or an `Array` of `Object`,
   * which defines aliases used to replace values in `import` or `require` statements.
   * Will be merged with the default aliases inside `resolve.alias`.
   */
  alias?: AliasOptions

  /**
   * Ignore any unhandled errors that occur
   *
   * @default false
   */
  dangerouslyIgnoreUnhandledErrors?: boolean

  /**
   * Options for configuring typechecking test environment.
   */
  typecheck?: Partial<TypecheckConfig>

  /**
   * The number of milliseconds after which a test is considered slow and reported as such in the results.
   *
   * @default 300
   */
  slowTestThreshold?: number

  /**
   * Path to a custom test runner.
   */
  runner?: string

  /**
   * Debug tests by opening `node:inspector` in worker / child process.
   * Provides similar experience as `--inspect` Node CLI argument.
   *
   * Requires `fileParallelism: false`.
   */
  inspect?: boolean | string

  /**
   * Debug tests by opening `node:inspector` in worker / child process and wait for debugger to connect.
   * Provides similar experience as `--inspect-brk` Node CLI argument.
   *
   * Requires `fileParallelism: false`.
   */
  inspectBrk?: boolean | string

  /**
   * Inspector options. If `--inspect` or `--inspect-brk` is enabled, these options will be passed to the inspector.
   */
  inspector?: {
    /**
     * Enable inspector
     */
    enabled?: boolean
    /**
     * Port to run inspector on
     */
    port?: number
    /**
     * Host to run inspector on
     */
    host?: string
    /**
     * Wait for debugger to connect before running tests
     */
    waitForDebugger?: boolean
  }

  /**
   * Define variables that will be returned from `inject` in the test environment.
   * @example
   * ```ts
   * // vitest.config.ts
   * export default defineConfig({
   *   test: {
   *     provide: {
   *       someKey: 'someValue'
   *     }
   *   }
   * })
   * ```
   * ```ts
   * // test file
   * import { inject } from 'vitest'
   * const value = inject('someKey') // 'someValue'
   * ```
   */
  provide?: Partial<ProvidedContext>

  /**
   * Configuration options for expect() matches.
   */
  expect?: {
    /**
     * Throw an error if tests don't have any expect() assertions.
     */
    requireAssertions?: boolean
    /**
     * Default options for expect.poll()
     */
    poll?: {
      /**
       * Timeout in milliseconds
       * @default 1000
       */
      timeout?: number
      /**
       * Polling interval in milliseconds
       * @default 50
       */
      interval?: number
    }
  }

  /**
   * Modify default Chai config. Vitest uses Chai for `expect` and `assert` matches.
   * https://github.com/chaijs/chai/blob/4.x.x/lib/chai/config.js
   */
  chaiConfig?: ChaiConfig

  /**
   * Stop test execution when given number of tests have failed.
   */
  bail?: number

  /**
   * Retry the test specific number of times if it fails.
   *
   * @default 0
   */
  retry?: number

  /**
   * Show full diff when snapshot fails instead of a patch.
   */
  expandSnapshotDiff?: boolean

  /**
   * By default, Vitest automatically intercepts console logging during tests for extra formatting of test file, test title, etc...
   * This is also required for console log preview on Vitest UI.
   * However, disabling such interception might help when you want to debug a code with normal synchronous terminal console logging.
   *
   * This option has no effect on browser pool since Vitest preserves original logging on browser devtools.
   *
   * @default false
   */
  disableConsoleIntercept?: boolean

  /**
   * Always print console stack traces.
   *
   * @default false
   */
  printConsoleTrace?: boolean

  /**
   * Include "location" property inside the test definition
   *
   * @default false
   */
  includeTaskLocation?: boolean

  /**
   * Directory path for storing attachments created by `context.annotate`
   *
   * @default '.vitest-attachments'
   */
  attachmentsDir?: string

<<<<<<< HEAD
  /**
   * Experimental features
   *
   * @experimental
   */
  experimental?: {
    /**
     * Enable caching of modules on the file system between reruns.
     */
    fsModuleCache?: boolean
=======
  /** @experimental */
  experimental?: {
    /**
     * {@link https://vitest.dev/guide/open-telemetry}
     */
    openTelemetry?: {
      enabled: boolean
      sdkPath?: string
    }
>>>>>>> d6d3359d
  }
}

export interface TypecheckConfig {
  /**
   * Run typechecking tests alongside regular tests.
   */
  enabled?: boolean
  /**
   * When typechecking is enabled, only run typechecking tests.
   */
  only?: boolean
  /**
   * What tools to use for type checking.
   *
   * @default 'tsc'
   */
  checker: 'tsc' | 'vue-tsc' | (string & Record<never, never>)
  /**
   * Pattern for files that should be treated as test files
   *
   * @default ['**\/*.{test,spec}-d.?(c|m)[jt]s?(x)']
   */
  include: string[]
  /**
   * Pattern for files that should not be treated as test files
   *
   * @default ['**\/node_modules/**', '**\/dist/**', '**\/cypress/**', '**\/.{idea,git,cache,output,temp}/**', '**\/{karma,rollup,webpack,vite,vitest,jest,ava,babel,nyc,cypress,tsup,build,eslint,prettier}.config.*']
   */
  exclude: string[]
  /**
   * Check JS files that have `@ts-check` comment.
   * If you have it enabled in tsconfig, this will not overwrite it.
   */
  allowJs?: boolean
  /**
   * Do not fail, if Vitest found errors outside the test files.
   */
  ignoreSourceErrors?: boolean
  /**
   * Path to tsconfig, relative to the project root.
   */
  tsconfig?: string
  /**
   * Minimum time in milliseconds it takes to spawn the typechecker.
   * @default 10_000
   */
  spawnTimeout?: number
}

export interface UserConfig extends InlineConfig {
  /**
   * Path to the config file.
   *
   * Default resolving to `vitest.config.*`, `vite.config.*`
   *
   * Setting to `false` will disable config resolving.
   */
  config?: string | false | undefined

  /**
   * Do not run tests when Vitest starts.
   *
   * Vitest will only run tests if it's called programmatically or the test file changes.
   *
   * If CLI file filters are passed, standalone mode is ignored.
   */
  standalone?: boolean

  /**
   * Use happy-dom
   */
  dom?: boolean

  /**
   * Run tests that cover a list of source files
   */
  related?: string[] | string

  /**
   * Overrides Vite mode
   * @default 'test'
   */
  mode?: string

  /**
   * Runs tests that are affected by the changes in the repository, or between specified branch or commit hash
   * Requires initialized git repository
   * @default false
   */
  changed?: boolean | string

  /**
   * Test suite shard to execute in a format of <index>/<count>.
   * Will divide tests into a `count` numbers, and run only the `indexed` part.
   * Cannot be used with enabled watch.
   * @example --shard=2/3
   */
  shard?: string

  /**
   * Name of the project or projects to run.
   */
  project?: string | string[]

  /**
   * Additional exclude patterns
   */
  cliExclude?: string[]

  /**
   * Override vite config's clearScreen from cli
   */
  clearScreen?: boolean

  /**
   * benchmark.compare option exposed at the top level for cli
   */
  compare?: string

  /**
   * benchmark.outputJson option exposed at the top level for cli
   */
  outputJson?: string

  /**
   * Directory of blob reports to merge
   * @default '.vitest-reports'
   */
  mergeReports?: string

  /**
   * Delete all Vitest caches, including `experimental.fsModuleCache`.
   * @experimental
   */
  clearCache?: boolean
}

export type OnUnhandledErrorCallback = (error: (TestError | Error) & { type: string }) => boolean | void

export interface ResolvedConfig
  extends Omit<
    Required<UserConfig>,
    | 'project'
    | 'config'
    | 'filters'
    | 'browser'
    | 'coverage'
    | 'testNamePattern'
    | 'related'
    | 'api'
    | 'reporters'
    | 'resolveSnapshotPath'
    | 'benchmark'
    | 'shard'
    | 'cache'
    | 'sequence'
    | 'typecheck'
    | 'runner'
    | 'pool'
    | 'cliExclude'
    | 'diff'
    | 'setupFiles'
    | 'snapshotEnvironment'
    | 'bail'
    | 'name'
    | 'vmMemoryLimit'
    | 'fileParallelism'
  > {
  mode: VitestRunMode

  name: ProjectName['label']
  color?: ProjectName['color']
  base?: string
  diff?: string | SerializedDiffOptions
  bail?: number

  setupFiles: string[]
  snapshotEnvironment?: string

  config?: string
  filters?: string[]
  testNamePattern?: RegExp
  related?: string[]

  coverage: ResolvedCoverageOptions
  snapshotOptions: SnapshotStateOptions

  browser: ResolvedBrowserOptions
  pool: Pool
  poolRunner?: PoolRunnerInitializer

  reporters: (InlineReporter | ReporterWithOptions)[]

  defines: Record<string, any>

  api: ApiConfig & { token: string }
  cliExclude?: string[]

  project: string[]
  benchmark?: Required<
    Omit<BenchmarkUserOptions, 'outputFile' | 'compare' | 'outputJson'>
  >
  & Pick<BenchmarkUserOptions, 'outputFile' | 'compare' | 'outputJson'>
  shard?: {
    index: number
    count: number
  }

  cache:
    | {
      /**
       * @deprecated
       */
      dir: string
    }
    | false

  sequence: {
    sequencer: TestSequencerConstructor
    hooks: SequenceHooks
    setupFiles: SequenceSetupFiles
    shuffle?: boolean
    concurrent?: boolean
    seed: number
    groupOrder: number
  }

  typecheck: Omit<TypecheckConfig, 'enabled'> & {
    enabled: boolean
  }
  runner?: string

  maxWorkers: number

  vmMemoryLimit?: UserConfig['vmMemoryLimit']
  dumpDir?: string
}

type NonProjectOptions
  = | 'shard'
    | 'watch'
    | 'run'
    | 'cache'
    | 'update'
    | 'reporters'
    | 'outputFile'
    | 'teardownTimeout'
    | 'silent'
    | 'forceRerunTriggers'
    | 'testNamePattern'
    | 'ui'
    | 'open'
    | 'uiBase'
    // TODO: allow snapshot options
    | 'snapshotFormat'
    | 'resolveSnapshotPath'
    | 'passWithNoTests'
    | 'onConsoleLog'
    | 'onStackTrace'
    | 'dangerouslyIgnoreUnhandledErrors'
    | 'slowTestThreshold'
    | 'inspect'
    | 'inspectBrk'
    | 'coverage'
    | 'watchTriggerPatterns'

export interface ServerDepsOptions {
  /**
   * Externalize means that Vite will bpass the package to native Node.
   *
   * Externalized dependencies will not be applied Vite's transformers and resolvers.
   * And does not support HMR on reload.
   *
   * Typically, packages under `node_modules` are externalized.
   */
  external?: (string | RegExp)[]
  /**
   * Vite will process inlined modules.
   *
   * This could be helpful to handle packages that ship `.js` in ESM format (that Node can't handle).
   *
   * If `true`, every dependency will be inlined
   */
  inline?: (string | RegExp)[] | true
  /**
   * Try to guess the CJS version of a package when it's invalid ESM
   * @default false
   */
  fallbackCJS?: boolean
}

export type ProjectConfig = Omit<
  InlineConfig,
  NonProjectOptions
  | 'sequencer'
  | 'deps'
> & {
  mode?: string
  sequencer?: Omit<SequenceOptions, 'sequencer' | 'seed'>
  deps?: Omit<DepsOptions, 'moduleDirectories'>
}

export type ResolvedProjectConfig = Omit<
  ResolvedConfig,
  // some options cannot be set, but they are inherited from the workspace
  Exclude<NonProjectOptions, 'coverage' | 'watch'>
>

export interface UserWorkspaceConfig extends ViteUserConfig {
  test?: ProjectConfig
}

// TODO: remove types when "workspace" support is removed
export type UserProjectConfigFn = (
  env: ConfigEnv,
) => UserWorkspaceConfig | Promise<UserWorkspaceConfig>
export type UserProjectConfigExport
  = | UserWorkspaceConfig
    | Promise<UserWorkspaceConfig>
    | UserProjectConfigFn

export type TestProjectInlineConfiguration = (UserWorkspaceConfig & {
  /**
   * Relative path to the extendable config. All other options will be merged with this config.
   * If `true`, the project will inherit all options from the root config.
   * @example '../vite.config.ts'
   */
  extends?: string | true
})

export type TestProjectConfiguration
  = string
    | TestProjectInlineConfiguration
    | Promise<UserWorkspaceConfig>
    | UserProjectConfigFn<|MERGE_RESOLUTION|>--- conflicted
+++ resolved
@@ -826,7 +826,6 @@
    */
   attachmentsDir?: string
 
-<<<<<<< HEAD
   /**
    * Experimental features
    *
@@ -837,9 +836,6 @@
      * Enable caching of modules on the file system between reruns.
      */
     fsModuleCache?: boolean
-=======
-  /** @experimental */
-  experimental?: {
     /**
      * {@link https://vitest.dev/guide/open-telemetry}
      */
@@ -847,7 +843,6 @@
       enabled: boolean
       sdkPath?: string
     }
->>>>>>> d6d3359d
   }
 }
 
