--- conflicted
+++ resolved
@@ -19,55 +19,17 @@
 
 const workerPath = pathToFileURL(resolve(distDir, './worker.js')).href
 
-<<<<<<< HEAD
 export function createPool(ctx: Vitest): WorkerPool {
-=======
-export function createFakePool(ctx: Vitest): WorkerPool {
-  const runWithFiles = (name: 'run' | 'collect'): RunWithFiles => {
-    return async (files, invalidates) => {
-      const worker = await import(workerPath)
-
-      const { workerPort, port } = createChannel(ctx)
-
-      const data: WorkerContext = {
-        port: workerPort,
-        config: ctx.getSerializableConfig(),
-        files,
-        invalidates,
-        id: 1,
-      }
-
-      await worker[name](data, { transferList: [workerPort] })
-
-      port.close()
-      workerPort.close()
-    }
-  }
-
-  return {
-    runTests: runWithFiles('run'),
-    close: async () => {},
-  }
-}
-
-export function createWorkerPool(ctx: Vitest): WorkerPool {
->>>>>>> 35c1b523
   const threadsCount = ctx.config.watch
     ? Math.max(cpus().length / 2, 1)
     : Math.max(cpus().length - 1, 1)
 
   const options: TinypoolOptions = {
     filename: workerPath,
-<<<<<<< HEAD
-    // Disable this for now for WebContainers
-    // https://github.com/vitest-dev/vitest/issues/93
-    useAtomics: typeof process.versions.webcontainer !== 'string',
-=======
     // TODO: investigate futher
     // It seems atomics introduced V8 Fatal Error https://github.com/vitest-dev/vitest/issues/1191
     useAtomics: false,
 
->>>>>>> 35c1b523
     maxThreads: ctx.config.maxThreads ?? threadsCount,
     minThreads: ctx.config.minThreads ?? threadsCount,
   }
@@ -97,30 +59,34 @@
 
   const pool = new Tinypool(options)
 
-  const runWithFiles = (name: string): RunWithFiles => {
-    return async (files, invalidates) => {
-      let id = 0
-      const config = ctx.getSerializableConfig()
-      await Promise.all(files.map(async (file) => {
-        const { workerPort, port } = createChannel(ctx)
+  const runTests: RunWithFiles = async (files, invalidates) => {
+    let id = 0
+    const config = ctx.getSerializableConfig()
 
-        const data: WorkerContext = {
-          port: workerPort,
-          config,
-          files: [file],
-          invalidates,
-          id: ++id,
-        }
+    const runFiles = async (files: string[]): Promise<void> => {
+      const { workerPort, port } = createChannel(ctx)
 
-        await pool.run(data, { transferList: [workerPort], name })
-        port.close()
-        workerPort.close()
-      }))
+      const data: WorkerContext = {
+        port: workerPort,
+        config,
+        files,
+        invalidates,
+        id: ++id,
+      }
+
+      await pool.run(data, { transferList: [workerPort], name: 'run' })
+      port.close()
+      workerPort.close()
     }
+
+    if (!ctx.config.isolate && !ctx.config.threads)
+      await runFiles(files) // single thread with no isolation
+    else
+      await Promise.all(files.map(file => runFiles([file])))
   }
 
   return {
-    runTests: runWithFiles('run'),
+    runTests,
     close: async () => {}, // TODO: not sure why this will cause Node crash: pool.destroy(),
   }
 }
