--- conflicted
+++ resolved
@@ -41,11 +41,7 @@
     return async(files, invalidates) => {
       const worker = await import(workerPath)
 
-<<<<<<< HEAD
-    const { workerPort, port } = createChannel(ctx, '')
-=======
       const { workerPort, port } = createChannel(ctx)
->>>>>>> d7a577a7
 
       const data: WorkerContext = {
         port: workerPort,
@@ -84,23 +80,6 @@
 
   const piscina = new Piscina(options)
 
-<<<<<<< HEAD
-  const runTestFiles: WorkerPool['runTestFiles'] = async(files, invalidates) => {
-    await Promise.all(files.map(async(file) => {
-      const { workerPort, port } = createChannel(ctx, file)
-
-      const data: WorkerContext = {
-        port: workerPort,
-        config: ctx.config,
-        files: [file],
-        invalidates,
-      }
-
-      await piscina.run(data, { transferList: [workerPort] })
-      port.close()
-      workerPort.close()
-    }))
-=======
   const runWithFiles = (name: string): RunWithFiles => {
     return async(files, invalidates) => {
       await Promise.all(files.map(async(file) => {
@@ -118,7 +97,6 @@
         workerPort.close()
       }))
     }
->>>>>>> d7a577a7
   }
 
   return {
@@ -150,11 +128,7 @@
       case 'snapshotSaved':
         return send(() => ctx.snapshot.add(args[0] as any))
       case 'fetch':
-<<<<<<< HEAD
-        return send(() => transformRequest(ctx.server, file, ...args as RpcMap['fetch'][0]))
-=======
         return send(() => transformRequest(ctx.server, ...args as RpcMap['fetch'][0]).then(r => r?.code))
->>>>>>> d7a577a7
       case 'onCollected':
         ctx.state.collectFiles(args[0] as any)
         ctx.reporters.forEach(r => r.onStart?.((args[0] as any as File[]).map(i => i.filepath)))
