import { resolve } from 'pathe'
import type { UserConfig as ViteUserConfig } from 'vite'
import { EXIT_CODE_RESTART } from '../constants'
import { CoverageProviderMap } from '../integrations/coverage'
import { envPackageNames } from '../integrations/env'
import type { UserConfig } from '../types'
import { ensurePackageInstalled } from '../utils'
import { createVitest } from './create'
import { registerConsoleShortcuts } from './stdin'

export interface CliOptions extends UserConfig {
  /**
   * Override the watch mode
   */
  run?: boolean
}

export async function startVitest(cliFilters: string[], options: CliOptions, viteOverrides?: ViteUserConfig) {
  process.env.TEST = 'true'
  process.env.VITEST = 'true'
  process.env.NODE_ENV ??= options.mode || 'test'

  if (options.run)
    options.watch = false
  if (options.browser) // enabling threads in browser mode causes inconsistences
    options.threads = false

  // this shouldn't affect _application root_ that can be changed inside config
  const root = resolve(options.root || process.cwd())

  if (!await ensurePackageInstalled('vite', root)) {
    process.exitCode = 1
    return false
  }

  if (typeof options.coverage === 'boolean' && !options.benchmark)
    options.coverage = { enabled: options.coverage }

  const ctx = await createVitest(options, viteOverrides)

<<<<<<< HEAD
  if (ctx.config.coverage.enabled && !options.benchmark) {
    if (!await ensurePackageInstalled('c8')) {
      process.exitCode = 1
      return false
=======
  if (ctx.config.coverage.enabled) {
    const provider = ctx.config.coverage.provider || 'c8'
    if (typeof provider === 'string') {
      const requiredPackages = CoverageProviderMap[provider]

      if (!await ensurePackageInstalled(requiredPackages, root)) {
        process.exitCode = 1
        return false
      }
>>>>>>> faed4acb
    }
  }

  if (ctx.config.environment && ctx.config.environment !== 'node') {
    const packageName = envPackageNames[ctx.config.environment]
    if (!await ensurePackageInstalled(packageName, root)) {
      process.exitCode = 1
      return false
    }
  }

  if (process.stdin.isTTY && ctx.config.watch)
    registerConsoleShortcuts(ctx)

  ctx.onServerRestart((reason) => {
    ctx.report('onServerRestart', reason)

    if (process.env.VITEST_CLI_WRAPPER)
      process.exit(EXIT_CODE_RESTART)
    else
      ctx.start(cliFilters)
  })

  try {
    await ctx.start(cliFilters)
  }
  catch (e) {
    process.exitCode = 1
    await ctx.logger.printError(e, true, 'Unhandled Error')
    ctx.logger.error('\n\n')
    return false
  }

  if (!ctx.config.watch) {
    await ctx.exit()
    return !process.exitCode
  }

  return true
}<|MERGE_RESOLUTION|>--- conflicted
+++ resolved
@@ -38,13 +38,7 @@
 
   const ctx = await createVitest(options, viteOverrides)
 
-<<<<<<< HEAD
   if (ctx.config.coverage.enabled && !options.benchmark) {
-    if (!await ensurePackageInstalled('c8')) {
-      process.exitCode = 1
-      return false
-=======
-  if (ctx.config.coverage.enabled) {
     const provider = ctx.config.coverage.provider || 'c8'
     if (typeof provider === 'string') {
       const requiredPackages = CoverageProviderMap[provider]
@@ -53,7 +47,6 @@
         process.exitCode = 1
         return false
       }
->>>>>>> faed4acb
     }
   }
 
