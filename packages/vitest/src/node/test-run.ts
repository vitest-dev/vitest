<<<<<<< HEAD
import type {
  File as RunnerTestFile,
  TaskEventData,
  TaskEventPack,
  TaskResultPack,
  TaskUpdateEvent,
  TestAnnotation,
  TestAttachment,
} from '@vitest/runner'
import type { SerializedError } from '../public/utils'
=======
import type { File as RunnerTestFile, TaskEventPack, TaskResultPack, TaskUpdateEvent } from '@vitest/runner'
import type { SerializedError } from '@vitest/utils'
>>>>>>> 9fe0f3df
import type { UserConsoleLog } from '../types/general'
import type { Vitest } from './core'
import type { TestProject } from './project'
import type { ReportedHookContext, TestCase, TestCollection, TestModule } from './reporters/reported-tasks'
import type { TestSpecification } from './spec'
import assert from 'node:assert'
import { createHash } from 'node:crypto'
import { copyFile, mkdir } from 'node:fs/promises'
import { serializeError } from '@vitest/utils/error'
import mime from 'mime/lite'
import { basename, dirname, extname, resolve } from 'pathe'

export class TestRun {
  constructor(private vitest: Vitest) {}

  async start(specifications: TestSpecification[]): Promise<void> {
    const filepaths = specifications.map(spec => spec.moduleId)
    this.vitest.state.collectPaths(filepaths)

    await this.vitest.report('onPathsCollected', Array.from(new Set(filepaths)))
    await this.vitest.report('onSpecsCollected', specifications.map(spec => spec.toJSON()))
    await this.vitest.report('onTestRunStart', [...specifications])
  }

  async enqueued(project: TestProject, file: RunnerTestFile): Promise<void> {
    this.vitest.state.collectFiles(project, [file])
    const testModule = this.vitest.state.getReportedEntity(file) as TestModule
    await this.vitest.report('onTestModuleQueued', testModule)
  }

  async collected(project: TestProject, files: RunnerTestFile[]): Promise<void> {
    this.vitest.state.collectFiles(project, files)
    await Promise.all([
      this.vitest.report('onCollected', files),
      ...files.map((file) => {
        const testModule = this.vitest.state.getReportedEntity(file) as TestModule
        return this.vitest.report('onTestModuleCollected', testModule)
      }),
    ])
  }

  async log(log: UserConsoleLog): Promise<void> {
    this.vitest.state.updateUserLog(log)
    await this.vitest.report('onUserConsoleLog', log)
  }

  async updated(update: TaskResultPack[], events: TaskEventPack[]): Promise<void> {
    this.vitest.state.updateTasks(update)

    for (const [id, event, data] of events) {
      await this.reportEvent(id, event, data).catch((error) => {
        this.vitest.state.catchError(serializeError(error), 'Unhandled Reporter Error')
      })
    }

    // TODO: what is the order or reports here?
    // "onTaskUpdate" in parallel with others or before all or after all?
    // TODO: error handling - what happens if custom reporter throws an error?
    await this.vitest.report('onTaskUpdate', update, events)
  }

  async end(specifications: TestSpecification[], errors: unknown[], coverage?: unknown): Promise<void> {
    // specification won't have the File task if they were filtered by the --shard command
    const modules = specifications.map(spec => spec.testModule).filter(s => s != null)
    const files = modules.map(m => m.task)

    const state = this.vitest.isCancelling
      ? 'interrupted'
      // by this point, the run will be marked as failed if there are any errors,
      // should it be done by testRun.end?
      : process.exitCode
        ? 'failed'
        : 'passed'

    try {
      await Promise.all([
        this.vitest.report('onTestRunEnd', modules, [...errors] as SerializedError[], state),
        // TODO: in a perfect world, the coverage should be done in parallel to `onFinished`
        this.vitest.report('onFinished', files, errors, coverage),
      ])
    }
    finally {
      if (coverage) {
        await this.vitest.report('onCoverage', coverage)
      }
    }
  }

  private async reportEvent(id: string, event: TaskUpdateEvent, data: TaskEventData | undefined) {
    const task = this.vitest.state.idMap.get(id)
    const entity = task && this.vitest.state.getReportedEntity(task)

    assert(task && entity, `Entity must be found for task ${task?.name || id}`)

    if (event === 'suite-prepare' && entity.type === 'suite') {
      return await this.vitest.report('onTestSuiteReady', entity)
    }

    if (event === 'suite-prepare' && entity.type === 'module') {
      return await this.vitest.report('onTestModuleStart', entity)
    }

    if (event === 'suite-finished') {
      assert(entity.type === 'suite' || entity.type === 'module', 'Entity type must be suite or module')

      if (entity.state() === 'skipped') {
        // everything inside suite or a module is skipped,
        // so we won't get any children events
        // we need to report everything manually
        await this.reportChildren(entity.children)
      }

      if (entity.type === 'module') {
        await this.vitest.report('onTestModuleEnd', entity)
      }
      else {
        await this.vitest.report('onTestSuiteResult', entity)
      }

      return
    }

    if (event === 'test-prepare' && entity.type === 'test') {
      return await this.vitest.report('onTestCaseReady', entity)
    }

    if (event === 'test-finished' && entity.type === 'test') {
      return await this.vitest.report('onTestCaseResult', entity)
    }

    if (event.startsWith('before-hook') || event.startsWith('after-hook')) {
      const isBefore = event.startsWith('before-hook')

      const hook: ReportedHookContext = entity.type === 'test'
        ? {
            name: isBefore ? 'beforeEach' : 'afterEach',
            entity,
          }
        : {
            name: isBefore ? 'beforeAll' : 'afterAll',
            entity,
          }

      if (event.endsWith('-start')) {
        await this.vitest.report('onHookStart', hook)
      }
      else {
        await this.vitest.report('onHookEnd', hook)
      }
    }

    if (event === 'test-annotation') {
      assert(entity.type === 'test', `Annotation can only be added to a test, instead got ${entity.type}`)
      assert(data?.annotation)

      await this.resolveTestAttachment(entity, data.annotation)

      entity.task.annotations.push(data.annotation)

      await this.vitest.report('onTestCaseAnnotate', entity, data.annotation)
    }
  }

  private async resolveTestAttachment(test: TestCase, annotation: TestAnnotation): Promise<TestAttachment | undefined> {
    const project = test.project
    const attachment = annotation.attachment
    if (!attachment) {
      return attachment
    }
    const path = attachment.path
    if (path && !path.startsWith('http://') && !path.startsWith('https://')) {
      const currentPath = resolve(project.config.root, path)
      const hash = createHash('sha1').update(currentPath).digest('hex')
      const newPath = resolve(
        project.config.attachmentsDir,
        `${sanitizeFilePath(annotation.message)}-${hash}${extname(currentPath)}`,
      )
      await mkdir(dirname(newPath), { recursive: true })
      await copyFile(currentPath, newPath)

      attachment.path = newPath
      const contentType = attachment.contentType ?? mime.getType(basename(currentPath))
      attachment.contentType = contentType || undefined
    }
    return attachment
  }

  private async reportChildren(children: TestCollection) {
    for (const child of children) {
      if (child.type === 'test') {
        await this.vitest.report('onTestCaseReady', child)
        await this.vitest.report('onTestCaseResult', child)
      }
      else {
        await this.vitest.report('onTestSuiteReady', child)
        await this.reportChildren(child.children)
        await this.vitest.report('onTestSuiteResult', child)
      }
    }
  }
}

function sanitizeFilePath(s: string): string {
  // eslint-disable-next-line no-control-regex
  return s.replace(/[\x00-\x2C\x2E\x2F\x3A-\x40\x5B-\x60\x7B-\x7F]+/g, '-')
}<|MERGE_RESOLUTION|>--- conflicted
+++ resolved
@@ -1,4 +1,3 @@
-<<<<<<< HEAD
 import type {
   File as RunnerTestFile,
   TaskEventData,
@@ -6,13 +5,9 @@
   TaskResultPack,
   TaskUpdateEvent,
   TestAnnotation,
-  TestAttachment,
+  TestAttachment
 } from '@vitest/runner'
-import type { SerializedError } from '../public/utils'
-=======
-import type { File as RunnerTestFile, TaskEventPack, TaskResultPack, TaskUpdateEvent } from '@vitest/runner'
 import type { SerializedError } from '@vitest/utils'
->>>>>>> 9fe0f3df
 import type { UserConsoleLog } from '../types/general'
 import type { Vitest } from './core'
 import type { TestProject } from './project'
