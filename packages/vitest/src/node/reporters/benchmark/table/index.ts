import fs from 'node:fs'
import c from 'picocolors'
import * as pathe from 'pathe'
import type { TaskResultPack } from '@vitest/runner'
import type { UserConsoleLog } from '../../../../types/general'
import { BaseReporter } from '../../base'
import type { BenchmarkResult, File } from '../../../../types'
import { getFullName, getTasks } from '../../../../utils'
import { getStateSymbol } from '../../renderers/utils'
import { type TableRendererOptions, createTableRenderer, renderTree } from './tableRender'

export class TableReporter extends BaseReporter {
  renderer?: ReturnType<typeof createTableRenderer>
  rendererOptions: TableRendererOptions = {} as any

  onTestRemoved(trigger?: string) {
    this.stopListRender()
    this.ctx.logger.clearScreen(c.yellow('Test removed...') + (trigger ? c.dim(` [ ${this.relative(trigger)} ]\n`) : ''), true)
    const files = this.ctx.state.getFiles(this.watchFilters)
    createTableRenderer(files, this.rendererOptions).stop()
    this.ctx.logger.log()
    super.reportSummary(files, this.ctx.state.getUnhandledErrors())
    super.onWatcherStart()
  }

  async onCollected() {
    this.rendererOptions.logger = this.ctx.logger
    this.rendererOptions.showHeap = this.ctx.config.logHeapUsage
    this.rendererOptions.slowTestThreshold = this.ctx.config.slowTestThreshold
    if (this.ctx.config.benchmark?.compare) {
      const compareFile = pathe.resolve(this.ctx.config.root, this.ctx.config.benchmark?.compare)
      try {
        this.rendererOptions.compare = flattenFormattedBenchamrkReport(
          JSON.parse(
            await fs.promises.readFile(compareFile, 'utf-8'),
          ),
        )
      }
      catch (e) {
        this.ctx.logger.error(`Failed to read '${compareFile}'`, e)
      }
    }
    if (this.isTTY) {
      const files = this.ctx.state.getFiles(this.watchFilters)
      if (!this.renderer)
        this.renderer = createTableRenderer(files, this.rendererOptions).start()
      else
        this.renderer.update(files)
    }
  }

  onTaskUpdate(packs: TaskResultPack[]) {
    if (this.isTTY)
      return
    for (const pack of packs) {
      const task = this.ctx.state.idMap.get(pack[0])
      if (task && task.type === 'suite' && task.result?.state && task.result?.state !== 'run') {
        // render static table when all benches inside single suite are finished
        const benches = task.tasks.filter(t => t.meta.benchmark)
        if (benches.length > 0 && benches.every(t => t.result?.state !== 'run')) {
          let title = ` ${getStateSymbol(task)} ${getFullName(task, c.dim(' > '))}`
          if (task.result.duration != null && task.result.duration > this.ctx.config.slowTestThreshold)
            title += c.yellow(` ${Math.round(task.result.duration)}${c.dim('ms')}`)
          this.ctx.logger.log(title)
          this.ctx.logger.log(renderTree(benches, this.rendererOptions, 1, true))
        }
      }
    }
  }

  onFinished(files = this.ctx.state.getFiles(), errors = this.ctx.state.getUnhandledErrors()) {
    this.stopListRender()
    this.ctx.logger.log()
<<<<<<< HEAD
    super.onFinished(files, errors)
=======
    await super.onFinished(files, errors)

    // write output for future comparison
    let outputFile = this.ctx.config.benchmark?.outputJson
    if (outputFile) {
      outputFile = pathe.resolve(this.ctx.config.root, outputFile)
      const outputDirectory = pathe.dirname(outputFile)
      if (!fs.existsSync(outputDirectory))
        await fs.promises.mkdir(outputDirectory, { recursive: true })
      const output = createFormattedBenchamrkReport(files)
      await fs.promises.writeFile(outputFile, JSON.stringify(output, null, 2))
      this.ctx.logger.log(`Benchmark report written to ${outputFile}`)
    }
>>>>>>> f8d3d22e
  }

  async onWatcherStart() {
    this.stopListRender()
    await super.onWatcherStart()
  }

  stopListRender() {
    this.renderer?.stop()
    this.renderer = undefined
  }

  async onWatcherRerun(files: string[], trigger?: string) {
    this.stopListRender()
    await super.onWatcherRerun(files, trigger)
  }

  onUserConsoleLog(log: UserConsoleLog) {
    if (!this.shouldLog(log))
      return
    this.renderer?.clear()
    super.onUserConsoleLog(log)
  }
}

export interface FormattedBenchamrkReport {
  files: {
    filepath: string
    groups: FormattedBenchmarkGroup[]
  }[]
}

// flat results with TaskId as a key
export interface FlatBenchmarkReport {
  [id: string]: FormattedBenchmarkResult
}

interface FormattedBenchmarkGroup {
  fullName: string
  benchmarks: FormattedBenchmarkResult[]
}

export type FormattedBenchmarkResult = Omit<BenchmarkResult, 'samples'> & {
  id: string
  sampleCount: number
}

function createFormattedBenchamrkReport(files: File[]) {
  const report: FormattedBenchamrkReport = { files: [] }
  for (const file of files) {
    const groups: FormattedBenchmarkGroup[] = []
    for (const task of getTasks(file)) {
      if (task && task.type === 'suite') {
        const benchmarks: FormattedBenchmarkResult[] = []
        for (const t of task.tasks) {
          const benchmark = t.meta.benchmark && t.result?.benchmark
          if (benchmark) {
            const { samples, ...rest } = benchmark
            benchmarks.push({
              id: t.id,
              sampleCount: samples.length,
              ...rest,
            })
          }
        }
        if (benchmarks.length) {
          groups.push({
            fullName: getFullName(task, ' > '),
            benchmarks,
          })
        }
      }
    }
    report.files.push({
      filepath: file.filepath,
      groups,
    })
  }
  return report
}

function flattenFormattedBenchamrkReport(report: FormattedBenchamrkReport): FlatBenchmarkReport {
  const flat: FlatBenchmarkReport = {}
  for (const file of report.files) {
    for (const group of file.groups) {
      for (const t of group.benchmarks)
        flat[t.id] = t
    }
  }
  return flat
}<|MERGE_RESOLUTION|>--- conflicted
+++ resolved
@@ -71,10 +71,7 @@
   onFinished(files = this.ctx.state.getFiles(), errors = this.ctx.state.getUnhandledErrors()) {
     this.stopListRender()
     this.ctx.logger.log()
-<<<<<<< HEAD
     super.onFinished(files, errors)
-=======
-    await super.onFinished(files, errors)
 
     // write output for future comparison
     let outputFile = this.ctx.config.benchmark?.outputJson
@@ -87,7 +84,6 @@
       await fs.promises.writeFile(outputFile, JSON.stringify(output, null, 2))
       this.ctx.logger.log(`Benchmark report written to ${outputFile}`)
     }
->>>>>>> f8d3d22e
   }
 
   async onWatcherStart() {
