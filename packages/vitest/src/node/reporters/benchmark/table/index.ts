--- conflicted
+++ resolved
@@ -1,21 +1,14 @@
 import fs from 'node:fs'
 import c from 'picocolors'
-<<<<<<< HEAD
 import * as pathe from 'pathe'
+import type { TaskResultPack } from '@vitest/runner'
 import type { UserConsoleLog } from '../../../../types/general'
 import { BaseReporter } from '../../base'
 import type { BenchmarkResult, File } from '../../../../types'
-import { getTasks } from '../../../../utils'
+import { getFullName, getTasks } from '../../../../utils'
 import { getOutputFile } from '../../../../utils/config-helpers'
-import { type TableRendererOptions, createTableRenderer } from './tableRender'
-=======
-import type { TaskResultPack } from '@vitest/runner'
-import type { UserConsoleLog } from '../../../../types/general'
-import { BaseReporter } from '../../base'
-import { getFullName } from '../../../../utils'
 import { getStateSymbol } from '../../renderers/utils'
 import { type TableRendererOptions, createTableRenderer, renderTree } from './tableRender'
->>>>>>> 6157282c
 
 export class TableReporter extends BaseReporter {
   renderer?: ReturnType<typeof createTableRenderer>
