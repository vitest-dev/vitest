--- conflicted
+++ resolved
@@ -150,20 +150,15 @@
     taskOutput.push(renderHookState(task, 'beforeAll', level + 1))
     taskOutput.push(renderHookState(task, 'beforeEach', level + 1))
     if (task.type === 'suite' && task.tasks.length > 0) {
-<<<<<<< HEAD
       if ((task.result?.state === 'fail' || task.result?.state === 'run' || options.renderSucceed)) {
         if (options.logger.ctx.config.hideSkippedTests) {
           const filteredTasks = task.tasks.filter(t => t.mode !== 'skip' && t.mode !== 'todo')
-          output = output.concat(renderTree(filteredTasks, options, level + 1))
+          taskOutput.push(renderTree(filteredTasks, options, level + 1, maxRows))
         }
         else {
-          output = output.concat(renderTree(task.tasks, options, level + 1))
+          taskOutput.push(renderTree(task.tasks, options, level + 1, maxRows))
         }
       }
-=======
-      if ((task.result?.state === 'fail' || task.result?.state === 'run' || options.renderSucceed))
-        taskOutput.push(renderTree(task.tasks, options, level + 1, maxRows))
->>>>>>> 7c8f0ba9
     }
     taskOutput.push(renderHookState(task, 'afterAll', level + 1))
     taskOutput.push(renderHookState(task, 'afterEach', level + 1))
@@ -187,24 +182,27 @@
   const log = options.logger.logUpdate
 
   function update() {
-<<<<<<< HEAD
     if (options.logger.ctx.config.hideSkippedTests) {
       const filteredTasks = tasks.filter(t => t.mode !== 'skip' && t.mode !== 'todo')
-      log(renderTree(filteredTasks, options))
+      log(renderTree(
+        filteredTasks,
+        options,
+        0,
+        // log-update already limits the amount of printed rows to fit the current terminal
+        // but we can optimize performance by doing it ourselves
+        process.stdout.rows,
+      ))
     }
     else {
-      log(renderTree(tasks, options))
-    }
-=======
-    log(renderTree(
-      tasks,
-      options,
-      0,
-      // log-update already limits the amount of printed rows to fit the current terminal
-      // but we can optimize performance by doing it ourselves
-      process.stdout.rows,
-    ))
->>>>>>> 7c8f0ba9
+      log(renderTree(
+        tasks,
+        options,
+        0,
+        // log-update already limits the amount of printed rows to fit the current terminal
+        // but we can optimize performance by doing it ourselves
+        process.stdout.rows,
+      ))
+    }
   }
 
   return {
@@ -224,19 +222,15 @@
         timer = undefined
       }
       log.clear()
-<<<<<<< HEAD
       if (options.logger.ctx.config.hideSkippedTests) {
         const filteredTasks = tasks.filter(t => t.mode !== 'skip' && t.mode !== 'todo')
+        // Note that at this point the renderTree should output all tasks
         options.logger.log(renderTree(filteredTasks, options))
       }
       else {
+        // Note that at this point the renderTree should output all tasks
         options.logger.log(renderTree(tasks, options))
       }
-=======
-
-      // Note that at this point the renderTree should output all tasks
-      options.logger.log(renderTree(tasks, options))
->>>>>>> 7c8f0ba9
       return this
     },
     clear() {
