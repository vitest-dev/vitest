--- conflicted
+++ resolved
@@ -101,7 +101,6 @@
   }
 }
 
-<<<<<<< HEAD
 const BUILT_IN_TYPES = ['notice', 'error', 'warning']
 
 function getTitle(type: string) {
@@ -116,10 +115,10 @@
     return type
   }
   return 'notice'
-=======
+}
+
 function defaultOnWritePath(path: string): string {
   return path
->>>>>>> c23b0f78
 }
 
 // workflow command formatting based on
