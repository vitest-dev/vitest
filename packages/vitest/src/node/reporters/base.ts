import { performance } from 'perf_hooks'
import c from 'picocolors'
import type { ErrorWithDiff, File, Reporter, Task, TaskResultPack, UserConsoleLog } from '../../types'
import { clearInterval, getFullName, getSuites, getTests, hasFailed, hasFailedSnapshot, isNode, relativePath, setInterval } from '../../utils'
import type { Vitest } from '../../node'
import { F_RIGHT } from '../../utils/figures'
import { divider, getStateString, getStateSymbol, pointer, renderSnapshotSummary } from './renderers/utils'

const BADGE_PADDING = '       '
const HELP_HINT = `${c.dim('Press ')}${c.bold('h')}${c.dim(' to show help')}`
const HELP_UPDATE_SNAP = c.dim('Press ') + c.bold(c.yellow('u')) + c.dim(' to update snapshot')
const HELP_QUITE = `${c.dim('Press ')}${c.bold('q')}${c.dim(' to quit')}`

const WAIT_FOR_CHANGE_PASS = `\n${c.bold(c.inverse(c.green(' PASS ')))}${c.green(' Waiting for file changes...')}`
const WAIT_FOR_CHANGE_FAIL = `\n${c.bold(c.inverse(c.red(' FAIL ')))}${c.red(' Tests failed. Watching for file changes...')}`

const DURATION_LONG = 300
const LAST_RUN_LOG_TIMEOUT = 1_500

export abstract class BaseReporter implements Reporter {
  start = 0
  end = 0
  watchFilters?: string[]
  isTTY = isNode && process.stdout?.isTTY && !process.env.CI
  ctx: Vitest = undefined!

  private _filesInWatchMode = new Map<string, number>()
  private _lastRunTimeout = 0
  private _lastRunTimer: NodeJS.Timer | undefined
  private _lastRunCount = 0
  private _timeNow = ''

  constructor() {
    this.registerUnhandledRejection()
  }

  onInit(ctx: Vitest) {
    this.ctx = ctx

    ctx.logger.printBanner()
    this._timeNow = new Date().toTimeString().split(' ')[0]
    this.start = performance.now()
  }

  relative(path: string) {
    return relativePath(this.ctx.config.root, path)
  }

  async onFinished(files = this.ctx.state.getFiles(), errors = this.ctx.state.getUnhandledErrors()) {
    this.end = performance.now()
    await this.reportSummary(files)
    if (errors.length) {
      if (!this.ctx.config.dangerouslyIgnoreUnhandledErrors)
        process.exitCode = 1
      this.ctx.logger.printUnhandledErrors(errors)
    }
  }

  onTaskUpdate(packs: TaskResultPack[]) {
    if (this.isTTY)
      return
    const logger = this.ctx.logger
    for (const pack of packs) {
      const task = this.ctx.state.idMap.get(pack[0])
      if (task && 'filepath' in task && task.result?.state && task.result?.state !== 'run') {
        const tests = getTests(task)
        const failed = tests.filter(t => t.result?.state === 'fail')
        const skipped = tests.filter(t => t.mode === 'skip' || t.mode === 'todo')
        let state = c.dim(`${tests.length} test${tests.length > 1 ? 's' : ''}`)
        if (failed.length)
          state += ` ${c.dim('|')} ${c.red(`${failed.length} failed`)}`
        if (skipped.length)
          state += ` ${c.dim('|')} ${c.yellow(`${skipped.length} skipped`)}`
        let suffix = c.dim(' (') + state + c.dim(')')
        if (task.result.duration) {
          const color = task.result.duration > DURATION_LONG ? c.yellow : c.gray
          suffix += color(` ${Math.round(task.result.duration)}${c.dim('ms')}`)
        }
        if (this.ctx.config.logHeapUsage && task.result.heap != null)
          suffix += c.magenta(` ${Math.floor(task.result.heap / 1024 / 1024)} MB heap used`)

        logger.log(` ${getStateSymbol(task)} ${task.name} ${suffix}`)

        // print short errors, full errors will be at the end in summary
        for (const test of failed) {
          logger.log(c.red(`   ${pointer} ${getFullName(test)}`))
          logger.log(c.red(`     ${F_RIGHT} ${(test.result!.error as any)?.message}`))
        }
      }
    }
  }

  async onWatcherStart() {
    this.resetLastRunLog()

    const files = this.ctx.state.getFiles()
    const errors = this.ctx.state.getUnhandledErrors()
    const failed = errors.length > 0 || hasFailed(files)
    const failedSnap = hasFailedSnapshot(files)
    if (failed)
      this.ctx.logger.log(WAIT_FOR_CHANGE_FAIL)
    else
      this.ctx.logger.log(WAIT_FOR_CHANGE_PASS)

    const hints = [HELP_HINT]
    if (failedSnap)
      hints.unshift(HELP_UPDATE_SNAP)
    else
      hints.push(HELP_QUITE)

    this.ctx.logger.log(BADGE_PADDING + hints.join(c.dim(', ')))

    if (this._lastRunCount) {
      const LAST_RUN_TEXT = `Running Test(s) x${this._lastRunCount}`
      const LAST_RUN_TEXTS = [
        c.bold(c.blue(`${LAST_RUN_TEXT} .`)),
        c.blue(`${LAST_RUN_TEXT} ..`),
        c.bold(c.gray(`${LAST_RUN_TEXT} ...`)),
        c.gray(`${LAST_RUN_TEXT} ....`),
        c.dim(c.gray(`${LAST_RUN_TEXT} .....`)),
      ]
      this.ctx.logger.logUpdate(BADGE_PADDING + LAST_RUN_TEXTS[0])
      this._lastRunTimeout = 0
      this._lastRunTimer = setInterval(
        () => {
          this._lastRunTimeout += 1
          if (this._lastRunTimeout >= LAST_RUN_TEXTS.length)
            this.resetLastRunLog()
          else
            this.ctx.logger.logUpdate(BADGE_PADDING + LAST_RUN_TEXTS[this._lastRunTimeout])
        },
        LAST_RUN_LOG_TIMEOUT / LAST_RUN_TEXTS.length,
      )
    }
  }

  private resetLastRunLog() {
    clearInterval(this._lastRunTimer)
    this._lastRunTimer = undefined
    this.ctx.logger.logUpdate.clear()
  }

  async onWatcherRerun(files: string[], trigger?: string) {
    this.resetLastRunLog()
    this.watchFilters = files

    files.forEach((filepath) => {
      let reruns = this._filesInWatchMode.get(filepath) ?? 0
      this._filesInWatchMode.set(filepath, ++reruns)
    })

    const BADGE = c.inverse(c.bold(c.blue(' RERUN ')))
    const TRIGGER = trigger ? c.dim(` ${this.relative(trigger)}`) : ''
    if (files.length > 1) {
      // we need to figure out how to handle rerun all from stdin
      this.ctx.logger.clearScreen(`\n${BADGE}${TRIGGER}\n`, true)
      this._lastRunCount = 0
    }
    else if (files.length === 1) {
      const rerun = this._filesInWatchMode.get(files[0]) ?? 1
      this._lastRunCount = rerun
      this.ctx.logger.clearScreen(`\n${BADGE}${TRIGGER} ${c.blue(`x${rerun}`)}\n`)
    }

    this._timeNow = new Date().toTimeString().split(' ')[0]
    this.start = performance.now()
  }

  onUserConsoleLog(log: UserConsoleLog) {
    if (!this.shouldLog(log))
      return
    const task = log.taskId ? this.ctx.state.idMap.get(log.taskId) : undefined
    this.ctx.logger.log(c.gray(log.type + c.dim(` | ${task ? getFullName(task) : 'unknown test'}`)))
    process[log.type].write(`${log.content}\n`)
  }

  shouldLog(log: UserConsoleLog) {
    if (this.ctx.config.silent)
      return false
    const shouldIgnore = this.ctx.config.onConsoleLog?.(log.content, log.type)
    if (shouldIgnore === false)
      return shouldIgnore
    return true
  }

  onServerRestart() {
    this.ctx.logger.log(c.cyan('Restarted due to config changes...'))
  }

  async reportSummary(files: File[]) {
    const logger = this.ctx.logger
    const suites = getSuites(files)
    const tests = getTests(files)

    const failedSuites = suites.filter(i => i.result?.error)
    const failedTests = tests.filter(i => i.result?.state === 'fail')
    const failedTotal = failedSuites.length + failedTests.length

    let current = 1

    const errorDivider = () => logger.error(`${c.red(c.dim(divider(`[${current++}/${failedTotal}]`, undefined, 1)))}\n`)

    if (failedSuites.length) {
      logger.error(c.red(divider(c.bold(c.inverse(` Failed Suites ${failedSuites.length} `)))))
      logger.error()
      await this.printTaskErrors(failedSuites, errorDivider)
    }

    if (failedTests.length) {
      logger.error(c.red(divider(c.bold(c.inverse(` Failed Tests ${failedTests.length} `)))))
      logger.error()

      await this.printTaskErrors(failedTests, errorDivider)
    }

    const executionTime = this.end - this.start
    const collectTime = files.reduce((acc, test) => acc + Math.max(0, test.collectDuration || 0), 0)
    const setupTime = files.reduce((acc, test) => acc + Math.max(0, test.setupDuration || 0), 0)
    const testsTime = files.reduce((acc, test) => acc + Math.max(0, test.result?.duration || 0), 0)
    const threadTime = collectTime + testsTime + setupTime

    const padTitle = (str: string) => c.dim(`${str.padStart(10)} `)
    const time = (time: number) => {
      if (time > 1000)
        return `${(time / 1000).toFixed(2)}s`
      return `${Math.round(time)}ms`
    }

    const snapshotOutput = renderSnapshotSummary(this.ctx.config.root, this.ctx.snapshot.summary)
    if (snapshotOutput.length) {
      logger.log(snapshotOutput.map((t, i) => i === 0
        ? `${padTitle('Snapshots')} ${t}`
        : `${padTitle('')} ${t}`,
      ).join('\n'))
      if (snapshotOutput.length > 1)
        logger.log()
    }

    logger.log(padTitle('Test Files'), getStateString(files))
    logger.log(padTitle('Tests'), getStateString(tests))
    logger.log(padTitle('Start Time'), this._timeNow)
    if (this.watchFilters)
<<<<<<< HEAD
      logger.log(padTitle('Duration'), time(threadTime))

    else
      logger.log(padTitle('Duration'), time(executionTime) + c.gray(` (in thread ${time(threadTime)}, ${(executionTime / threadTime * 100).toFixed(2)}%)`))
=======
      logger.log(padTitle('Time'), time(threadTime))
    else
      logger.log(padTitle('Time'), time(executionTime) + c.gray(` (setup ${time(setupTime)}, collect ${time(collectTime)}, tests ${time(testsTime)})`))
>>>>>>> c74f7691

    logger.log()
  }

  private async printTaskErrors(tasks: Task[], errorDivider: () => void) {
    const errorsQueue: [error: ErrorWithDiff | undefined, tests: Task[]][] = []
    for (const task of tasks) {
      // merge identical errors
      const error = task.result?.error
      const errorItem = error?.stackStr && errorsQueue.find(i => i[0]?.stackStr === error.stackStr)
      if (errorItem)
        errorItem[1].push(task)
      else
        errorsQueue.push([error, [task]])
    }
    for (const [error, tasks] of errorsQueue) {
      for (const task of tasks) {
        const filepath = (task as File)?.filepath || ''
        let name = getFullName(task)
        if (filepath)
          name = `${name} ${c.dim(`[ ${this.relative(filepath)} ]`)}`

        this.ctx.logger.error(`${c.red(c.bold(c.inverse(' FAIL ')))} ${name}`)
      }
      await this.ctx.logger.printError(error)
      errorDivider()
      await Promise.resolve()
    }
  }

  registerUnhandledRejection() {
    process.on('unhandledRejection', async (err) => {
      process.exitCode = 1
      await this.ctx.logger.printError(err, true, 'Unhandled Rejection')
      this.ctx.logger.error('\n\n')
      process.exit(1)
    })
  }
}<|MERGE_RESOLUTION|>--- conflicted
+++ resolved
@@ -240,16 +240,9 @@
     logger.log(padTitle('Tests'), getStateString(tests))
     logger.log(padTitle('Start Time'), this._timeNow)
     if (this.watchFilters)
-<<<<<<< HEAD
-      logger.log(padTitle('Duration'), time(threadTime))
-
-    else
-      logger.log(padTitle('Duration'), time(executionTime) + c.gray(` (in thread ${time(threadTime)}, ${(executionTime / threadTime * 100).toFixed(2)}%)`))
-=======
       logger.log(padTitle('Time'), time(threadTime))
     else
       logger.log(padTitle('Time'), time(executionTime) + c.gray(` (setup ${time(setupTime)}, collect ${time(collectTime)}, tests ${time(testsTime)})`))
->>>>>>> c74f7691
 
     logger.log()
   }
