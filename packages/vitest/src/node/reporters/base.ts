import { performance } from 'perf_hooks'
import { relative } from 'pathe'
import c from 'picocolors'
import type { ErrorWithDiff, File, Reporter, Task, TaskResultPack, UserConsoleLog } from '../../types'
import { getFullName, getSuites, getTests, hasFailed, hasFailedSnapshot } from '../../utils'
import type { Vitest } from '../../node'
import { version } from '../../../package.json'
import { F_RIGHT } from '../../utils/figures'
import { divider, getStateString, getStateSymbol, renderSnapshotSummary } from './renderers/utils'

const BADGE_PADDING = '       '
const HELP_HINT = `${c.dim('press ')}${c.bold('h')}${c.dim(' to show help')}`
const HELP_UPDATE_SNAP = c.dim('press ') + c.bold(c.yellow('u')) + c.dim(' to update snapshot')
const HELP_QUITE = `${c.dim('press ')}${c.bold('q')}${c.dim(' to quit')}`

const WAIT_FOR_CHANGE_PASS = `\n${c.bold(c.inverse(c.green(' PASS ')))}${c.green(' Waiting for file changes...')}`
const WAIT_FOR_CHANGE_FAIL = `\n${c.bold(c.inverse(c.red(' FAIL ')))}${c.red(' Tests failed. Watching for file changes...')}`

export abstract class BaseReporter implements Reporter {
  start = 0
  end = 0
  watchFilters?: string[]
  isTTY = process.stdout.isTTY && !process.env.CI
  ctx: Vitest = undefined!

  constructor() {
    this.registerUnhandledRejection()
  }

  onInit(ctx: Vitest) {
    this.ctx = ctx

    this.ctx.log()

    const versionTest = this.ctx.config.watch
      ? c.blue(`v${version}`)
      : c.cyan(`v${version}`)
    const mode = this.ctx.config.watch
      ? c.blue(' DEV ')
      : c.cyan(' RUN ')
    this.ctx.log(`${c.inverse(c.bold(mode))} ${versionTest} ${c.gray(this.ctx.config.root)}`)

    if (this.ctx.config.ui)
      this.ctx.log(c.dim(c.green(`      UI started at http://${this.ctx.config.api?.host || 'localhost'}:${c.bold(`${this.ctx.server.config.server.port}`)}`)))
    else if (this.ctx.config.api)
      this.ctx.log(c.dim(c.green(`      API started at http://${this.ctx.config.api?.host || 'localhost'}:${c.bold(`${this.ctx.config.api.port}`)}`)))

    this.ctx.log()
    this.start = performance.now()
  }

  relative(path: string) {
    return relative(this.ctx.config.root, path)
  }

  async onFinished(files = this.ctx.state.getFiles()) {
    this.end = performance.now()
    await this.reportSummary(files)
  }

  onTaskUpdate(packs: TaskResultPack[]) {
    if (this.isTTY)
      return
    for (const pack of packs) {
      const task = this.ctx.state.idMap.get(pack[0])
      if (task && task.type === 'test' && task.result?.state && task.result?.state !== 'run') {
        this.ctx.log(` ${getStateSymbol(task)} ${getFullName(task)}`)
        if (task.result.state === 'fail')
          this.ctx.log(c.red(`   ${F_RIGHT} ${(task.result.error as any)?.message}`))
      }
    }
  }

  async onWatcherStart() {
    const files = this.ctx.state.getFiles()
    const failed = hasFailed(files)
    const failedSnap = hasFailedSnapshot(files)
    if (failed)
      this.ctx.log(WAIT_FOR_CHANGE_FAIL)
    else
      this.ctx.log(WAIT_FOR_CHANGE_PASS)

    const hints = [HELP_HINT]
    if (failedSnap)
      hints.unshift(HELP_UPDATE_SNAP)
    else
      hints.push(HELP_QUITE)

    this.ctx.log(BADGE_PADDING + hints.join(c.dim(', ')))
  }

  async onWatcherRerun(files: string[], trigger?: string) {
    this.watchFilters = files

    this.ctx.console.clear()
    this.ctx.log(c.blue('Re-running tests...') + (trigger ? c.dim(` [ ${this.relative(trigger)} ]\n`) : ''))
    this.start = performance.now()
  }

  onUserConsoleLog(log: UserConsoleLog) {
    if (this.ctx.config.silent)
      return
    const task = log.taskId ? this.ctx.state.idMap.get(log.taskId) : undefined
    this.ctx.log(c.gray(log.type + c.dim(` | ${task ? getFullName(task) : 'unknown test'}`)))
    process[log.type].write(`${log.content}\n`)
  }

  onServerRestart() {
    this.ctx.log(c.cyan('Restarted due to config changes...'))
  }

  async reportSummary(files: File[]) {
    const suites = getSuites(files)
    const tests = getTests(files)

    const failedSuites = suites.filter(i => i.result?.error)
    const failedTests = tests.filter(i => i.result?.state === 'fail')
    const failedTotal = failedSuites.length + failedTests.length

    let current = 1

    const errorDivider = () => this.ctx.error(`${c.red(c.dim(divider(`[${current++}/${failedTotal}]`, undefined, 1)))}\n`)

    if (failedSuites.length) {
      this.ctx.error(c.red(divider(c.bold(c.inverse(` Failed Suites ${failedSuites.length} `)))))
      this.ctx.error()
      await this.printTaskErrors(failedSuites, errorDivider)
    }

    if (failedTests.length) {
      this.ctx.error(c.red(divider(c.bold(c.inverse(` Failed Tests ${failedTests.length} `)))))
      this.ctx.error()

      await this.printTaskErrors(failedTests, errorDivider)
    }

    const executionTime = this.end - this.start
    const threadTime = files.reduce((acc, test) => acc + (test.result?.duration || 0) + (test.collectDuration || 0), 0)

    const padTitle = (str: string) => c.dim(`${str.padStart(10)} `)
    const time = (time: number) => {
      if (time > 1000)
        return `${(time / 1000).toFixed(2)}s`
      return `${Math.round(time)}ms`
    }

    const snapshotOutput = renderSnapshotSummary(this.ctx.config.root, this.ctx.snapshot.summary)
    if (snapshotOutput.length) {
      this.ctx.log(snapshotOutput.map((t, i) => i === 0
        ? `${padTitle('Snapshots')} ${t}`
        : `${padTitle('')} ${t}`,
      ).join('\n'))
      if (snapshotOutput.length > 1)
        this.ctx.log()
    }

    this.ctx.log(padTitle('Test Files'), getStateString(files))
    this.ctx.log(padTitle('Tests'), getStateString(tests))
    if (this.watchFilters)
      this.ctx.log(padTitle('Time'), time(threadTime))

    else
      this.ctx.log(padTitle('Time'), time(executionTime) + c.gray(` (in thread ${time(threadTime)}, ${(executionTime / threadTime * 100).toFixed(2)}%)`))

    this.ctx.log()
  }

  private async printTaskErrors(tasks: Task[], errorDivider: () => void) {
    const errorsQueue: [error: ErrorWithDiff | undefined, tests: Task[]][] = []
    for (const task of tasks) {
      // merge identical errors
      const error = task.result?.error
      const errorItem = error?.stackStr && errorsQueue.find(i => i[0]?.stackStr === error.stackStr)
      if (errorItem)
        errorItem[1].push(task)
      else
        errorsQueue.push([error, [task]])
    }
    for (const [error, tasks] of errorsQueue) {
      for (const task of tasks) {
        const filepath = (task as File)?.filepath || ''
        let name = getFullName(task)
        if (filepath)
          name = `${name} ${c.dim(`[ ${this.relative(filepath)} ]`)}`

        this.ctx.error(`${c.red(c.bold(c.inverse(' FAIL ')))} ${name}`)
      }
      await this.ctx.printError(error)
      errorDivider()
    }
  }

  registerUnhandledRejection() {
    process.on('unhandledRejection', async(err) => {
      process.exitCode = 1
      this.ctx.error(`\n${c.red(divider(c.bold(c.inverse(' Unhandled Rejection '))))}`)
<<<<<<< HEAD
      await printError(err, this.ctx)
=======
      await this.ctx.printError(err)
>>>>>>> d42292a5
      this.ctx.error('\n\n')
      process.exit(1)
    })
  }
}<|MERGE_RESOLUTION|>--- conflicted
+++ resolved
@@ -194,11 +194,7 @@
     process.on('unhandledRejection', async(err) => {
       process.exitCode = 1
       this.ctx.error(`\n${c.red(divider(c.bold(c.inverse(' Unhandled Rejection '))))}`)
-<<<<<<< HEAD
-      await printError(err, this.ctx)
-=======
       await this.ctx.printError(err)
->>>>>>> d42292a5
       this.ctx.error('\n\n')
       process.exit(1)
     })
