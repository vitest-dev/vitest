--- conflicted
+++ resolved
@@ -4,14 +4,8 @@
 import type { ErrorWithDiff, File, Reporter, Task, TaskResultPack, UserConsoleLog } from '../../types'
 import { getFullName, getSuites, getTests, hasFailed, hasFailedSnapshot } from '../../utils'
 import type { Vitest } from '../../node'
-<<<<<<< HEAD
-import { defaultPort } from '../../constants'
-import { printError } from './renderers/diff'
-import { F_RIGHT } from './renderers/figures'
-=======
 import { version } from '../../../package.json'
 import { F_RIGHT } from '../../utils/figures'
->>>>>>> 5993ce1e
 import { divider, getStateString, getStateSymbol, renderSnapshotSummary } from './renderers/utils'
 
 const BADGE_PADDING = '       '
@@ -44,21 +38,16 @@
     const mode = this.ctx.config.watch
       ? c.blue(' DEV ')
       : c.cyan(' RUN ')
-<<<<<<< HEAD
-    this.ctx.log(`\n${c.inverse(c.bold(mode))} ${c.gray(this.ctx.config.root)}\n`)
-    if (ctx.config.web)
-      this.ctx.log(`\n${c.inverse(c.bold(c.yellow(' WEB ')))} ${c.gray(`Available in ${this.ctx.config.api?.host || 'http://localhost'}:${c.bold(this.ctx.config.api?.port || defaultPort)} using your browser`)}\n`)
-
-=======
     this.ctx.log(`${c.inverse(c.bold(mode))} ${versionTest} ${c.gray(this.ctx.config.root)}`)
 
-    if (this.ctx.config.ui)
+    if (this.ctx.config.web)
+      this.ctx.log(c.dim(c.green(`      WEB started at http://${this.ctx.config.api?.host || 'localhost'}:${c.bold(`${this.ctx.server.config.server.port}`)}`)))
+    else if (this.ctx.config.ui)
       this.ctx.log(c.dim(c.green(`      UI started at http://${this.ctx.config.api?.host || 'localhost'}:${c.bold(`${this.ctx.server.config.server.port}`)}`)))
     else if (this.ctx.config.api)
       this.ctx.log(c.dim(c.green(`      API started at http://${this.ctx.config.api?.host || 'localhost'}:${c.bold(`${this.ctx.config.api.port}`)}`)))
 
     this.ctx.log()
->>>>>>> 5993ce1e
     this.start = performance.now()
   }
 
