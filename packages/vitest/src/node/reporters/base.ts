import { performance } from 'perf_hooks'
import c from 'picocolors'
import type { ErrorWithDiff, File, Reporter, Task, TaskResultPack, UserConsoleLog } from '../../types'
<<<<<<< HEAD
import { getFullName, getSuites, getTests, hasFailed, hasFailedSnapshot, isNode, relativePath } from '../../utils'
=======
import { clearInterval, getFullName, getSuites, getTests, hasFailed, hasFailedSnapshot, isNode, setInterval } from '../../utils'
>>>>>>> e910f810
import type { Vitest } from '../../node'
import { F_RIGHT } from '../../utils/figures'
import { divider, getStateString, getStateSymbol, pointer, renderSnapshotSummary } from './renderers/utils'

const BADGE_PADDING = '       '
const HELP_HINT = `${c.dim('press ')}${c.bold('h')}${c.dim(' to show help')}`
const HELP_UPDATE_SNAP = c.dim('press ') + c.bold(c.yellow('u')) + c.dim(' to update snapshot')
const HELP_QUITE = `${c.dim('press ')}${c.bold('q')}${c.dim(' to quit')}`

const WAIT_FOR_CHANGE_PASS = `\n${c.bold(c.inverse(c.green(' PASS ')))}${c.green(' Waiting for file changes...')}`
const WAIT_FOR_CHANGE_FAIL = `\n${c.bold(c.inverse(c.red(' FAIL ')))}${c.red(' Tests failed. Watching for file changes...')}`

const DURATION_LONG = 300
const LAST_RUN_LOG_TIMEOUT = 1_500

export abstract class BaseReporter implements Reporter {
  start = 0
  end = 0
  watchFilters?: string[]
  isTTY = isNode && process.stdout?.isTTY && !process.env.CI
  ctx: Vitest = undefined!

  private _filesInWatchMode = new Map<string, number>()
  private _lastRunTimeout = 0
  private _lastRunTimer: NodeJS.Timer | undefined
  private _lastRunCount = 0

  constructor() {
    this.registerUnhandledRejection()
  }

  onInit(ctx: Vitest) {
    this.ctx = ctx

<<<<<<< HEAD
    this.ctx.log()

    const versionTest = this.ctx.config.watch
      ? c.blue(`v${version}`)
      : c.cyan(`v${version}`)
    const mode = this.ctx.config.watch
      ? c.blue(' DEV ')
      : c.cyan(' RUN ')
    this.ctx.log(`${c.inverse(c.bold(mode))} ${versionTest} ${c.gray(this.ctx.config.root)}`)

    if (this.ctx.config.browser)
      this.ctx.log(c.dim(c.green(`      Browser runner started at http://${this.ctx.config.api?.host || 'localhost'}:${c.bold(`${this.ctx.server.config.server.port}`)}`)))
    else if (this.ctx.config.ui)
      this.ctx.log(c.dim(c.green(`      UI started at http://${this.ctx.config.api?.host || 'localhost'}:${c.bold(`${this.ctx.server.config.server.port}`)}`)))
    else if (this.ctx.config.api)
      this.ctx.log(c.dim(c.green(`      API started at http://${this.ctx.config.api?.host || 'localhost'}:${c.bold(`${this.ctx.config.api.port}`)}`)))

    this.ctx.log()
=======
    ctx.logger.printBanner()
>>>>>>> e910f810
    this.start = performance.now()
  }

  relative(path: string) {
    return relativePath(this.ctx.config.root, path)
  }

  async onFinished(files = this.ctx.state.getFiles(), errors = this.ctx.state.getUnhandledErrors()) {
    this.end = performance.now()
    await this.reportSummary(files)
    if (errors.length) {
      process.exitCode = 1
      this.ctx.logger.printUnhandledErrors(errors)
    }
  }

  onTaskUpdate(packs: TaskResultPack[]) {
    if (this.isTTY)
      return
    const logger = this.ctx.logger
    for (const pack of packs) {
      const task = this.ctx.state.idMap.get(pack[0])
      if (task && 'filepath' in task && task.result?.state && task.result?.state !== 'run') {
        const tests = getTests(task)
        const failed = tests.filter(t => t.result?.state === 'fail')
        const skipped = tests.filter(t => t.mode === 'skip' || t.mode === 'todo')
        let state = c.dim(`${tests.length} test${tests.length > 1 ? 's' : ''}`)
        if (failed.length)
          state += ` ${c.dim('|')} ${c.red(`${failed.length} failed`)}`
        if (skipped.length)
          state += ` ${c.dim('|')} ${c.yellow(`${skipped.length} skipped`)}`
        let suffix = c.dim(' (') + state + c.dim(')')
        if (task.result.duration) {
          const color = task.result.duration > DURATION_LONG ? c.yellow : c.gray
          suffix += color(` ${Math.round(task.result.duration)}${c.dim('ms')}`)
        }
        if (this.ctx.config.logHeapUsage && task.result.heap != null)
          suffix += c.magenta(` ${Math.floor(task.result.heap / 1024 / 1024)} MB heap used`)

        logger.log(` ${getStateSymbol(task)} ${task.name} ${suffix}`)

        // print short errors, full errors will be at the end in summary
        for (const test of failed) {
          logger.log(c.red(`   ${pointer} ${getFullName(test)}`))
          logger.log(c.red(`     ${F_RIGHT} ${(test.result!.error as any)?.message}`))
        }
      }
    }
  }

  async onWatcherStart() {
    this.resetLastRunLog()

    const files = this.ctx.state.getFiles()
    const errors = this.ctx.state.getUnhandledErrors()
    const failed = errors.length > 0 || hasFailed(files)
    const failedSnap = hasFailedSnapshot(files)
    if (failed)
      this.ctx.logger.log(WAIT_FOR_CHANGE_FAIL)
    else
      this.ctx.logger.log(WAIT_FOR_CHANGE_PASS)

    const hints = [HELP_HINT]
    if (failedSnap)
      hints.unshift(HELP_UPDATE_SNAP)
    else
      hints.push(HELP_QUITE)

    this.ctx.logger.log(BADGE_PADDING + hints.join(c.dim(', ')))

    if (this._lastRunCount) {
      const LAST_RUN_TEXT = `rerun x${this._lastRunCount}`
      const LAST_RUN_TEXTS = [
        c.blue(LAST_RUN_TEXT),
        c.gray(LAST_RUN_TEXT),
        c.dim(c.gray(LAST_RUN_TEXT)),
      ]
      this.ctx.logger.logUpdate(BADGE_PADDING + LAST_RUN_TEXTS[0])
      this._lastRunTimeout = 0
      this._lastRunTimer = setInterval(
        () => {
          this._lastRunTimeout += 1
          if (this._lastRunTimeout >= LAST_RUN_TEXTS.length)
            this.resetLastRunLog()
          else
            this.ctx.logger.logUpdate(BADGE_PADDING + LAST_RUN_TEXTS[this._lastRunTimeout])
        },
        LAST_RUN_LOG_TIMEOUT / LAST_RUN_TEXTS.length,
      )
    }
  }

  private resetLastRunLog() {
    clearInterval(this._lastRunTimer)
    this._lastRunTimer = undefined
    this.ctx.logger.logUpdate.clear()
  }

  async onWatcherRerun(files: string[], trigger?: string) {
    this.resetLastRunLog()
    this.watchFilters = files

    files.forEach((filepath) => {
      let reruns = this._filesInWatchMode.get(filepath) ?? 0
      this._filesInWatchMode.set(filepath, ++reruns)
    })

    const BADGE = c.inverse(c.bold(c.blue(' RERUN ')))
    const TRIGGER = trigger ? c.dim(` ${this.relative(trigger)}`) : ''
    if (files.length > 1) {
      // we need to figure out how to handle rerun all from stdin
      this.ctx.logger.clearScreen(`\n${BADGE}${TRIGGER}\n`, true)
      this._lastRunCount = 0
    }
    else if (files.length === 1) {
      const rerun = this._filesInWatchMode.get(files[0]) ?? 1
      this._lastRunCount = rerun
      this.ctx.logger.clearScreen(`\n${BADGE}${TRIGGER} ${c.blue(`x${rerun}`)}\n`)
    }

    this.start = performance.now()
  }

  onUserConsoleLog(log: UserConsoleLog) {
    if (!this.shouldLog(log))
      return
    const task = log.taskId ? this.ctx.state.idMap.get(log.taskId) : undefined
    this.ctx.logger.log(c.gray(log.type + c.dim(` | ${task ? getFullName(task) : 'unknown test'}`)))
    process[log.type].write(`${log.content}\n`)
  }

  shouldLog(log: UserConsoleLog) {
    if (this.ctx.config.silent)
      return false
    const shouldIgnore = this.ctx.config.onConsoleLog?.(log.content, log.type)
    if (shouldIgnore === false)
      return shouldIgnore
    return true
  }

  onServerRestart() {
    this.ctx.logger.log(c.cyan('Restarted due to config changes...'))
  }

  async reportSummary(files: File[]) {
    const logger = this.ctx.logger
    const suites = getSuites(files)
    const tests = getTests(files)

    const failedSuites = suites.filter(i => i.result?.error)
    const failedTests = tests.filter(i => i.result?.state === 'fail')
    const failedTotal = failedSuites.length + failedTests.length

    let current = 1

    const errorDivider = () => logger.error(`${c.red(c.dim(divider(`[${current++}/${failedTotal}]`, undefined, 1)))}\n`)

    if (failedSuites.length) {
      logger.error(c.red(divider(c.bold(c.inverse(` Failed Suites ${failedSuites.length} `)))))
      logger.error()
      await this.printTaskErrors(failedSuites, errorDivider)
    }

    if (failedTests.length) {
      logger.error(c.red(divider(c.bold(c.inverse(` Failed Tests ${failedTests.length} `)))))
      logger.error()

      await this.printTaskErrors(failedTests, errorDivider)
    }

    const executionTime = this.end - this.start
    const threadTime = files.reduce((acc, test) => acc + Math.max(0, test.result?.duration || 0) + Math.max(0, test.collectDuration || 0), 0)

    const padTitle = (str: string) => c.dim(`${str.padStart(10)} `)
    const time = (time: number) => {
      if (time > 1000)
        return `${(time / 1000).toFixed(2)}s`
      return `${Math.round(time)}ms`
    }

    const snapshotOutput = renderSnapshotSummary(this.ctx.config.root, this.ctx.snapshot.summary)
    if (snapshotOutput.length) {
      logger.log(snapshotOutput.map((t, i) => i === 0
        ? `${padTitle('Snapshots')} ${t}`
        : `${padTitle('')} ${t}`,
      ).join('\n'))
      if (snapshotOutput.length > 1)
        logger.log()
    }

    logger.log(padTitle('Test Files'), getStateString(files))
    logger.log(padTitle('Tests'), getStateString(tests))
    if (this.watchFilters)
      logger.log(padTitle('Time'), time(threadTime))

    else
      logger.log(padTitle('Time'), time(executionTime) + c.gray(` (in thread ${time(threadTime)}, ${(executionTime / threadTime * 100).toFixed(2)}%)`))

    logger.log()
  }

  private async printTaskErrors(tasks: Task[], errorDivider: () => void) {
    const errorsQueue: [error: ErrorWithDiff | undefined, tests: Task[]][] = []
    for (const task of tasks) {
      // merge identical errors
      const error = task.result?.error
      const errorItem = error?.stackStr && errorsQueue.find(i => i[0]?.stackStr === error.stackStr)
      if (errorItem)
        errorItem[1].push(task)
      else
        errorsQueue.push([error, [task]])
    }
    for (const [error, tasks] of errorsQueue) {
      for (const task of tasks) {
        const filepath = (task as File)?.filepath || ''
        let name = getFullName(task)
        if (filepath)
          name = `${name} ${c.dim(`[ ${this.relative(filepath)} ]`)}`

        this.ctx.logger.error(`${c.red(c.bold(c.inverse(' FAIL ')))} ${name}`)
      }
      await this.ctx.logger.printError(error)
      errorDivider()
      await Promise.resolve()
    }
  }

  registerUnhandledRejection() {
    process.on('unhandledRejection', async (err) => {
      process.exitCode = 1
      await this.ctx.logger.printError(err, true, 'Unhandled Rejection')
      this.ctx.logger.error('\n\n')
      process.exit(1)
    })
  }
}<|MERGE_RESOLUTION|>--- conflicted
+++ resolved
@@ -1,11 +1,7 @@
 import { performance } from 'perf_hooks'
 import c from 'picocolors'
 import type { ErrorWithDiff, File, Reporter, Task, TaskResultPack, UserConsoleLog } from '../../types'
-<<<<<<< HEAD
 import { getFullName, getSuites, getTests, hasFailed, hasFailedSnapshot, isNode, relativePath } from '../../utils'
-=======
-import { clearInterval, getFullName, getSuites, getTests, hasFailed, hasFailedSnapshot, isNode, setInterval } from '../../utils'
->>>>>>> e910f810
 import type { Vitest } from '../../node'
 import { F_RIGHT } from '../../utils/figures'
 import { divider, getStateString, getStateSymbol, pointer, renderSnapshotSummary } from './renderers/utils'
@@ -40,28 +36,7 @@
   onInit(ctx: Vitest) {
     this.ctx = ctx
 
-<<<<<<< HEAD
-    this.ctx.log()
-
-    const versionTest = this.ctx.config.watch
-      ? c.blue(`v${version}`)
-      : c.cyan(`v${version}`)
-    const mode = this.ctx.config.watch
-      ? c.blue(' DEV ')
-      : c.cyan(' RUN ')
-    this.ctx.log(`${c.inverse(c.bold(mode))} ${versionTest} ${c.gray(this.ctx.config.root)}`)
-
-    if (this.ctx.config.browser)
-      this.ctx.log(c.dim(c.green(`      Browser runner started at http://${this.ctx.config.api?.host || 'localhost'}:${c.bold(`${this.ctx.server.config.server.port}`)}`)))
-    else if (this.ctx.config.ui)
-      this.ctx.log(c.dim(c.green(`      UI started at http://${this.ctx.config.api?.host || 'localhost'}:${c.bold(`${this.ctx.server.config.server.port}`)}`)))
-    else if (this.ctx.config.api)
-      this.ctx.log(c.dim(c.green(`      API started at http://${this.ctx.config.api?.host || 'localhost'}:${c.bold(`${this.ctx.config.api.port}`)}`)))
-
-    this.ctx.log()
-=======
     ctx.logger.printBanner()
->>>>>>> e910f810
     this.start = performance.now()
   }
 
