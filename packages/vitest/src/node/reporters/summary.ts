--- conflicted
+++ resolved
@@ -246,13 +246,8 @@
     }
     else {
       // Run is about to end as there are less tests left than whole run had parallel at max.
-<<<<<<< HEAD
       // Remove finished test immediatelly.
       this.removeTestModule(module.id)
-=======
-      // Remove finished test immediately.
-      this.removeTestFile(file.id)
->>>>>>> 57b671dc
     }
   }
 
