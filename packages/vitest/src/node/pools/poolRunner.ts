--- conflicted
+++ resolved
@@ -86,11 +86,7 @@
       },
     )
 
-<<<<<<< HEAD
-    vitest.onCancel(reason => this._rpc.onCancel(reason))
-=======
-    this._offCancel = this.project.vitest.onCancel(reason => this._rpc.onCancel(reason))
->>>>>>> 7c9edffb
+    this._offCancel = vitest.onCancel(reason => this._rpc.onCancel(reason))
   }
 
   postMessage(message: WorkerRequest): void {
