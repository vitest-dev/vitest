--- conflicted
+++ resolved
@@ -10,13 +10,8 @@
 import { existsSync, readdirSync, statSync } from 'node:fs'
 import os from 'node:os'
 import { limitConcurrency } from '@vitest/runner/utils'
-<<<<<<< HEAD
 import { deepClone } from '@vitest/utils/helpers'
-import { dirname, relative, resolve } from 'pathe'
-=======
-import { deepClone } from '@vitest/utils'
 import { basename, dirname, relative, resolve } from 'pathe'
->>>>>>> 37051567
 import { glob, isDynamicPattern } from 'tinyglobby'
 import { mergeConfig } from 'vite'
 import { configFiles as defaultConfigFiles } from '../../constants'
