import type { CommonServerOptions } from 'vite'
import type { BuiltinReporters } from '../reporters'
import type { C8Options, ResolvedC8Options } from '../coverage'
import type { JSDOMOptions } from './jsdom-options'
import type { Reporter } from './reporter'
import type { SnapshotStateOptions } from './snapshot'
import type { Arrayable } from './general'

export type BuiltinEnvironment = 'node' | 'jsdom' | 'happy-dom'

<<<<<<< HEAD
export { JSDOMOptions }
=======
export type ApiConfig = Pick<CommonServerOptions, 'port' | 'strictPort' | 'host'>
>>>>>>> b6204432

export interface InlineConfig {
  /**
   * Include globs for test files
   *
   * @default ['**\/*.{test,spec}.{js,mjs,cjs,ts,mts,cts,jsx,tsx}']
   */
  include?: string[]

  /**
   * Exclude globs for test files
   * @default ['node_modules', 'dist', '.idea', '.git', '.cache']
   */
  exclude?: string[]

  /**
   * Handling for dependencies inlining or externalizing
   */
  deps?: {
    /**
     * Externalize means that Vite will bypass the package to native Node.
     *
     * Externalized dependencies will not be applied Vite's transformers and resolvers.
     * And does not support HMR on reload.
     *
     * Typically, packages under `node_modules` are externalized.
     */
    external?: (string | RegExp)[]
    /**
     * Vite will process inlined modules.
     *
     * This could be helpful to handle packages that ship `.js` in ESM format (that Node can't handle).
     */
    inline?: (string | RegExp)[]

    /**
     * Interpret CJS module's default as named exports
     *
     * @default true
     */
    interpretDefault?: boolean

    /**
     * When a dependency is a valid ESM package, try to guess the cjs version based on the path.
     * This will significantly improve the performance in huge repo, but might potentially
     * cause some misalignment if a package have different logic in ESM and CJS mode.
     *
     * @default true
     */
    fallbackCJS?: boolean
  }

  /**
   * Register apis globally
   *
   * @default false
   */
  global?: boolean

  /**
   * Running environment
   *
   * Supports 'node', 'jsdom', 'happy-dom'
   *
   * @default 'node'
   */
  environment?: BuiltinEnvironment

  /**
   * Environment options.
   */
  environmentOptions?: {
    /**
     * jsdom options.
     */
    jsdom?: JSDOMOptions
  }

  /**
   * Update snapshot files
   *
   * @default false
   */
  update?: boolean

  /**
   * Watch mode
   *
   * @default false
   */
  watch?: boolean

  /**
   * Project root
   */
  root?: string

  /**
   * Custom reporter for output
   */
  reporters?: Arrayable<BuiltinReporters | Reporter>

  /**
   * Enable multi-threading
   *
   * @default true
   */
  threads?: boolean

  /**
   * Maximum number of threads
   *
   * @default available CPUs
   */
  maxThreads?: number

  /**
   * Minimum number of threads
   *
   * @default available CPUs
   */
  minThreads?: number

  /**
   * Default timeout of a test in milliseconds
   *
   * @default 5000
   */
  testTimeout?: number

  /**
   * Default timeout of a hook in milliseconds
   *
   * @default 5000
   */
  hookTimeout?: number

  /**
   * Silent mode
   *
   * @default false
   */
  silent?: boolean

  /**
   * Path to setup files
   */
  setupFiles?: string | string[]

  /**
   * Pattern of file paths to be ignore from triggering watch rerun
   *
   * @default ['**\/node_modules\/**', '**\/dist/**']
   */
  watchIgnore?: (string | RegExp)[]

  /**
   * Isolate environment for each test file
   *
   * @default true
   */
  isolate?: boolean

  /**
   * Coverage options
   */
  coverage?: C8Options

  /**
   * run test names with the specified pattern
   */
  testNamePattern?: string | RegExp

  /**
   * Will call `.mockClear()` on all spies before each test
   * @default false
   */
  clearMocks?: boolean

  /**
   * Will call `.mockReset()` on all spies before each test
   * @default false
   */
  mockReset?: boolean

  /**
   * Will call `.mockRestore()` on all spies before each test
   * @default false
   */
  restoreMocks?: boolean

  /**
   * Serve API options.
   *
   * When set to true, the default port is 51204.
   *
   * @default false
   */
  api?: boolean | number | ApiConfig

  /**
   * Open Vitest UI
   * @internal WIP
   */
  open?: boolean
}

export interface UserConfig extends InlineConfig {
  /**
   * Path to the config file.
   *
   * Default resolving to one of:
   * - `vitest.config.js`
   * - `vitest.config.ts`
   * - `vite.config.js`
   * - `vite.config.ts`
   */
  config?: string | undefined

  /**
   * Use happy-dom
   */
  dom?: boolean

  /**
   * Do not watch
   */
  run?: boolean

  /**
   * Pass with no tests
   */
  passWithNoTests?: boolean

  /**
   * Run tests that cover a list of source files
   */
  related?: string[] | string
}

export interface ResolvedConfig extends Omit<Required<UserConfig>, 'config' | 'filters' | 'coverage' | 'testNamePattern' | 'related' | 'api'> {
  base?: string

  config?: string
  filters?: string[]
  testNamePattern?: RegExp
  related?: string[]

  depsInline: (string | RegExp)[]
  depsExternal: (string | RegExp)[]
  fallbackCJS: boolean
  interpretDefault: boolean

  coverage: ResolvedC8Options
  snapshotOptions: SnapshotStateOptions

  api?: ApiConfig
}<|MERGE_RESOLUTION|>--- conflicted
+++ resolved
@@ -8,11 +8,9 @@
 
 export type BuiltinEnvironment = 'node' | 'jsdom' | 'happy-dom'
 
-<<<<<<< HEAD
+export type ApiConfig = Pick<CommonServerOptions, 'port' | 'strictPort' | 'host'>
+
 export { JSDOMOptions }
-=======
-export type ApiConfig = Pick<CommonServerOptions, 'port' | 'strictPort' | 'host'>
->>>>>>> b6204432
 
 export interface InlineConfig {
   /**
