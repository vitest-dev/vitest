import type { AliasOptions, CommonServerOptions, DepOptimizationConfig } from 'vite'
import type { PrettyFormatOptions } from 'pretty-format'
import type { FakeTimerInstallOpts } from '@sinonjs/fake-timers'
import type { SequenceHooks, SequenceSetupFiles } from '@vitest/runner'
import type { ViteNodeServerOptions } from 'vite-node'
import type { BuiltinReporters } from '../node/reporters'
import type { TestSequencerConstructor } from '../node/sequencers/types'
import type { ChaiConfig } from '../integrations/chai'
import type { CoverageOptions, ResolvedCoverageOptions } from './coverage'
import type { JSDOMOptions } from './jsdom-options'
import type { Reporter } from './reporter'
import type { SnapshotStateOptions } from './snapshot'
import type { Arrayable } from './general'
import type { BenchmarkUserOptions } from './benchmark'
import type { BrowserConfigOptions, ResolvedBrowserOptions } from './browser'

export type { SequenceHooks, SequenceSetupFiles } from '@vitest/runner'

export type BuiltinEnvironment = 'node' | 'jsdom' | 'happy-dom' | 'edge-runtime'
// Record is used, so user can get intellisense for builtin environments, but still allow custom environments
export type VitestEnvironment = BuiltinEnvironment | (string & Record<never, never>)
export type VitestPool = 'browser' | 'threads' | 'child_process'
export type CSSModuleScopeStrategy = 'stable' | 'scoped' | 'non-scoped'

export type ApiConfig = Pick<CommonServerOptions, 'port' | 'strictPort' | 'host'>

export { JSDOMOptions }

export interface EnvironmentOptions {
  /**
   * jsdom options.
   */
  jsdom?: JSDOMOptions
  [x: string]: unknown
}

export type VitestRunMode = 'test' | 'benchmark' | 'typecheck'

interface SequenceOptions {
  /**
   * Class that handles sorting and sharding algorithm.
   * If you only need to change sorting, you can extend
   * your custom sequencer from `BaseSequencer` from `vitest/node`.
   * @default BaseSequencer
   */
  sequencer?: TestSequencerConstructor
  /**
   * Should tests run in random order.
   * @default false
   */
  shuffle?: boolean
  /**
   * Should tests run in parallel.
   * @default false
   */
  concurrent?: boolean
  /**
   * Defines how setup files should be ordered
   * - 'parallel' will run all setup files in parallel
   * - 'list' will run all setup files in the order they are defined in the config file
   * @default 'parallel'
   */
  setupFiles?: SequenceSetupFiles
  /**
   * Seed for the random number generator.
   * @default Date.now()
   */
  seed?: number
  /**
   * Defines how hooks should be ordered
   * - `stack` will order "after" hooks in reverse order, "before" hooks will run sequentially
   * - `list` will order hooks in the order they are defined
   * - `parallel` will run hooks in a single group in parallel
   * @default 'parallel'
   */
  hooks?: SequenceHooks
}

export type DepsOptimizationOptions = Omit<DepOptimizationConfig, 'disabled' | 'noDiscovery'> & {
  enabled: boolean
}

export interface TransformModePatterns {
  /**
   * Use SSR transform pipeline for all modules inside specified tests.
   * Vite plugins will receive `ssr: true` flag when processing those files.
   *
   * @default tests with node or edge environment
   */
  ssr?: string[]
  /**
   * First do a normal transform pipeline (targeting browser),
   * then then do a SSR rewrite to run the code in Node.
   * Vite plugins will receive `ssr: false` flag when processing those files.
   *
   * @default tests with jsdom or happy-dom environment
   */
  web?: string[]
}

interface DepsOptions {
  /**
   * Enable dependency optimization. This can improve the performance of your tests.
   */
  experimentalOptimizer?: {
    web?: DepsOptimizationOptions
    ssr?: DepsOptimizationOptions
  }
  /**
   * Externalize means that Vite will bypass the package to native Node.
   *
   * Externalized dependencies will not be applied Vite's transformers and resolvers.
   * And does not support HMR on reload.
   *
   * Typically, packages under `node_modules` are externalized.
   *
   * @deprecated Use `server.deps.external` instead
   */
  external?: (string | RegExp)[]
  /**
   * Vite will process inlined modules.
   *
   * This could be helpful to handle packages that ship `.js` in ESM format (that Node can't handle).
   *
   * If `true`, every dependency will be inlined
   *
   * @deprecated Use `server.deps.inline` instead
   */
  inline?: (string | RegExp)[] | true

  /**
   * Interpret CJS module's default as named exports
   *
   * @default true
   */
  interopDefault?: boolean

  /**
   * When a dependency is a valid ESM package, try to guess the cjs version based on the path.
   * This will significantly improve the performance in huge repo, but might potentially
   * cause some misalignment if a package have different logic in ESM and CJS mode.
   *
   * @default false
   *
   * @deprecated Use `server.deps.fallbackCJS` instead
   */
  fallbackCJS?: boolean

  /**
   * Use experimental Node loader to resolve imports inside node_modules using Vite resolve algorithm.
   * @default false
   */
  registerNodeLoader?: boolean

  /**
   * A list of directories relative to the config file that should be treated as module directories.
   *
   * @default ['node_modules']
   *
   * @deprecated Use `server.deps.moduleDirectories` instead
   */
  moduleDirectories?: string[]
}

export interface InlineConfig {
  /**
   * Name of the project. Will be used to display in the reporter.
   */
  name?: string

  /**
   * Benchmark options.
   *
   * @default {}
  */
  benchmark?: BenchmarkUserOptions

  /**
   * Include globs for test files
   *
   * @default ['**\/*.{test,spec}.?(c|m)[jt]s?(x)']
   */
  include?: string[]

  /**
   * Exclude globs for test files
   * @default ['node_modules', 'dist', '.idea', '.git', '.cache']
   */
  exclude?: string[]

  /**
   * Include globs for in-source test files
   *
   * @default []
   */
  includeSource?: string[]

  /**
   * Handling for dependencies inlining or externalizing
   *
   */
  deps?: DepsOptions

  /**
   * Vite-node server options
   */
  server?: ViteNodeServerOptions

  /**
   * Base directory to scan for the test files
   *
   * @default `config.root`
   */
  dir?: string

  /**
  * Register apis globally
  *
  * @default false
  */
  globals?: boolean

  /**
   * Running environment
   *
   * Supports 'node', 'jsdom', 'happy-dom', 'edge-runtime'
   *
   * If used unsupported string, will try to load the package `vitest-environment-${env}`
   *
   * @default 'node'
   */
  environment?: VitestEnvironment

  /**
   * Environment options.
   */
  environmentOptions?: EnvironmentOptions

  /**
   * Automatically assign environment based on globs. The first match will be used.
   * This has effect only when running tests inside Node.js.
   *
   * Format: [glob, environment-name]
   *
   * @default []
   * @example [
   *   // all tests in tests/dom will run in jsdom
   *   ['tests/dom/**', 'jsdom'],
   *   // all tests in tests/ with .edge.test.ts will run in edge-runtime
   *   ['**\/*.edge.test.ts', 'edge-runtime'],
   *   // ...
   * ]
   */
  environmentMatchGlobs?: [string, VitestEnvironment][]

  /**
   * Automatically assign pool based on globs. The first match will be used.
   *
   * Format: [glob, pool-name]
   *
   * @default []
   * @example [
   *   // all tests in "child_process" directory will run using "child_process" API
   *   ['tests/child_process/**', 'child_process'],
   *   // all other tests will run based on "threads" option, if you didn't specify other globs
   *   // ...
   * ]
   */
  poolMatchGlobs?: [string, Omit<VitestPool, 'browser'>][]

  /**
   * Update snapshot
   *
   * @default false
   */
  update?: boolean

  /**
   * Watch mode
   *
   * @default true
   */
  watch?: boolean

  /**
   * Project root
   *
   * @default process.cwd()
   */
  root?: string

  /**
   * Custom reporter for output. Can contain one or more built-in report names, reporter instances,
   * and/or paths to custom reporters.
   */
  reporters?: Arrayable<BuiltinReporters | 'html' | Reporter | Omit<string, BuiltinReporters>>

  /**
   * Write test results to a file when the --reporter=json` or `--reporter=junit` option is also specified.
   * Also definable individually per reporter by using an object instead.
   */
  outputFile?: string | (Partial<Record<BuiltinReporters, string>> & Record<string, string>)

  /**
   * Enable multi-threading
   *
   * @default true
   */
  threads?: boolean

  /**
   * Maximum number of threads
   *
   * @default available CPUs
   */
  maxThreads?: number

  /**
   * Minimum number of threads
   *
   * @default available CPUs
   */
  minThreads?: number

  /**
   * Use Atomics to synchronize threads
   *
   * This can improve performance in some cases, but might cause segfault in older Node versions.
   *
   * @default false
   */
  useAtomics?: boolean

  /**
   * Default timeout of a test in milliseconds
   *
   * @default 5000
   */
  testTimeout?: number

  /**
   * Default timeout of a hook in milliseconds
   *
   * @default 10000
   */
  hookTimeout?: number

  /**
   * Default timeout to wait for close when Vitest shuts down, in milliseconds
   *
   * @default 1000
   */
  teardownTimeout?: number

  /**
   * Silent mode
   *
   * @default false
   */
  silent?: boolean

  /**
   * Hide logs for skipped tests
   *
   * @default false
   */
  hideSkippedTests?: boolean

  /**
   * Path to setup files
   */
  setupFiles?: string | string[]

  /**
   * Path to global setup files
   */
  globalSetup?: string | string[]

  /**
   * Glob pattern of file paths to be ignore from triggering watch rerun
   */
  watchExclude?: string[]

  /**
   * Glob patter of file paths that will trigger the whole suite rerun
   *
   * Useful if you are testing calling CLI commands
   *
   * @default []
   */
  forceRerunTriggers?: string[]

  /**
   * Isolate environment for each test file
   *
   * @default true
   */
  isolate?: boolean

  /**
   * Run tests inside a single thread.
   *
   * @default false
   */
  singleThread?: boolean

  /**
   * Coverage options
   */
  coverage?: CoverageOptions

  /**
   * run test names with the specified pattern
   */
  testNamePattern?: string | RegExp

  /**
   * Will call `.mockClear()` on all spies before each test
   * @default false
   */
  clearMocks?: boolean

  /**
   * Will call `.mockReset()` on all spies before each test
   * @default false
   */
  mockReset?: boolean

  /**
   * Will call `.mockRestore()` on all spies before each test
   * @default false
   */
  restoreMocks?: boolean

  /**
   * Will restore all global stubs to their original values before each test
   * @default false
   */
  unstubGlobals?: boolean

  /**
   * Will restore all env stubs to their original values before each test
   * @default false
   */
  unstubEnvs?: boolean

  /**
   * Serve API options.
   *
   * When set to true, the default port is 51204.
   *
   * @default false
   */
  api?: boolean | number | ApiConfig

  /**
   * Enable Vitest UI
   * @internal WIP
   */
  ui?: boolean

  /**
   * options for test in a browser environment
   * @experimental
   *
   * @default false
   */
  browser?: BrowserConfigOptions

  /**
   * Open UI automatically.
   *
   * @default true
   */
  open?: boolean

  /**
   * Base url for the UI
   *
   * @default '/__vitest__/'
   */
  uiBase?: string

  /**
<<<<<<< HEAD
   * Determine the transform method of modules
   *
   * @deprecated Use `server.transformMode` instead
   */
  transformMode?: {
    /**
     * Use SSR transform pipeline for the specified files.
     * Vite plugins will receive `ssr: true` flag when processing those files.
     *
     * @default [/\.([cm]?[jt]sx?|json)$/]
     */
    ssr?: RegExp[]
    /**
     * First do a normal transform pipeline (targeting browser),
     * then then do a SSR rewrite to run the code in Node.
     * Vite plugins will receive `ssr: false` flag when processing those files.
     *
     * @default other than `ssr`
     */
    web?: RegExp[]
  }
=======
   * Determine the transform method for all modules inported inside a test that matches the glob pattern.
   */
  testTransformMode?: TransformModePatterns
>>>>>>> a90d64fe

  /**
   * Format options for snapshot testing.
   */
  snapshotFormat?: PrettyFormatOptions

  /**
   * Resolve custom snapshot path
   */
  resolveSnapshotPath?: (path: string, extension: string) => string

  /**
   * Pass with no tests
   */
  passWithNoTests?: boolean

  /**
   * Allow tests and suites that are marked as only
   */
  allowOnly?: boolean

  /**
   * Show heap usage after each test. Useful for debugging memory leaks.
   */
  logHeapUsage?: boolean

  /**
   * Custom environment variables assigned to `process.env` before running tests.
   */
  env?: Record<string, string>

  /**
   * Options for @sinon/fake-timers
   */
  fakeTimers?: FakeTimerInstallOpts

  /**
   * Custom handler for console.log in tests.
   *
   * Return `false` to ignore the log.
   */
  onConsoleLog?: (log: string, type: 'stdout' | 'stderr') => false | void

  /**
   * Indicates if CSS files should be processed.
   *
   * When excluded, the CSS files will be replaced with empty strings to bypass the subsequent processing.
   *
   * @default { include: [], modules: { classNameStrategy: false } }
   */
  css?: boolean | {
    include?: RegExp | RegExp[]
    exclude?: RegExp | RegExp[]
    modules?: {
      classNameStrategy?: CSSModuleScopeStrategy
    }
  }
  /**
   * A number of tests that are allowed to run at the same time marked with `test.concurrent`.
   * @default 5
   */
  maxConcurrency?: number

  /**
   * Options for configuring cache policy.
   * @default { dir: 'node_modules/.vitest' }
   */
  cache?: false | {
    dir?: string
  }

  /**
   * Options for configuring the order of running tests.
   */
  sequence?: SequenceOptions

  /**
   * Specifies an `Object`, or an `Array` of `Object`,
   * which defines aliases used to replace values in `import` or `require` statements.
   * Will be merged with the default aliases inside `resolve.alias`.
   */
  alias?: AliasOptions

  /**
   * Ignore any unhandled errors that occur
   */
  dangerouslyIgnoreUnhandledErrors?: boolean

  /**
   * Options for configuring typechecking test environment.
   */
  typecheck?: Partial<TypecheckConfig>

  /**
   * The number of milliseconds after which a test is considered slow and reported as such in the results.
   *
   * @default 300
  */
  slowTestThreshold?: number

  /**
   * Path to a custom test runner.
   */
  runner?: string

  /**
   * Debug tests by opening `node:inspector` in worker / child process.
   * Provides similar experience as `--inspect` Node CLI argument.
   * Requires `singleThread: true` OR `threads: false`.
   */
  inspect?: boolean

  /**
   * Debug tests by opening `node:inspector` in worker / child process and wait for debugger to connect.
   * Provides similar experience as `--inspect-brk` Node CLI argument.
   * Requires `singleThread: true` OR `threads: false`.
   */
  inspectBrk?: boolean

  /**
   * Modify default Chai config. Vitest uses Chai for `expect` and `assert` matches.
   * https://github.com/chaijs/chai/blob/4.x.x/lib/chai/config.js
  */
  chaiConfig?: ChaiConfig

  /**
   * Stop test execution when given number of tests have failed.
   */
  bail?: number

  /**
   * Retry the test specific number of times if it fails.
   *
   * @default 0
  */
  retry?: number
}

export interface TypecheckConfig {
  /**
   * What tools to use for type checking.
   */
  checker: 'tsc' | 'vue-tsc' | (string & Record<never, never>)
  /**
   * Pattern for files that should be treated as test files
   */
  include: string[]
  /**
   * Pattern for files that should not be treated as test files
   */
  exclude: string[]
  /**
   * Check JS files that have `@ts-check` comment.
   * If you have it enabled in tsconfig, this will not overwrite it.
   */
  allowJs?: boolean
  /**
   * Do not fail, if Vitest found errors outside the test files.
   */
  ignoreSourceErrors?: boolean
  /**
   * Path to tsconfig, relative to the project root.
   */
  tsconfig?: string
}

export interface UserConfig extends InlineConfig {
  /**
   * Path to the config file.
   *
   * Default resolving to `vitest.config.*`, `vite.config.*`
   *
   * Setting to `false` will disable config resolving.
   */
  config?: string | false | undefined

  /**
   * Use happy-dom
   */
  dom?: boolean

  /**
   * Run tests that cover a list of source files
   */
  related?: string[] | string

  /**
   * Overrides Vite mode
   * @default 'test'
   */
  mode?: string

  /**
   * Runs tests that are affected by the changes in the repository, or between specified branch or commit hash
   * Requires initialized git repository
   * @default false
   */
  changed?: boolean | string

  /**
   * Test suite shard to execute in a format of <index>/<count>.
   * Will divide tests into a `count` numbers, and run only the `indexed` part.
   * Cannot be used with enabled watch.
   * @example --shard=2/3
   */
  shard?: string
}

export interface ResolvedConfig extends Omit<Required<UserConfig>, 'config' | 'filters' | 'browser' | 'coverage' | 'testNamePattern' | 'related' | 'api' | 'reporters' | 'resolveSnapshotPath' | 'benchmark' | 'shard' | 'cache' | 'sequence' | 'typecheck' | 'runner'> {
  mode: VitestRunMode

  base?: string

  config?: string
  filters?: string[]
  testNamePattern?: RegExp
  related?: string[]

  coverage: ResolvedCoverageOptions
  snapshotOptions: SnapshotStateOptions

  browser: ResolvedBrowserOptions

  reporters: (Reporter | BuiltinReporters)[]

  defines: Record<string, any>

  api?: ApiConfig

  benchmark?: Required<Omit<BenchmarkUserOptions, 'outputFile'>> & {
    outputFile?: BenchmarkUserOptions['outputFile']
  }

  shard?: {
    index: number
    count: number
  }

  cache: {
    dir: string
  } | false

  sequence: {
    sequencer: TestSequencerConstructor
    hooks: SequenceHooks
    setupFiles: SequenceSetupFiles
    shuffle?: boolean
    concurrent?: boolean
    seed: number
  }

  typecheck: TypecheckConfig
  runner?: string
}

export type ProjectConfig = Omit<
  UserConfig,
  | 'sequencer'
  | 'shard'
  | 'watch'
  | 'run'
  | 'cache'
  | 'update'
  | 'reporters'
  | 'outputFile'
  | 'maxThreads'
  | 'minThreads'
  | 'useAtomics'
  | 'teardownTimeout'
  | 'silent'
  | 'watchExclude'
  | 'forceRerunTriggers'
  | 'testNamePattern'
  | 'ui'
  | 'open'
  | 'uiBase'
  // TODO: allow snapshot options
  | 'snapshotFormat'
  | 'resolveSnapshotPath'
  | 'passWithNoTests'
  | 'onConsoleLog'
  | 'dangerouslyIgnoreUnhandledErrors'
  | 'slowTestThreshold'
  | 'inspect'
  | 'inspectBrk'
  | 'deps'
  | 'coverage'
> & {
  sequencer?: Omit<SequenceOptions, 'sequencer' | 'seed'>
  deps?: Omit<DepsOptions, 'registerNodeLoader' | 'moduleDirectories'>
}

export type RuntimeConfig = Pick<
  UserConfig,
  | 'allowOnly'
  | 'testTimeout'
  | 'hookTimeout'
  | 'clearMocks'
  | 'mockReset'
  | 'restoreMocks'
  | 'fakeTimers'
  | 'maxConcurrency'
> & { sequence?: { hooks?: SequenceHooks } }

export type { UserWorkspaceConfig } from '../config'<|MERGE_RESOLUTION|>--- conflicted
+++ resolved
@@ -482,33 +482,9 @@
   uiBase?: string
 
   /**
-<<<<<<< HEAD
-   * Determine the transform method of modules
-   *
-   * @deprecated Use `server.transformMode` instead
-   */
-  transformMode?: {
-    /**
-     * Use SSR transform pipeline for the specified files.
-     * Vite plugins will receive `ssr: true` flag when processing those files.
-     *
-     * @default [/\.([cm]?[jt]sx?|json)$/]
-     */
-    ssr?: RegExp[]
-    /**
-     * First do a normal transform pipeline (targeting browser),
-     * then then do a SSR rewrite to run the code in Node.
-     * Vite plugins will receive `ssr: false` flag when processing those files.
-     *
-     * @default other than `ssr`
-     */
-    web?: RegExp[]
-  }
-=======
    * Determine the transform method for all modules inported inside a test that matches the glob pattern.
    */
   testTransformMode?: TransformModePatterns
->>>>>>> a90d64fe
 
   /**
    * Format options for snapshot testing.
