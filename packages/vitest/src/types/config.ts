import type { AliasOptions, CommonServerOptions } from 'vite'
import type { PrettyFormatOptions } from 'pretty-format'
import type { FakeTimerInstallOpts } from '@sinonjs/fake-timers'
<<<<<<< HEAD
import type { BenchmarkBuiltinReporters, BuiltinReporters } from '../node/reporters'
import type { C8Options, ResolvedC8Options } from './coverage'
=======
import type { BuiltinReporters } from '../node/reporters'
import type { TestSequencerConstructor } from '../node/sequencers/types'
import type { CoverageOptions, ResolvedCoverageOptions } from './coverage'
>>>>>>> faed4acb
import type { JSDOMOptions } from './jsdom-options'
import type { Reporter } from './reporter'
import type { SnapshotStateOptions } from './snapshot'
import type { Arrayable } from './general'
import type { BenchmarkUserOptions } from './benchmark'

export type BuiltinEnvironment = 'node' | 'jsdom' | 'happy-dom' | 'edge-runtime'

export type ApiConfig = Pick<CommonServerOptions, 'port' | 'strictPort' | 'host'>

export { JSDOMOptions }

export interface EnvironmentOptions {
  /**
   * jsdom options.
   */
  jsdom?: JSDOMOptions
}

export interface InlineConfig {
  /**
   * Benchmark options.
   *
   * @default {}
  */
  benchmark?: BenchmarkUserOptions

  /**
   * Include globs for test files
   *
   * @default ['**\/*.{test,spec}.{js,mjs,cjs,ts,mts,cts,jsx,tsx}']
   */
  include?: string[]

  /**
   * Exclude globs for test files
   * @default ['node_modules', 'dist', '.idea', '.git', '.cache']
   */
  exclude?: string[]

  /**
   * Include globs for in-source test files
   *
   * @default []
   */
  includeSource?: string[]

  /**
   * Handling for dependencies inlining or externalizing
   */
  deps?: {
    /**
     * Externalize means that Vite will bypass the package to native Node.
     *
     * Externalized dependencies will not be applied Vite's transformers and resolvers.
     * And does not support HMR on reload.
     *
     * Typically, packages under `node_modules` are externalized.
     */
    external?: (string | RegExp)[]
    /**
     * Vite will process inlined modules.
     *
     * This could be helpful to handle packages that ship `.js` in ESM format (that Node can't handle).
     *
     * If `true`, every dependency will be inlined
     */
    inline?: (string | RegExp)[] | true

    /**
     * Interpret CJS module's default as named exports
     *
     * @default true
     */
    interopDefault?: boolean

    /**
     * When a dependency is a valid ESM package, try to guess the cjs version based on the path.
     * This will significantly improve the performance in huge repo, but might potentially
     * cause some misalignment if a package have different logic in ESM and CJS mode.
     *
     * @default false
     */
    fallbackCJS?: boolean

    /**
     * Use experimental Node loader to resolve imports inside node_modules using Vite resolve algorithm.
     * @default false
     */
    registerNodeLoader?: boolean
  }

  /**
   * Base directory to scan for the test files
   *
   * @default `config.root`
   */
  dir?: string

  /**
  * Register apis globally
  *
  * @default false
  */
  globals?: boolean

  /**
   * Running environment
   *
   * Supports 'node', 'jsdom', 'happy-dom', 'edge-runtime'
   *
   * @default 'node'
   */
  environment?: BuiltinEnvironment

  /**
   * Environment options.
   */
  environmentOptions?: EnvironmentOptions

  /**
   * Update snapshot
   *
   * @default false
   */
  update?: boolean

  /**
   * Watch mode
   *
   * @default true
   */
  watch?: boolean

  /**
   * Project root
   *
   * @default process.cwd()
   */
  root?: string

  /**
   * Custom reporter for output. Can contain one or more built-in report names, reporter instances,
   * and/or paths to custom reporters
   */
  reporters?: Arrayable<BuiltinReporters | Reporter | Omit<string, BuiltinReporters>>

  /**
   * diff output length
   */
  outputTruncateLength?: number

  /**
   * number of diff output lines
   */
  outputDiffLines?: number

  /**
   * Write test results to a file when the --reporter=json` or `--reporter=junit` option is also specified.
   * Also definable individually per reporter by using an object instead.
   */
  outputFile?: string | (Partial<Record<BuiltinReporters, string>> & Record<string, string>)

  /**
   * Enable multi-threading
   *
   * @default true
   */
  threads?: boolean

  /**
   * Maximum number of threads
   *
   * @default available CPUs
   */
  maxThreads?: number

  /**
   * Minimum number of threads
   *
   * @default available CPUs
   */
  minThreads?: number

  /**
   * Default timeout of a test in milliseconds
   *
   * @default 5000
   */
  testTimeout?: number

  /**
   * Default timeout of a hook in milliseconds
   *
   * @default 10000
   */
  hookTimeout?: number

  /**
   * Default timeout to wait for close when Vitest shuts down, in milliseconds
   *
   * @default 1000
   */
  teardownTimeout?: number

  /**
   * Silent mode
   *
   * @default false
   */
  silent?: boolean

  /**
   * Path to setup files
   */
  setupFiles?: string | string[]

  /**
   * Path to global setup files
   */
  globalSetup?: string | string[]

  /**
   * Glob pattern of file paths to be ignore from triggering watch rerun
   */
  watchExclude?: string[]

  /**
   * Glob patter of file paths that will trigger the whole suite rerun
   *
   * Useful if you are testing calling CLI commands
   *
   * @default []
   */
  forceRerunTriggers?: string[]

  /**
   * Isolate environment for each test file
   *
   * @default true
   */
  isolate?: boolean

  /**
   * Coverage options
   */
  coverage?: CoverageOptions

  /**
   * run test names with the specified pattern
   */
  testNamePattern?: string | RegExp

  /**
   * Will call `.mockClear()` on all spies before each test
   * @default false
   */
  clearMocks?: boolean

  /**
   * Will call `.mockReset()` on all spies before each test
   * @default false
   */
  mockReset?: boolean

  /**
   * Will call `.mockRestore()` on all spies before each test
   * @default false
   */
  restoreMocks?: boolean

  /**
   * Serve API options.
   *
   * When set to true, the default port is 51204.
   *
   * @default false
   */
  api?: boolean | number | ApiConfig

  /**
   * Enable Vitest UI
   * @internal WIP
   */
  ui?: boolean

  /**
   * Use in browser environment
   * @experimental
   */
  browser?: boolean

  /**
   * Open UI automatically.
   *
   * @default true
   */
  open?: boolean

  /**
   * Base url for the UI
   *
   * @default '/__vitest__/'
   */
  uiBase?: string

  /**
   * Determine the transform method of modules
   */
  transformMode?: {
    /**
     * Use SSR transform pipeline for the specified files.
     * Vite plugins will receive `ssr: true` flag when processing those files.
     *
     * @default [/\.([cm]?[jt]sx?|json)$/]
     */
    ssr?: RegExp[]
    /**
     * First do a normal transform pipeline (targeting browser),
     * then then do a SSR rewrite to run the code in Node.
     * Vite plugins will receive `ssr: false` flag when processing those files.
     *
     * @default other than `ssr`
     */
    web?: RegExp[]
  }

  /**
   * Format options for snapshot testing.
   */
  snapshotFormat?: PrettyFormatOptions

  /**
   * Resolve custom snapshot path
   */
  resolveSnapshotPath?: (path: string, extension: string) => string

  /**
   * Pass with no tests
   */
  passWithNoTests?: boolean

  /**
   * Allow tests and suites that are marked as only
   */
  allowOnly?: boolean

  /**
   * Show heap usage after each test. Useful for debugging memory leaks.
   */
  logHeapUsage?: boolean

  /**
   * Custom environment variables assigned to `process.env` before running tests.
   */
  env?: Record<string, string>

  /**
   * Options for @sinon/fake-timers
   */
  fakeTimers?: FakeTimerInstallOpts

  /**
   * Custom handler for console.log in tests.
   *
   * Return `false` to ignore the log.
   */
  onConsoleLog?: (log: string, type: 'stdout' | 'stderr') => false | void

  /**
   * Indicates if CSS files should be processed.
   *
   * When excluded, the CSS files will be replaced with empty strings to bypass the subsequent processing.
   *
   * @default { include: [/\.module\./] }
   */
  css?: boolean | {
    include?: RegExp | RegExp[]
    exclude?: RegExp | RegExp[]
  }
  /**
   * A number of tests that are allowed to run at the same time marked with `test.concurrent`.
   * @default 5
   */
  maxConcurrency?: number

  /**
   * Options for configuring cache policy.
   * @default { dir: 'node_modules/.vitest' }
   */
  cache?: false | {
    dir?: string
  }

  /**
   * Options for configuring the order of running tests.
   */
  sequence?: {
    /**
     * Class that handles sorting and sharding algorithm.
     * If you only need to change sorting, you can extend
     * your custom sequencer from `BaseSequencer` from `vitest/node`.
     * @default BaseSequencer
     */
    sequencer?: TestSequencerConstructor
    /**
     * Should tests run in random order.
     * @default false
     */
    shuffle?: boolean
    /**
     * Seed for the random number generator.
     * @default Date.now()
     */
    seed?: number
  }

  /**
   * Specifies an `Object`, or an `Array` of `Object`,
   * which defines aliases used to replace values in `import` or `require` statements.
   * Will be merged with the default aliases inside `resolve.alias`.
   */
  alias?: AliasOptions

  /**
   * Ignore any unhandled errors that occur
   */
  dangerouslyIgnoreUnhandledErrors?: boolean
}

export interface UserConfig extends InlineConfig {
  /**
   * Path to the config file.
   *
   * Default resolving to one of:
   * - `vitest.config.js`
   * - `vitest.config.ts`
   * - `vite.config.js`
   * - `vite.config.ts`
   */
  config?: string | undefined

  /**
   * Use happy-dom
   */
  dom?: boolean

  /**
   * Run tests that cover a list of source files
   */
  related?: string[] | string

  /**
   * Overrides Vite mode
   * @default 'test'
   */
  mode?: string

  /**
   * Runs tests that are affected by the changes in the repository, or between specified branch or commit hash
   * Requires initialized git repository
   * @default false
   */
  changed?: boolean | string

  /**
   * Test suite shard to execute in a format of <index>/<count>.
   * Will divide tests into a `count` numbers, and run only the `indexed` part.
   * Cannot be used with enabled watch.
   * @example --shard=2/3
   */
  shard?: string
}

<<<<<<< HEAD
export interface ResolvedConfig extends Omit<Required<UserConfig>, 'config' | 'filters' | 'coverage' | 'testNamePattern' | 'related' | 'api' | 'reporters' | 'resolveSnapshotPath' | 'benchmark'> {
=======
export interface ResolvedConfig extends Omit<Required<UserConfig>, 'config' | 'filters' | 'coverage' | 'testNamePattern' | 'related' | 'api' | 'reporters' | 'resolveSnapshotPath' | 'shard' | 'cache' | 'sequence'> {
>>>>>>> faed4acb
  base?: string

  config?: string
  filters?: string[]
  testNamePattern?: RegExp
  related?: string[]

  coverage: ResolvedCoverageOptions
  snapshotOptions: SnapshotStateOptions

  reporters: (Reporter | BuiltinReporters)[]

  defines: Record<string, any>

  api?: ApiConfig
<<<<<<< HEAD

  // Only benchmark command it has value
  benchmark?: Omit<Required<BenchmarkUserOptions>, 'reporters'> & {
    reporters: (Reporter | BenchmarkBuiltinReporters)[]
=======
  shard?: {
    index: number
    count: number
  }

  cache: {
    dir: string
  } | false

  sequence: {
    sequencer: TestSequencerConstructor
    shuffle?: boolean
    seed?: number
>>>>>>> faed4acb
  }
}<|MERGE_RESOLUTION|>--- conflicted
+++ resolved
@@ -1,14 +1,9 @@
 import type { AliasOptions, CommonServerOptions } from 'vite'
 import type { PrettyFormatOptions } from 'pretty-format'
 import type { FakeTimerInstallOpts } from '@sinonjs/fake-timers'
-<<<<<<< HEAD
 import type { BenchmarkBuiltinReporters, BuiltinReporters } from '../node/reporters'
-import type { C8Options, ResolvedC8Options } from './coverage'
-=======
-import type { BuiltinReporters } from '../node/reporters'
 import type { TestSequencerConstructor } from '../node/sequencers/types'
 import type { CoverageOptions, ResolvedCoverageOptions } from './coverage'
->>>>>>> faed4acb
 import type { JSDOMOptions } from './jsdom-options'
 import type { Reporter } from './reporter'
 import type { SnapshotStateOptions } from './snapshot'
@@ -483,11 +478,7 @@
   shard?: string
 }
 
-<<<<<<< HEAD
-export interface ResolvedConfig extends Omit<Required<UserConfig>, 'config' | 'filters' | 'coverage' | 'testNamePattern' | 'related' | 'api' | 'reporters' | 'resolveSnapshotPath' | 'benchmark'> {
-=======
-export interface ResolvedConfig extends Omit<Required<UserConfig>, 'config' | 'filters' | 'coverage' | 'testNamePattern' | 'related' | 'api' | 'reporters' | 'resolveSnapshotPath' | 'shard' | 'cache' | 'sequence'> {
->>>>>>> faed4acb
+export interface ResolvedConfig extends Omit<Required<UserConfig>, 'config' | 'filters' | 'coverage' | 'testNamePattern' | 'related' | 'api' | 'reporters' | 'resolveSnapshotPath' | 'benchmark' | 'shard' | 'cache' | 'sequence'> {
   base?: string
 
   config?: string
@@ -503,12 +494,11 @@
   defines: Record<string, any>
 
   api?: ApiConfig
-<<<<<<< HEAD
 
   // Only benchmark command it has value
   benchmark?: Omit<Required<BenchmarkUserOptions>, 'reporters'> & {
     reporters: (Reporter | BenchmarkBuiltinReporters)[]
-=======
+  }
   shard?: {
     index: number
     count: number
@@ -522,6 +512,5 @@
     sequencer: TestSequencerConstructor
     shuffle?: boolean
     seed?: number
->>>>>>> faed4acb
   }
 }