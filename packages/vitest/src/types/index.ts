<<<<<<< HEAD
import type { Plugin as PrettyFormatPlugin } from 'pretty-format'
import type { MatcherState, MatchersObject } from '../integrations/chai/types'
import type { Constructable } from './general'
=======
import './vite'
import './global'
>>>>>>> 252cca42

export * from './config'
export * from './tasks'
export * from './reporter'
export * from './snapshot'
export * from './worker'
export * from './general'
export * from './coverage'

<<<<<<< HEAD
type Promisify<O> = {
  [K in keyof O]: O[K] extends (...args: infer A) => infer R
    ? O extends R
      ? Promisify<O[K]>
      : (...args: A) => Promise<R>
    : O[K]
}

declare global {
  // support augmenting jest.Matchers by other libraries
  namespace jest {
    // eslint-disable-next-line @typescript-eslint/no-unused-vars
    interface Matchers<R, T = {}> {}
  }

  namespace Vi {
    interface ExpectStatic extends Chai.ExpectStatic, AsymmetricMatchersContaining {
      <T>(actual: T, message?: string): Vi.Assertion<T>

      extend(expects: MatchersObject): void
      assertions(expected: number): void
      hasAssertions(): void
      anything(): any
      any(constructor: unknown): any
      addSnapshotSerializer(plugin: PrettyFormatPlugin): void
      getState(): MatcherState
      setState(state: Partial<MatcherState>): void
      not: AsymmetricMatchersContaining
    }

    interface AsymmetricMatchersContaining {
      stringContaining(expected: string): any
      objectContaining(expected: any): any
      arrayContaining<T = unknown>(expected: Array<T>): any
      stringMatching(expected: string | RegExp): any
    }

    interface JestAssertion<T = any> extends jest.Matchers<void, T> {
      // Snapshot
      toMatchSnapshot<U extends { [P in keyof T]: any }>(snapshot: Partial<U>, message?: string): void
      toMatchSnapshot(message?: string): void
      matchSnapshot<U extends { [P in keyof T]: any }>(snapshot: Partial<U>, message?: string): void
      matchSnapshot(message?: string): void
      toMatchInlineSnapshot<U extends { [P in keyof T]: any }>(properties: Partial<U>, snapshot?: string, message?: string): void
      toMatchInlineSnapshot(snapshot?: string, message?: string): void
      toThrowErrorMatchingSnapshot(message?: string): void
      toThrowErrorMatchingInlineSnapshot(snapshot?: string, message?: string): void

      // Jest compact
      toEqual<E>(expected: E): void
      toStrictEqual<E>(expected: E): void
      toBe<E>(expected: E): void
      toMatch(expected: string | RegExp): void
      toMatchObject<E extends {} | any[]>(expected: E): void
      toContain<E>(item: E): void
      toContainEqual<E>(item: E): void
      toBeTruthy(): void
      toBeFalsy(): void
      toBeGreaterThan(num: number | bigint): void
      toBeGreaterThanOrEqual(num: number | bigint): void
      toBeLessThan(num: number | bigint): void
      toBeLessThanOrEqual(num: number | bigint): void
      toBeNaN(): void
      toBeUndefined(): void
      toBeNull(): void
      toBeDefined(): void
      toBeTypeOf(expected: 'bigint' | 'boolean' | 'function' | 'number' | 'object' | 'string' | 'symbol' | 'undefined'): void
      toBeInstanceOf<E>(expected: E): void
      toBeCalledTimes(times: number): void
      toHaveLength(length: number): void
      toHaveProperty<E>(property: string | string[], value?: E): void
      toBeCloseTo(number: number, numDigits?: number): void
      toHaveBeenCalledTimes(times: number): void
      toHaveBeenCalledOnce(): void
      toHaveBeenCalled(): void
      toBeCalled(): void
      toHaveBeenCalledWith<E extends any[]>(...args: E): void
      toBeCalledWith<E extends any[]>(...args: E): void
      toHaveBeenNthCalledWith<E extends any[]>(n: number, ...args: E): void
      nthCalledWith<E extends any[]>(nthCall: number, ...args: E): void
      toHaveBeenLastCalledWith<E extends any[]>(...args: E): void
      lastCalledWith<E extends any[]>(...args: E): void
      toThrow(expected?: string | Constructable | RegExp | Error): void
      toThrowError(expected?: string | Constructable | RegExp | Error): void
      toReturn(): void
      toHaveReturned(): void
      toReturnTimes(times: number): void
      toHaveReturnedTimes(times: number): void
      toReturnWith<E>(value: E): void
      toHaveReturnedWith<E>(value: E): void
      toHaveLastReturnedWith<E>(value: E): void
      lastReturnedWith<E>(value: E): void
      toHaveNthReturnedWith<E>(nthCall: number, value: E): void
      nthReturnedWith<E>(nthCall: number, value: E): void
      toSatisfy<E>(matcher: (value: E) => boolean, message?: string): void
    }

    // eslint-disable-next-line @typescript-eslint/prefer-ts-expect-error
    // @ts-ignore build namespace conflict
    type VitestAssertion<A, T> = {
      [K in keyof A]: A[K] extends Chai.Assertion
        ? Assertion<T>
        : A[K] extends (...args: any[]) => any
          ? A[K] // not converting function since they may contain overload
          : VitestAssertion<A[K], T>
    } & ((type: string, message?: string) => Assertion)

    interface Assertion<T = any> extends VitestAssertion<Chai.Assertion, T>, JestAssertion<T> {
      resolves: Promisify<Assertion<T>>
      rejects: Promisify<Assertion<T>>
    }
  }
}
=======
export type {
  EnhancedSpy,
  MockedFunction,
  MockedObject,
  SpyInstance,
  SpyInstanceFn,
  SpyContext,
} from '../integrations/spy'
>>>>>>> 252cca42
<|MERGE_RESOLUTION|>--- conflicted
+++ resolved
@@ -1,11 +1,5 @@
-<<<<<<< HEAD
-import type { Plugin as PrettyFormatPlugin } from 'pretty-format'
-import type { MatcherState, MatchersObject } from '../integrations/chai/types'
-import type { Constructable } from './general'
-=======
 import './vite'
 import './global'
->>>>>>> 252cca42
 
 export * from './config'
 export * from './tasks'
@@ -15,121 +9,6 @@
 export * from './general'
 export * from './coverage'
 
-<<<<<<< HEAD
-type Promisify<O> = {
-  [K in keyof O]: O[K] extends (...args: infer A) => infer R
-    ? O extends R
-      ? Promisify<O[K]>
-      : (...args: A) => Promise<R>
-    : O[K]
-}
-
-declare global {
-  // support augmenting jest.Matchers by other libraries
-  namespace jest {
-    // eslint-disable-next-line @typescript-eslint/no-unused-vars
-    interface Matchers<R, T = {}> {}
-  }
-
-  namespace Vi {
-    interface ExpectStatic extends Chai.ExpectStatic, AsymmetricMatchersContaining {
-      <T>(actual: T, message?: string): Vi.Assertion<T>
-
-      extend(expects: MatchersObject): void
-      assertions(expected: number): void
-      hasAssertions(): void
-      anything(): any
-      any(constructor: unknown): any
-      addSnapshotSerializer(plugin: PrettyFormatPlugin): void
-      getState(): MatcherState
-      setState(state: Partial<MatcherState>): void
-      not: AsymmetricMatchersContaining
-    }
-
-    interface AsymmetricMatchersContaining {
-      stringContaining(expected: string): any
-      objectContaining(expected: any): any
-      arrayContaining<T = unknown>(expected: Array<T>): any
-      stringMatching(expected: string | RegExp): any
-    }
-
-    interface JestAssertion<T = any> extends jest.Matchers<void, T> {
-      // Snapshot
-      toMatchSnapshot<U extends { [P in keyof T]: any }>(snapshot: Partial<U>, message?: string): void
-      toMatchSnapshot(message?: string): void
-      matchSnapshot<U extends { [P in keyof T]: any }>(snapshot: Partial<U>, message?: string): void
-      matchSnapshot(message?: string): void
-      toMatchInlineSnapshot<U extends { [P in keyof T]: any }>(properties: Partial<U>, snapshot?: string, message?: string): void
-      toMatchInlineSnapshot(snapshot?: string, message?: string): void
-      toThrowErrorMatchingSnapshot(message?: string): void
-      toThrowErrorMatchingInlineSnapshot(snapshot?: string, message?: string): void
-
-      // Jest compact
-      toEqual<E>(expected: E): void
-      toStrictEqual<E>(expected: E): void
-      toBe<E>(expected: E): void
-      toMatch(expected: string | RegExp): void
-      toMatchObject<E extends {} | any[]>(expected: E): void
-      toContain<E>(item: E): void
-      toContainEqual<E>(item: E): void
-      toBeTruthy(): void
-      toBeFalsy(): void
-      toBeGreaterThan(num: number | bigint): void
-      toBeGreaterThanOrEqual(num: number | bigint): void
-      toBeLessThan(num: number | bigint): void
-      toBeLessThanOrEqual(num: number | bigint): void
-      toBeNaN(): void
-      toBeUndefined(): void
-      toBeNull(): void
-      toBeDefined(): void
-      toBeTypeOf(expected: 'bigint' | 'boolean' | 'function' | 'number' | 'object' | 'string' | 'symbol' | 'undefined'): void
-      toBeInstanceOf<E>(expected: E): void
-      toBeCalledTimes(times: number): void
-      toHaveLength(length: number): void
-      toHaveProperty<E>(property: string | string[], value?: E): void
-      toBeCloseTo(number: number, numDigits?: number): void
-      toHaveBeenCalledTimes(times: number): void
-      toHaveBeenCalledOnce(): void
-      toHaveBeenCalled(): void
-      toBeCalled(): void
-      toHaveBeenCalledWith<E extends any[]>(...args: E): void
-      toBeCalledWith<E extends any[]>(...args: E): void
-      toHaveBeenNthCalledWith<E extends any[]>(n: number, ...args: E): void
-      nthCalledWith<E extends any[]>(nthCall: number, ...args: E): void
-      toHaveBeenLastCalledWith<E extends any[]>(...args: E): void
-      lastCalledWith<E extends any[]>(...args: E): void
-      toThrow(expected?: string | Constructable | RegExp | Error): void
-      toThrowError(expected?: string | Constructable | RegExp | Error): void
-      toReturn(): void
-      toHaveReturned(): void
-      toReturnTimes(times: number): void
-      toHaveReturnedTimes(times: number): void
-      toReturnWith<E>(value: E): void
-      toHaveReturnedWith<E>(value: E): void
-      toHaveLastReturnedWith<E>(value: E): void
-      lastReturnedWith<E>(value: E): void
-      toHaveNthReturnedWith<E>(nthCall: number, value: E): void
-      nthReturnedWith<E>(nthCall: number, value: E): void
-      toSatisfy<E>(matcher: (value: E) => boolean, message?: string): void
-    }
-
-    // eslint-disable-next-line @typescript-eslint/prefer-ts-expect-error
-    // @ts-ignore build namespace conflict
-    type VitestAssertion<A, T> = {
-      [K in keyof A]: A[K] extends Chai.Assertion
-        ? Assertion<T>
-        : A[K] extends (...args: any[]) => any
-          ? A[K] // not converting function since they may contain overload
-          : VitestAssertion<A[K], T>
-    } & ((type: string, message?: string) => Assertion)
-
-    interface Assertion<T = any> extends VitestAssertion<Chai.Assertion, T>, JestAssertion<T> {
-      resolves: Promisify<Assertion<T>>
-      rejects: Promisify<Assertion<T>>
-    }
-  }
-}
-=======
 export type {
   EnhancedSpy,
   MockedFunction,
@@ -137,5 +16,4 @@
   SpyInstance,
   SpyInstanceFn,
   SpyContext,
-} from '../integrations/spy'
->>>>>>> 252cca42
+} from '../integrations/spy'