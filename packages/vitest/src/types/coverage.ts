--- conflicted
+++ resolved
@@ -175,23 +175,6 @@
    *
    * Default value is `[50,80]` for each property.
    */
-<<<<<<< HEAD
-  all?: boolean
-  /**
-   * Runs coverage for all files. If 'false', only for the changed file.
-   *
-   * @default true
-   */
-  watchAll?: boolean
-}
-
-export interface CoverageIstanbulOptions extends BaseCoverageOptions {
-  /* Set to array of class method names to ignore for coverage */
-  ignoreClassMethods?: string[]
-
-  /* Watermarks for statements, lines, branches and functions */
-=======
->>>>>>> d0086d9d
   watermarks?: {
     statements?: [number, number]
     functions?: [number, number]
