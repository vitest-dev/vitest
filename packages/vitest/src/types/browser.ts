--- conflicted
+++ resolved
@@ -54,13 +54,13 @@
   api?: ApiConfig | number
 
   /**
-<<<<<<< HEAD
    * When running on browser, enable this flag to show the result.
    *
    * @default false
    */
   enableUI?: boolean
-=======
+
+  /**
    * Update ESM imports so they can be spied/stubbed with vi.spyOn.
    * Enabled by default when running in browser.
    *
@@ -68,7 +68,6 @@
    * @experimental
    */
   slowHijackESM?: boolean
->>>>>>> 708b10fe
 }
 
 export interface ResolvedBrowserOptions extends BrowserConfigOptions {
