--- conflicted
+++ resolved
@@ -38,11 +38,7 @@
   rpc: BirpcReturn<WorkerRPC>
   current?: Test
   filepath?: string
-<<<<<<< HEAD
-  moduleCache: Map<string, ModuleCache>
   webCache?: Map<string, string>
-=======
   moduleCache: ModuleCacheMap
   mockMap: MockMap
->>>>>>> 5e0000db
 }