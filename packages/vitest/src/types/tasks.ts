--- conflicted
+++ resolved
@@ -43,11 +43,7 @@
 export type Task = Test | Suite | File
 
 export type DoneCallback = (error?: any) => void
-<<<<<<< HEAD
 export type TestFunction = (context: TestContext) => Awaitable<void>
-export type EachFunction = <T>(cases: T[] | readonly T[]) => (name: string, fn: (...args: T extends any[] | readonly any[] ? MutableArray<T> : [T]) => void) => void
-=======
-export type TestFunction = (done: DoneCallback) => Awaitable<void>
 
 // jest's ExtractEachCallbackArgs
 type ExtractEachCallbackArgs<T extends ReadonlyArray<any>> = {
@@ -98,7 +94,6 @@
     fn: (...args: T[]) => void
   ) => void
 }
->>>>>>> d42292a5
 
 export type TestAPI = ChainableFunction<
 'concurrent' | 'only' | 'skip' | 'todo' | 'fails',
