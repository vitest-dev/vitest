import type { ChainableFunction } from '../runtime/chain'
import type { BenchFactory } from './benchmark'
import type { Awaitable, ErrorWithDiff } from './general'
import type { Benchmark, BenchmarkAPI, BenchmarkResult, UserConsoleLog } from '.'

export type RunMode = 'run' | 'skip' | 'only' | 'todo'
export type TaskState = RunMode | 'pass' | 'fail'

export interface TaskBase {
  id: string
  name: string
  mode: RunMode
  concurrent?: boolean
  shuffle?: boolean
  suite?: Suite
  file?: File
  result?: TaskResult
  retry?: number
  logs?: UserConsoleLog[]
}

export interface TaskResult {
  state: TaskState
  duration?: number
  startTime?: number
  heap?: number
  error?: ErrorWithDiff
  htmlError?: string
  hooks?: Partial<Record<keyof SuiteHooks, TaskState>>
<<<<<<< HEAD
  benchmark?: BenchmarkResult
=======
  retryCount?: number
>>>>>>> 4131a52e
}

export type TaskResultPack = [id: string, result: TaskResult | undefined]

export interface Suite extends TaskBase {
  type: 'suite'
  tasks: Task[]
  filepath?: string
  benchmark?: BenchFactory
}

export interface File extends Suite {
  filepath: string
  collectDuration?: number
  setupDuration?: number
}

export interface Test<ExtraContext = {}> extends TaskBase {
  type: 'test'
  suite: Suite
  result?: TaskResult
  fails?: boolean
  context: TestContext & ExtraContext
}

export type Task = Test | Suite | File | Benchmark

export type DoneCallback = (error?: any) => void
export type TestFunction<ExtraContext = {}> = (context: TestContext & ExtraContext) => Awaitable<any> | void

// jest's ExtractEachCallbackArgs
type ExtractEachCallbackArgs<T extends ReadonlyArray<any>> = {
  1: [T[0]]
  2: [T[0], T[1]]
  3: [T[0], T[1], T[2]]
  4: [T[0], T[1], T[2], T[3]]
  5: [T[0], T[1], T[2], T[3], T[4]]
  6: [T[0], T[1], T[2], T[3], T[4], T[5]]
  7: [T[0], T[1], T[2], T[3], T[4], T[5], T[6]]
  8: [T[0], T[1], T[2], T[3], T[4], T[5], T[6], T[7]]
  9: [T[0], T[1], T[2], T[3], T[4], T[5], T[6], T[7], T[8]]
  10: [T[0], T[1], T[2], T[3], T[4], T[5], T[6], T[7], T[8], T[9]]
  fallback: Array<T extends ReadonlyArray<infer U> ? U : any>
}[T extends Readonly<[any]>
  ? 1
  : T extends Readonly<[any, any]>
    ? 2
    : T extends Readonly<[any, any, any]>
      ? 3
      : T extends Readonly<[any, any, any, any]>
        ? 4
        : T extends Readonly<[any, any, any, any, any]>
          ? 5
          : T extends Readonly<[any, any, any, any, any, any]>
            ? 6
            : T extends Readonly<[any, any, any, any, any, any, any]>
              ? 7
              : T extends Readonly<[any, any, any, any, any, any, any, any]>
                ? 8
                : T extends Readonly<[any, any, any, any, any, any, any, any, any]>
                  ? 9
                  : T extends Readonly<[any, any, any, any, any, any, any, any, any, any]>
                    ? 10
                    : 'fallback']

interface SuiteEachFunction {
  <T extends any[] | [any]>(cases: ReadonlyArray<T>): (
    name: string,
    fn: (...args: T) => Awaitable<void>,
  ) => void
  <T extends ReadonlyArray<any>>(cases: ReadonlyArray<T>): (
    name: string,
    fn: (...args: ExtractEachCallbackArgs<T>) => Awaitable<void>,
  ) => void
  <T>(cases: ReadonlyArray<T>): (
    name: string,
    fn: (...args: T[]) => Awaitable<void>,
  ) => void
}

interface TestEachFunction {
  <T extends any[] | [any]>(cases: ReadonlyArray<T>): (
    name: string,
    fn: (...args: T) => Awaitable<void>,
    options?: number | TestOptions,
  ) => void
  <T extends ReadonlyArray<any>>(cases: ReadonlyArray<T>): (
    name: string,
    fn: (...args: ExtractEachCallbackArgs<T>) => Awaitable<void>,
    options?: number | TestOptions,
  ) => void
  <T>(cases: ReadonlyArray<T>): (
    name: string,
    fn: (...args: T[]) => Awaitable<void>,
    options?: number | TestOptions,
  ) => void
}

type ChainableTestAPI<ExtraContext = {}> = ChainableFunction<
  'concurrent' | 'only' | 'skip' | 'todo' | 'fails',
  [name: string, fn?: TestFunction<ExtraContext>, options?: number | TestOptions],
  void,
  {
    each: TestEachFunction
    <T extends ExtraContext>(name: string, fn?: TestFunction<T>, options?: number | TestOptions): void
  }
>

export interface TestOptions {
  /**
   * Test timeout.
   */
  timeout?: number
  /**
   * Times to retry the test if fails. Useful for making flaky tests more stable.
   * When retries is up, the last test error will be thrown.
   *
   * @default 1
   */
  retry?: number
}

export type TestAPI<ExtraContext = {}> = ChainableTestAPI<ExtraContext> & {
  each: TestEachFunction
  skipIf(condition: any): ChainableTestAPI<ExtraContext>
  runIf(condition: any): ChainableTestAPI<ExtraContext>
}

type ChainableSuiteAPI<ExtraContext = {}> = ChainableFunction<
  'concurrent' | 'only' | 'skip' | 'todo' | 'shuffle',
  [name: string, factory?: SuiteFactory<ExtraContext>],
  SuiteCollector<ExtraContext>,
  {
    each: TestEachFunction
    <T extends ExtraContext>(name: string, factory?: SuiteFactory<T>): SuiteCollector<T>
  }
>

export type SuiteAPI<ExtraContext = {}> = ChainableSuiteAPI<ExtraContext> & {
  each: SuiteEachFunction
  skipIf(condition: any): ChainableSuiteAPI<ExtraContext>
  runIf(condition: any): ChainableSuiteAPI<ExtraContext>
}

export type HookListener<T extends any[], Return = void> = (...args: T) => Awaitable<Return>

export type HookCleanupCallback = (() => Awaitable<unknown>) | void

export interface SuiteHooks<ExtraContext = {}> {
  beforeAll: HookListener<[Suite | File], HookCleanupCallback>[]
  afterAll: HookListener<[Suite | File]>[]
  beforeEach: HookListener<[TestContext & ExtraContext, Suite], HookCleanupCallback>[]
  afterEach: HookListener<[TestContext & ExtraContext, Suite]>[]
}

export interface SuiteCollector<ExtraContext = {}> {
  readonly name: string
  readonly mode: RunMode
  type: 'collector'
  test: TestAPI<ExtraContext>
  benchmark: BenchmarkAPI
  tasks: (Suite | Test | Benchmark | SuiteCollector<ExtraContext>)[]
  collect: (file?: File) => Promise<Suite>
  clear: () => void
  on: <T extends keyof SuiteHooks<ExtraContext>>(name: T, ...fn: SuiteHooks<ExtraContext>[T]) => void
}

export type SuiteFactory<ExtraContext = {}> = (test: (name: string, fn: TestFunction<ExtraContext>) => void) => Awaitable<void>

export interface RuntimeContext {
  tasks: (SuiteCollector | Test)[]
  currentSuite: SuiteCollector | null
}

export interface TestContext {
  /**
   * @deprecated Use promise instead
   */
  (error?: any): void

  /**
   * Metadata of the current test
   */
  meta: Readonly<Test>

  /**
   * A expect instance bound to the test
   */
  expect: Vi.ExpectStatic
}<|MERGE_RESOLUTION|>--- conflicted
+++ resolved
@@ -27,11 +27,8 @@
   error?: ErrorWithDiff
   htmlError?: string
   hooks?: Partial<Record<keyof SuiteHooks, TaskState>>
-<<<<<<< HEAD
   benchmark?: BenchmarkResult
-=======
   retryCount?: number
->>>>>>> 4131a52e
 }
 
 export type TaskResultPack = [id: string, result: TaskResult | undefined]
