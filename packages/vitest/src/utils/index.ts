--- conflicted
+++ resolved
@@ -131,10 +131,9 @@
       return charIndex
   }
   return null
-<<<<<<< HEAD
 }
-=======
-}
+
+const resolve = isNode ? relativeNode : relativeBrowser
 
 export { resolve as resolvePath }
 
@@ -146,5 +145,4 @@
     this.errors = [...errors]
   }
 }
-export { AggregateErrorPonyfill as AggregateError }
->>>>>>> e910f810
+export { AggregateErrorPonyfill as AggregateError }