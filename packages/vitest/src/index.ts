--- conflicted
+++ resolved
@@ -1,8 +1,4 @@
-<<<<<<< HEAD
-import type { Anything, Any } from './integrations/chai/jest-asymmetric-matchers'
-=======
-import type { Anything, ArrayContaining } from './integrations/chai/jest-asymmetric-matchers'
->>>>>>> 821db51e
+import type { Anything, Any, ArrayContaining } from './integrations/chai/jest-asymmetric-matchers'
 import type { MatchersObject } from './integrations/chai/types'
 import type { InlineConfig as VitestInlineConfig } from './types'
 
@@ -28,11 +24,8 @@
       extend(expects: MatchersObject): void
       stringContaining(expected: string): void
       anything(): Anything
-<<<<<<< HEAD
       any(constructor: unknown): Any
-=======
       arrayContaining(expected: any): ArrayContaining
->>>>>>> 821db51e
     }
 
     interface Assertion {
