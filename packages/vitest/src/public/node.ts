--- conflicted
+++ resolved
@@ -130,20 +130,15 @@
 export const TestFile: typeof _TestFile = _TestFile
 export type { WorkerContext } from '../node/types/worker'
 export { createViteLogger } from '../node/viteLogger'
-export { distDir, rootDir } from '../paths'
+export type { WatcherTriggerPattern } from '../node/watcher'
 
 /**
  * @deprecated Use `ModuleDiagnostic` instead
  */
 export type FileDiagnostic = _FileDiagnostic
 
-<<<<<<< HEAD
-export type { WatcherTriggerPattern } from '../node/watcher'
-
 export { distDir, rootDir } from '../paths'
 
-=======
->>>>>>> 465bdb3d
 export type {
   CollectLineNumbers as TypeCheckCollectLineNumbers,
   CollectLines as TypeCheckCollectLines,
@@ -154,7 +149,6 @@
 } from '../typecheck/types'
 
 export type { TestExecutionMethod as TestExecutionType } from '../types/worker'
-
 export { createDebugger } from '../utils/debugger'
 export type {
   RunnerTask,
