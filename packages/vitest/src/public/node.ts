--- conflicted
+++ resolved
@@ -8,17 +8,13 @@
 export { parseCLI } from '../node/cli/cac'
 export type { CliParseOptions } from '../node/cli/cac'
 export { startVitest } from '../node/cli/cli-api'
-<<<<<<< HEAD
-export { resolveApiServerConfig, resolveConfig } from '../node/config/resolveConfig'
-export type { Vitest, VitestOptions } from '../node/core'
-=======
 export { resolveApiServerConfig } from '../node/config/resolveConfig'
 export type {
   OnServerRestartHandler,
   OnTestsRerunHandler,
   Vitest,
+  VitestOptions,
 } from '../node/core'
->>>>>>> 2ff018a8
 export { createVitest } from '../node/create'
 export { GitNotFoundError, FilesNotFoundError as TestsNotFoundError } from '../node/errors'
 export type { GlobalSetupContext } from '../node/globalSetup'
