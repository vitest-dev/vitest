export {
  startCoverageInsideWorker,
  stopCoverageInsideWorker,
  takeCoverageInsideWorker,
} from '../integrations/coverage'

export {
  loadDiffConfig,
  loadSnapshotSerializers,
  setupCommonEnv,
} from '../runtime/setup-common'
export { collectTests, startTests } from '@vitest/runner'
export * as SpyModule from '@vitest/spy'
export type { LoupeOptions, ParsedStack, StringifyOptions } from '@vitest/utils'
export {
  format,
<<<<<<< HEAD
=======
  getSafeTimers,
  getType,
>>>>>>> 37051567
  inspect,
  stringify,
} from '@vitest/utils/display'
export { processError } from '@vitest/utils/error'
export {
  DecodedMap,
  getOriginalPosition,
} from '@vitest/utils/source-map'
export { getSafeTimers, setSafeTimers } from '@vitest/utils/timers'<|MERGE_RESOLUTION|>--- conflicted
+++ resolved
@@ -14,15 +14,11 @@
 export type { LoupeOptions, ParsedStack, StringifyOptions } from '@vitest/utils'
 export {
   format,
-<<<<<<< HEAD
-=======
-  getSafeTimers,
-  getType,
->>>>>>> 37051567
   inspect,
   stringify,
 } from '@vitest/utils/display'
 export { processError } from '@vitest/utils/error'
+export { getType } from '@vitest/utils/helpers'
 export {
   DecodedMap,
   getOriginalPosition,
