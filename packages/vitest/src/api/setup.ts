import { existsSync, promises as fs } from 'node:fs'

import { dirname } from 'pathe'
import type { BirpcReturn } from 'birpc'
import { createBirpc } from 'birpc'
import { parse, stringify } from 'flatted'
import type { WebSocket } from 'ws'
import { WebSocketServer } from 'ws'
import { isFileServingAllowed } from 'vite'
import type { ViteDevServer } from 'vite'
import type { StackTraceParserOptions } from '@vitest/utils/source-map'
import { API_PATH } from '../constants'
import type { Vitest } from '../node'
import type { File, ModuleGraphData, Reporter, TaskResultPack, UserConsoleLog } from '../types'
<<<<<<< HEAD
import { getModuleGraph, isPrimitive } from '../utils'
import { WorkspaceProject } from '../node/workspace'
=======
import { getModuleGraph, isPrimitive, stringifyReplace } from '../utils'
import type { WorkspaceProject } from '../node/workspace'
>>>>>>> c946b1c8
import { parseErrorStacktrace } from '../utils/source-map'
import type { TransformResultWithSource, WebSocketEvents, WebSocketHandlers } from './types'

export function setup(vitestOrWorkspace: Vitest | WorkspaceProject, _server?: ViteDevServer) {
  const ctx = 'ctx' in vitestOrWorkspace ? vitestOrWorkspace.ctx : vitestOrWorkspace

  const wss = new WebSocketServer({ noServer: true })

  const clients = new Map<WebSocket, BirpcReturn<WebSocketEvents, WebSocketHandlers>>()

  const server = _server || ctx.server

  server.httpServer?.on('upgrade', (request, socket, head) => {
    if (!request.url)
      return

    const { pathname } = new URL(request.url, 'http://localhost')
    if (pathname !== API_PATH)
      return

    wss.handleUpgrade(request, socket, head, (ws) => {
      wss.emit('connection', ws, request)
      setupClient(ws)
    })
  })

  function checkFileAccess(path: string) {
    if (!isFileServingAllowed(path, server))
      throw new Error(`Access denied to "${path}". See Vite config documentation for "server.fs": https://vitejs.dev/config/server-options.html#server-fs-strict.`)
  }

  function setupClient(ws: WebSocket) {
    const rpc = createBirpc<WebSocketEvents, WebSocketHandlers>(
      {
        async onUnhandledError(error, type) {
          ctx.state.catchError(error, type)
        },
        async onDone(testId) {
          return ctx.state.browserTestPromises.get(testId)?.resolve(true)
        },
        async onCollected(files) {
          ctx.state.collectFiles(files)
          await ctx.report('onCollected', files)
        },
        async onTaskUpdate(packs) {
          ctx.state.updateTasks(packs)
          await ctx.report('onTaskUpdate', packs)
        },
        onAfterSuiteRun(meta) {
          ctx.coverageProvider?.onAfterSuiteRun(meta)
        },
        getFiles() {
          return ctx.state.getFiles()
        },
        getPaths() {
          return ctx.state.getPaths()
        },
        sendLog(log) {
          return ctx.report('onUserConsoleLog', log)
        },
        resolveSnapshotPath(testPath) {
          return ctx.snapshot.resolvePath(testPath)
        },
        resolveSnapshotRawPath(testPath, rawPath) {
          return ctx.snapshot.resolveRawPath(testPath, rawPath)
        },
        async readSnapshotFile(snapshotPath) {
          checkFileAccess(snapshotPath)
          if (!existsSync(snapshotPath))
            return null
          return fs.readFile(snapshotPath, 'utf-8')
        },
        async readTestFile(id) {
          if (!ctx.state.filesMap.has(id) || !existsSync(id))
            return null
          return fs.readFile(id, 'utf-8')
        },
        async saveTestFile(id, content) {
          if (!ctx.state.filesMap.has(id) || !existsSync(id))
            throw new Error(`Test file "${id}" was not registered, so it cannot be updated using the API.`)
          return fs.writeFile(id, content, 'utf-8')
        },
        async saveSnapshotFile(id, content) {
          checkFileAccess(id)
          await fs.mkdir(dirname(id), { recursive: true })
          return fs.writeFile(id, content, 'utf-8')
        },
        async removeSnapshotFile(id) {
          checkFileAccess(id)
          if (!existsSync(id))
            throw new Error(`Snapshot file "${id}" does not exist.`)
          return fs.unlink(id)
        },
        snapshotSaved(snapshot) {
          ctx.snapshot.add(snapshot)
        },
        async rerun(files) {
          await ctx.rerunFiles(files)
        },
        getConfig() {
          if (vitestOrWorkspace instanceof WorkspaceProject)
            return vitestOrWorkspace.getSerializableConfig()

          return vitestOrWorkspace.config
        },
        async getTransformResult(id) {
          const result: TransformResultWithSource | null | undefined = await ctx.vitenode.transformRequest(id)
          if (result) {
            try {
              result.source = result.source || (await fs.readFile(id, 'utf-8'))
            }
            catch {}
            return result
          }
        },
        async getModuleGraph(id: string): Promise<ModuleGraphData> {
          return getModuleGraph(ctx, id)
        },
        updateSnapshot(file?: File) {
          if (!file)
            return ctx.updateSnapshot()
          return ctx.updateSnapshot([file.filepath])
        },
        onCancel(reason) {
          ctx.cancelCurrentRun(reason)
        },
        getCountOfFailedTests() {
          return ctx.state.getCountOfFailedTests()
        },
        // browser should have a separate RPC in the future, UI doesn't care for provided context
        getProvidedContext() {
          return 'ctx' in vitestOrWorkspace ? vitestOrWorkspace.getProvidedContext() : ({} as any)
        },
      },
      {
        post: msg => ws.send(msg),
        on: fn => ws.on('message', fn),
        eventNames: ['onUserConsoleLog', 'onFinished', 'onCollected', 'onCancel'],
        serialize: (data: any) => stringify(data, stringifyReplace),
        deserialize: parse,
      },
    )

    ctx.onCancel(reason => rpc.onCancel(reason))

    clients.set(ws, rpc)

    ws.on('close', () => {
      clients.delete(ws)
    })
  }

  ctx.reporters.push(new WebSocketReporter(ctx, wss, clients))
}

class WebSocketReporter implements Reporter {
  constructor(
    public ctx: Vitest,
    public wss: WebSocketServer,
    public clients: Map<WebSocket, BirpcReturn<WebSocketEvents, WebSocketHandlers>>,
  ) {}

  onCollected(files?: File[]) {
    if (this.clients.size === 0)
      return
    this.clients.forEach((client) => {
      client.onCollected?.(files)
    })
  }

  async onTaskUpdate(packs: TaskResultPack[]) {
    if (this.clients.size === 0)
      return

    packs.forEach(([taskId, result]) => {
      const project = this.ctx.getProjectByTaskId(taskId)

      const parserOptions: StackTraceParserOptions = {
        getSourceMap: file => project.getBrowserSourceMapModuleById(file),
      }

      result?.errors?.forEach((error) => {
        if (!isPrimitive(error))
          error.stacks = parseErrorStacktrace(error, parserOptions)
      })
    })

    this.clients.forEach((client) => {
      client.onTaskUpdate?.(packs)
    })
  }

  onFinished(files?: File[] | undefined) {
    this.clients.forEach((client) => {
      client.onFinished?.(files)
    })
  }

  onUserConsoleLog(log: UserConsoleLog) {
    this.clients.forEach((client) => {
      client.onUserConsoleLog?.(log)
    })
  }
}<|MERGE_RESOLUTION|>--- conflicted
+++ resolved
@@ -12,13 +12,8 @@
 import { API_PATH } from '../constants'
 import type { Vitest } from '../node'
 import type { File, ModuleGraphData, Reporter, TaskResultPack, UserConsoleLog } from '../types'
-<<<<<<< HEAD
-import { getModuleGraph, isPrimitive } from '../utils'
+import { getModuleGraph, isPrimitive, stringifyReplace } from '../utils'
 import { WorkspaceProject } from '../node/workspace'
-=======
-import { getModuleGraph, isPrimitive, stringifyReplace } from '../utils'
-import type { WorkspaceProject } from '../node/workspace'
->>>>>>> c946b1c8
 import { parseErrorStacktrace } from '../utils/source-map'
 import type { TransformResultWithSource, WebSocketEvents, WebSocketHandlers } from './types'
 
