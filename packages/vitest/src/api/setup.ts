--- conflicted
+++ resolved
@@ -115,11 +115,7 @@
         },
         getConfig() {
           if (vitestOrWorkspace instanceof WorkspaceProject)
-<<<<<<< HEAD
-            return vitestOrWorkspace.getSerializableConfig()
-=======
             return wrapConfig(vitestOrWorkspace.getSerializableConfig())
->>>>>>> 4add9516
 
           return vitestOrWorkspace.config
         },
