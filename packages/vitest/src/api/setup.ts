--- conflicted
+++ resolved
@@ -1,8 +1,5 @@
 import type { File, TaskEventPack, TaskResultPack, TestAnnotation } from '@vitest/runner'
-<<<<<<< HEAD
 import type { SerializedError } from '@vitest/utils'
-=======
->>>>>>> 010fc55b
 import type { IncomingMessage } from 'node:http'
 import type { ViteDevServer } from 'vite'
 import type { WebSocket } from 'ws'
