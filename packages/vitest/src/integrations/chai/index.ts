<<<<<<< HEAD
import * as chai from 'chai'
=======
import chai from 'chai'
import './setup'
>>>>>>> 5993ce1e
import { getState, setState } from './jest-expect'

const expect = ((value: any, message?: string): Vi.Assertion => {
  const { assertionCalls } = getState()
  setState({ assertionCalls: assertionCalls + 1 })
  return chai.expect(value, message) as unknown as Vi.Assertion
}) as Vi.ExpectStatic

Object.assign(expect, chai.expect)

expect.getState = getState
expect.setState = setState
// @ts-expect-error untyped
expect.extend = fn => chai.expect.extend(fn)

export { assert, should } from 'chai'
export { chai, expect }<|MERGE_RESOLUTION|>--- conflicted
+++ resolved
@@ -1,9 +1,5 @@
-<<<<<<< HEAD
 import * as chai from 'chai'
-=======
-import chai from 'chai'
 import './setup'
->>>>>>> 5993ce1e
 import { getState, setState } from './jest-expect'
 
 const expect = ((value: any, message?: string): Vi.Assertion => {
