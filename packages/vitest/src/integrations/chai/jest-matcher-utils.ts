--- conflicted
+++ resolved
@@ -3,10 +3,6 @@
 import c from 'picocolors'
 import type { Formatter } from 'picocolors/types'
 import { format as prettyFormat, plugins as prettyFormatPlugins } from 'pretty-format'
-<<<<<<< HEAD
-=======
-import { unifiedDiff } from '../../node/diff'
->>>>>>> 5993ce1e
 
 export const EXPECTED_COLOR = c.green
 export const RECEIVED_COLOR = c.red
@@ -169,7 +165,7 @@
 // TODO: do something with options
 // eslint-disable-next-line @typescript-eslint/no-unused-vars
 export async function diff(a: any, b: any, options?: DiffOptions) {
-  const { unifiedDiff } = await import('../../node/reporters/renderers/diff')
+  const { unifiedDiff } = await import('../../node/diff')
 
   return unifiedDiff(stringify(a), stringify(b))
 }