--- conflicted
+++ resolved
@@ -73,67 +73,62 @@
   }
 }
 
-<<<<<<< HEAD
 export class ObjectContaining extends AsymmetricMatcher<Record<string, unknown>> {
   constructor(sample: Record<string, unknown>, inverse = false) {
-    super(sample, inverse);
+    super(sample, inverse)
   }
 
   getPrototype(obj: object) {
-    if (Object.getPrototypeOf) {
-      return Object.getPrototypeOf(obj);
-    }
-
-    if (obj.constructor.prototype == obj) {
-      return null;
-    }
-
-    return obj.constructor.prototype;
+    if (Object.getPrototypeOf)
+      return Object.getPrototypeOf(obj)
+
+    if (obj.constructor.prototype === obj)
+      return null
+
+    return obj.constructor.prototype
   }
 
   hasProperty(obj: object | null, property: string): boolean {
-    if (!obj) {
-      return false;
-    }
-
-    if (Object.prototype.hasOwnProperty.call(obj, property)) {
-      return true;
-    }
-
-    return this.hasProperty(this.getPrototype(obj), property);
+    if (!obj)
+      return false
+
+    if (Object.prototype.hasOwnProperty.call(obj, property))
+      return true
+
+    return this.hasProperty(this.getPrototype(obj), property)
   }
 
   asymmetricMatch(other: any) {
     if (typeof this.sample !== 'object') {
-      throw new Error(
-        `You must provide an object to ${this.toString()}, not '` +
-          typeof this.sample +
-          "'.",
-      );
-    }
-
-    let result = true;
-
+      throw new TypeError(
+        `You must provide an object to ${this.toString()}, not '${
+          typeof this.sample
+        }'.`,
+      )
+    }
+
+    let result = true
+
+    // eslint-disable-next-line no-restricted-syntax
     for (const property in this.sample) {
-      if (
-        !this.hasProperty(other, property) ||
-        !equals(this.sample[property], other[property])
-      ) {
-        result = false;
-        break;
+      if (!this.hasProperty(other, property) || !equals(this.sample[property], other[property])) {
+        result = false
+        break
       }
     }
 
-    return this.inverse ? !result : result;
-  }
-
-  toString() {
-    return `Object${this.inverse ? 'Not' : ''}Containing`;
-  }
-
-  getExpectedType() {
-    return 'object';
-=======
+    return this.inverse ? !result : result
+  }
+
+  toString() {
+    return `Object${this.inverse ? 'Not' : ''}Containing`
+  }
+
+  getExpectedType() {
+    return 'object'
+  }
+}
+
 export class ArrayContaining extends AsymmetricMatcher<Array<unknown>> {
   constructor(sample: Array<unknown>, inverse = false) {
     super(sample, inverse)
@@ -240,7 +235,6 @@
 
   toAsymmetricMatcher() {
     return `Any<${this.fnNameFor(this.sample)}>`
->>>>>>> f47a3451
   }
 }
 
@@ -261,14 +255,14 @@
 
   utils.addMethod(
     chai.expect,
-<<<<<<< HEAD
     'objectContaining',
     (expected: any) => {
       return new ObjectContaining(expected)
     },
   )
 
-=======
+  utils.addMethod(
+    chai.expect,
     'any',
     (expected: unknown) => {
       return new Any(expected)
@@ -282,5 +276,4 @@
       return new ArrayContaining(expected)
     },
   )
->>>>>>> f47a3451
 }