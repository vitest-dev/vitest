import * as matcherUtils from './jest-matcher-utils'

import {
  equals,
  isA,
} from './jest-utils'
import type {
  MatcherState,
  ChaiPlugin,
} from './types'

export interface AsymmetricMatcherInterface {
  asymmetricMatch(other: unknown): boolean
  toString(): string
  getExpectedType?(): string
  toAsymmetricMatcher?(): string
}

export abstract class AsymmetricMatcher<
  T,
  State extends MatcherState = MatcherState,
> implements AsymmetricMatcherInterface {
  constructor(protected sample: T, protected inverse = false) {}

  protected getMatcherContext(): State {
    return {
      equals,
      isNot: this.inverse,
      utils: matcherUtils,
    } as any
  }

  abstract asymmetricMatch(other: unknown): boolean
  abstract toString(): string
  getExpectedType?(): string
  toAsymmetricMatcher?(): string
}

export class StringContaining extends AsymmetricMatcher<string> {
  constructor(sample: string, inverse = false) {
    if (!isA('String', sample))
      throw new Error('Expected is not a string')

    super(sample, inverse)
  }

  asymmetricMatch(other: string) {
    const result = isA('String', other) && other.includes(this.sample)

    return this.inverse ? !result : result
  }

  toString() {
    return `String${this.inverse ? 'Not' : ''}Containing`
  }

  getExpectedType() {
    return 'string'
  }
}

export class Anything extends AsymmetricMatcher<void>{
  asymmetricMatch(other: unknown) {
    return other !== void 0 && other !== null;
  }

  toString() {
    return 'Anything';
  }

  toAsymmetricMatcher() {
    return 'Anything';
  }
}

export class ArrayContaining extends AsymmetricMatcher<Array<unknown>> {
  constructor(sample: Array<unknown>, inverse = false) {
    super(sample, inverse);
  }

  asymmetricMatch(other: Array<unknown>) {
    if (!Array.isArray(this.sample)) {
      throw new Error(
        `You must provide an array to ${this.toString()}, not '` +
          typeof this.sample +
          "'.",
      );
    }

    const result =
      this.sample.length === 0 ||
      (Array.isArray(other) &&
        this.sample.every(item =>
          other.some(another => equals(item, another)),
        ));

    return this.inverse ? !result : result;
  }

  toString() {
    return `Array${this.inverse ? 'Not' : ''}Containing`;
  }

  getExpectedType() {
    return 'array';
  }
}


export class Any extends AsymmetricMatcher<any> {
  constructor(sample: unknown) {
    if (typeof sample === 'undefined') {
      throw new TypeError(
        'any() expects to be passed a constructor function. ' +
          'Please pass one or use anything() to match any object.',
      );
    }
    super(sample);
  }
 fnNameFor(func: Function) {
    if (func.name) {
      return func.name;
    }
    const functionToString = Function.prototype.toString;

    const matches = functionToString
      .call(func)
      .match(/^(?:async)?\s*function\s*\*?\s*([\w$]+)\s*\(/);
    return matches ? matches[1] : '<anonymous>';
  }

  asymmetricMatch(other: unknown) {
    if (this.sample == String) {
      return typeof other == 'string' || other instanceof String;
    }

    if (this.sample == Number) {
      return typeof other == 'number' || other instanceof Number;
    }

    if (this.sample == Function) {
      return typeof other == 'function' || other instanceof Function;
    }

    if (this.sample == Boolean) {
      return typeof other == 'boolean' || other instanceof Boolean;
    }

    if (this.sample == BigInt) {
      return typeof other == 'bigint' || other instanceof BigInt;
    }

    if (this.sample == Symbol) {
      return typeof other == 'symbol' || other instanceof Symbol;
    }

    if (this.sample == Object) {
      return typeof other == 'object';
    }

    return other instanceof this.sample;
  }

  toString() {
    return 'Any';
  }

  getExpectedType() {
    if (this.sample == String) {
      return 'string';
    }

    if (this.sample == Number) {
      return 'number';
    }

    if (this.sample == Function) {
      return 'function';
    }

    if (this.sample == Object) {
      return 'object';
    }

    if (this.sample == Boolean) {
      return 'boolean';
    }

    return this.fnNameFor(this.sample);
  }

  toAsymmetricMatcher() {
    return 'Any<' + this.fnNameFor(this.sample) + '>';
  }
}

export const JestAsymmetricMatchers: ChaiPlugin = (chai, utils) => {
  utils.addMethod(
    chai.expect,
    'stringContaining',
    (expected: string) => new StringContaining(expected),
  )

  utils.addMethod(
    chai.expect,
    'anything',
    () => {
      return new Anything()
    },
  )

  utils.addMethod(
    chai.expect,
<<<<<<< HEAD
    'any',
    (expected: unknown) => {
      return new Any(expected)
=======
    'arrayContaining',
    (expected: any) => {
      return new ArrayContaining(expected)
>>>>>>> 821db51e
    },
  )

}<|MERGE_RESOLUTION|>--- conflicted
+++ resolved
@@ -211,15 +211,17 @@
 
   utils.addMethod(
     chai.expect,
-<<<<<<< HEAD
     'any',
     (expected: unknown) => {
       return new Any(expected)
-=======
+    }
+  )
+
+  utils.addMethod(
+    chai.expect,
     'arrayContaining',
     (expected: any) => {
       return new ArrayContaining(expected)
->>>>>>> 821db51e
     },
   )
 
