--- conflicted
+++ resolved
@@ -65,17 +65,13 @@
     })
   })
 
-<<<<<<< HEAD
   // @ts-expect-error @internal
-  def('withTest', function(test: Test) {
+  def('withTest', function (test: Test) {
     utils.flag(this, 'vitest-test', test)
     return this
   })
 
-  def('toEqual', function(expected) {
-=======
   def('toEqual', function (expected) {
->>>>>>> 713c870a
     const actual = utils.flag(this, 'object')
     const equal = jestEquals(
       actual,
