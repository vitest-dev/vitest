--- conflicted
+++ resolved
@@ -76,11 +76,7 @@
           throw new Error(`${key} cannot be used with "not"`)
         }
         const expected = utils.flag(this, 'object')
-<<<<<<< HEAD
-        const test: Test = utils.flag(this, 'vitest-test')
-=======
         const test = getTest(key, this)
->>>>>>> 15701f5d
         if (typeof properties === 'string' && typeof message === 'undefined') {
           message = properties
           properties = undefined
@@ -109,11 +105,7 @@
       }
       const error = new Error('resolves')
       const expected = utils.flag(this, 'object')
-<<<<<<< HEAD
-      const test: Test = utils.flag(this, 'vitest-test')
-=======
       const test = getTest('toMatchFileSnapshot', this)
->>>>>>> 15701f5d
       const errorMessage = utils.flag(this, 'message')
 
       const promise = getSnapshotClient().assertRaw({
@@ -150,13 +142,8 @@
       if (isNot) {
         throw new Error('toMatchInlineSnapshot cannot be used with "not"')
       }
-<<<<<<< HEAD
-      const test: Test = utils.flag(this, 'vitest-test')
-      const isInsideEach = test && (test.each || test.suite?.each)
-=======
       const test = getTest('toMatchInlineSnapshot', this)
       const isInsideEach = test.each || test.suite?.each
->>>>>>> 15701f5d
       if (isInsideEach) {
         throw new Error(
           'InlineSnapshot cannot be used inside of test.each or describe.each',
@@ -198,11 +185,7 @@
         )
       }
       const expected = utils.flag(this, 'object')
-<<<<<<< HEAD
-      const test: Test = utils.flag(this, 'vitest-test')
-=======
       const test = getTest('toThrowErrorMatchingSnapshot', this)
->>>>>>> 15701f5d
       const promise = utils.flag(this, 'promise') as string | undefined
       const errorMessage = utils.flag(this, 'message')
       getSnapshotClient().assert({
@@ -227,13 +210,8 @@
           'toThrowErrorMatchingInlineSnapshot cannot be used with "not"',
         )
       }
-<<<<<<< HEAD
-      const test: Test = utils.flag(this, 'vitest-test')
-      const isInsideEach = test && (test.each || test.suite?.each)
-=======
       const test = getTest('toThrowErrorMatchingInlineSnapshot', this)
       const isInsideEach = test.each || test.suite?.each
->>>>>>> 15701f5d
       if (isInsideEach) {
         throw new Error(
           'InlineSnapshot cannot be used inside of test.each or describe.each',
