<<<<<<< HEAD
=======
import { spyOn, fn } from './jest-mock'
// TODO: make jest compatible interface
export const vitest = {
  spyOn,
  fn,
}

>>>>>>> 9372d478
export { spy, spyOn } from 'tinyspy'<|MERGE_RESOLUTION|>--- conflicted
+++ resolved
@@ -1,5 +1,3 @@
-<<<<<<< HEAD
-=======
 import { spyOn, fn } from './jest-mock'
 // TODO: make jest compatible interface
 export const vitest = {
@@ -7,5 +5,4 @@
   fn,
 }
 
->>>>>>> 9372d478
 export { spy, spyOn } from 'tinyspy'