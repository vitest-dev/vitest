<<<<<<< HEAD
import { spy, spyOn } from 'tinyspy'

// TODO make jest compatible interface
export const vitest = {
  spyOn,
  fn: spy,
  mock: (path: string) => path,
}
=======
>>>>>>> d7a577a7

export { spy, spyOn } from 'tinyspy'<|MERGE_RESOLUTION|>--- conflicted
+++ resolved
@@ -1,13 +1,2 @@
-<<<<<<< HEAD
-import { spy, spyOn } from 'tinyspy'
-
-// TODO make jest compatible interface
-export const vitest = {
-  spyOn,
-  fn: spy,
-  mock: (path: string) => path,
-}
-=======
->>>>>>> d7a577a7
 
 export { spy, spyOn } from 'tinyspy'