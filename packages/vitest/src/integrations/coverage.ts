import type {
  CoverageModuleLoader,
  CoverageProvider,
} from '../node/types/coverage'
import type { SerializedCoverageConfig } from '../runtime/config'

export const CoverageProviderMap: Record<string, string> = {
  v8: '@vitest/coverage-v8',
  istanbul: '@vitest/coverage-istanbul',
}

async function resolveCoverageProviderModule(
  options: SerializedCoverageConfig | undefined,
  loader: CoverageModuleLoader,
) {
  if (!options?.enabled || !options.provider) {
    return null
  }

  const provider = options.provider

  if (provider === 'v8' || provider === 'istanbul') {
    let builtInModule = CoverageProviderMap[provider]

    if (provider === 'v8' && loader.isBrowser) {
      builtInModule += '/browser'
    }

    const { default: coverageModule } = await loader.executeId(builtInModule)

    if (!coverageModule) {
      throw new Error(
        `Failed to load ${CoverageProviderMap[provider]}. Default export is missing.`,
      )
    }

    return coverageModule
  }

  let customProviderModule

  try {
    customProviderModule = await loader.executeId(options.customProviderModule!)
  }
  catch (error) {
    throw new Error(
      `Failed to load custom CoverageProviderModule from ${options.customProviderModule}`,
      { cause: error },
    )
  }

  if (customProviderModule.default == null) {
    throw new Error(
      `Custom CoverageProviderModule loaded from ${options.customProviderModule} was not the default export`,
    )
  }

  return customProviderModule.default
}

export async function getCoverageProvider(
  options: SerializedCoverageConfig | undefined,
  loader: CoverageModuleLoader,
): Promise<CoverageProvider | null> {
  const coverageModule = await resolveCoverageProviderModule(options, loader)

  if (coverageModule) {
    return coverageModule.getProvider()
  }

  return null
}

export async function startCoverageInsideWorker(
  options: SerializedCoverageConfig | undefined,
  loader: CoverageModuleLoader,
  runtimeOptions: { isolate: boolean },
): Promise<unknown> {
  const coverageModule = await resolveCoverageProviderModule(options, loader)

  if (coverageModule) {
    return coverageModule.startCoverage?.(runtimeOptions)
  }

  return null
}

export async function takeCoverageInsideWorker(
  options: SerializedCoverageConfig | undefined,
<<<<<<< HEAD
  loader: Loader,
): Promise<unknown> {
=======
  loader: CoverageModuleLoader,
) {
>>>>>>> 1f2e5552
  const coverageModule = await resolveCoverageProviderModule(options, loader)

  if (coverageModule) {
    return coverageModule.takeCoverage?.({ moduleExecutionInfo: loader.moduleExecutionInfo })
  }

  return null
}

export async function stopCoverageInsideWorker(
  options: SerializedCoverageConfig | undefined,
  loader: CoverageModuleLoader,
  runtimeOptions: { isolate: boolean },
): Promise<unknown> {
  const coverageModule = await resolveCoverageProviderModule(options, loader)

  if (coverageModule) {
    return coverageModule.stopCoverage?.(runtimeOptions)
  }

  return null
}<|MERGE_RESOLUTION|>--- conflicted
+++ resolved
@@ -87,13 +87,8 @@
 
 export async function takeCoverageInsideWorker(
   options: SerializedCoverageConfig | undefined,
-<<<<<<< HEAD
-  loader: Loader,
+  loader: CoverageModuleLoader,
 ): Promise<unknown> {
-=======
-  loader: CoverageModuleLoader,
-) {
->>>>>>> 1f2e5552
   const coverageModule = await resolveCoverageProviderModule(options, loader)
 
   if (coverageModule) {
