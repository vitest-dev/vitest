--- conflicted
+++ resolved
@@ -1,34 +1,23 @@
 /* eslint-disable @typescript-eslint/no-unused-vars */
 
-<<<<<<< HEAD
-=======
-import mockdate from 'mockdate'
 import { parseStacktrace } from '../utils/source-map'
 import type { VitestMocker } from '../node/mocker'
->>>>>>> 75994f2e
 import { FakeTimers } from './timers'
 import type { EnhancedSpy, MaybeMocked, MaybeMockedDeep } from './jest-mock'
 import { fn, isMockFunction, spies, spyOn } from './jest-mock'
 
 class VitestUtils {
   private _timers: FakeTimers
-<<<<<<< HEAD
-  private _mockedDate: Date | null
+  private _mockedDate: string | number | Date | null
+  private _mocker: VitestMocker
 
   constructor() {
     this._timers = new FakeTimers({
       global: globalThis,
       maxLoops: 10_000,
     })
-=======
-  private _mockedDate: string | number | Date | null
-  private _mocker: VitestMocker
-
-  constructor() {
-    this._timers = new FakeTimers()
     // @ts-expect-error injected by vite-nide
     this._mocker = typeof __vitest_mocker__ !== 'undefined' ? __vitest_mocker__ : null
->>>>>>> 75994f2e
     this._mockedDate = null
 
     if (!this._mocker)
