<<<<<<< HEAD
import { importModule } from 'local-pkg'
// todo@web-runner: omit JSDOMOptions, browser will fail
import type { Environment/* , JSDOMOptions */ } from '../../types'
=======
import type { Environment, JSDOMOptions } from '../../types'
>>>>>>> d553031b
import { populateGlobal } from './utils'

export default <Environment>({
  name: 'jsdom',
  async setup(global, { jsdom = {} }) {
    const {
      CookieJar,
      JSDOM,
      ResourceLoader,
      VirtualConsole,
    } = await import('jsdom')
    const {
      html = '<!DOCTYPE html>',
      userAgent,
      url = 'http://localhost:3000',
      contentType = 'text/html',
      pretendToBeVisual = true,
      includeNodeLocations = false,
      runScripts = 'dangerously',
      resources,
      console = false,
      cookieJar = false,
      ...restOptions
    } = jsdom as any
    const dom = new JSDOM(
      html,
      {
        pretendToBeVisual,
        resources: resources ?? (userAgent ? new ResourceLoader({ userAgent }) : undefined),
        runScripts,
        url,
        virtualConsole: console && global.console ? new VirtualConsole().sendTo(global.console) : undefined,
        cookieJar: cookieJar ? new CookieJar() : undefined,
        includeNodeLocations,
        contentType,
        userAgent,
        ...restOptions,
      },
    )

    const { keys, originals } = populateGlobal(global, dom.window, { bindFunctions: true })

    return {
      teardown(global) {
        keys.forEach(key => delete global[key])
        originals.forEach((v, k) => global[k] = v)
      },
    }
  },
})<|MERGE_RESOLUTION|>--- conflicted
+++ resolved
@@ -1,10 +1,5 @@
-<<<<<<< HEAD
-import { importModule } from 'local-pkg'
 // todo@web-runner: omit JSDOMOptions, browser will fail
 import type { Environment/* , JSDOMOptions */ } from '../../types'
-=======
-import type { Environment, JSDOMOptions } from '../../types'
->>>>>>> d553031b
 import { populateGlobal } from './utils'
 
 export default <Environment>({
