--- conflicted
+++ resolved
@@ -77,12 +77,8 @@
     "codemirror-theme-vars": "^0.1.2",
     "d3-graph-controller": "^3.1.0",
     "floating-vue": "^5.2.2",
-<<<<<<< HEAD
     "mime": "^4.0.7",
-    "rollup": "^4.41.0",
-=======
     "rollup": "^4.41.1",
->>>>>>> c23b0f78
     "splitpanes": "^3.2.0",
     "unocss": "catalog:",
     "unplugin-auto-import": "^0.19.0",
