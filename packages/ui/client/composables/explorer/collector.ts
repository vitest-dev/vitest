--- conflicted
+++ resolved
@@ -13,16 +13,12 @@
   isRunningTestNode,
 } from '~/composables/explorer/utils'
 import { isSuite } from '~/utils/task'
-<<<<<<< HEAD
 import {
   initialized,
   openedTreeItems,
   treeFilter,
-  uiFiles,
+ uiEntries, uiFiles,
 } from '~/composables/explorer/state'
-=======
-import { openedTreeItems, treeFilter, uiEntries, uiFiles } from '~/composables/explorer/state'
->>>>>>> 147c65cf
 import { explorerTree } from '~/composables/explorer/index'
 import { expandNodesOnEndRun } from '~/composables/explorer/expand'
 
