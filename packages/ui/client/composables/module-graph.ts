--- conflicted
+++ resolved
@@ -91,12 +91,6 @@
           radiusMultiplier: 2,
         },
       },
-<<<<<<< HEAD
-      initial: {
-        includeUnlinked: true,
-      },
-=======
->>>>>>> ef8d5645
       positionInitializer: graph.value.nodes.length > 1
         ? PositionInitializers.Randomized
         : PositionInitializers.Centered,
