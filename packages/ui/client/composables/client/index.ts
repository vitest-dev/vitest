--- conflicted
+++ resolved
@@ -1,21 +1,4 @@
 import type { WebSocketStatus } from '@vueuse/core'
-<<<<<<< HEAD
-import type { File, SerializedConfig, Task, TaskResultPack } from 'vitest'
-import { reactive as reactiveVue } from 'vue'
-import { createFileTask } from '@vitest/runner/utils'
-import type { BrowserRunnerState } from '../../../types'
-import { parseError } from '../error'
-import { activeFileId } from '../params'
-import { createStaticClient } from './static'
-import { testRunState, unhandledErrors } from './state'
-import { ui } from '~/composables/api'
-import { ENTRY_URL, isReport } from '~/constants'
-import { explorerTree } from '~/composables/explorer'
-import { isFileNode } from '~/composables/explorer/utils'
-import { isSuite as isTaskSuite } from '~/utils/task'
-
-export { ENTRY_URL, PORT, HOST, isReport } from '~/constants'
-=======
 import type { File, SerializedConfig, TaskResultPack } from 'vitest'
 import type { BrowserRunnerState } from '../../../types'
 import { createFileTask } from '@vitest/runner/utils'
@@ -29,9 +12,9 @@
 import { activeFileId } from '../params'
 import { testRunState, unhandledErrors } from './state'
 import { createStaticClient } from './static'
+import { isSuite as isTaskSuite } from '~/utils/task'
 
 export { ENTRY_URL, HOST, isReport, PORT } from '../../constants'
->>>>>>> 3c56feb4
 
 export const client = (function createVitestClient() {
   if (isReport) {
