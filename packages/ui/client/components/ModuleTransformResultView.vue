<script setup lang="ts">
import { client } from '~/composables/client'
const props = defineProps<{ id: string }>()
const { id } = toRefs(props)
defineEmits<{ (e: 'close'): void }>()

<<<<<<< HEAD
const result = asyncComputed(async() => await client.rpc.getTransformResult(id.value))
const ext = computed(() => id.value?.split(/\./g).pop() || 'js')
=======
const result = asyncComputed(() => client.rpc.getTransformResult(props.id))
const ext = computed(() => props.id?.split(/\./g).pop() || 'js')
>>>>>>> 3acc0fd1

const source = computed(() => result.value?.source?.trim() || '')
const code = computed(() => result.value?.code?.replace(/\/\/# sourceMappingURL=.*\n/, '').trim() || '')
// TODO: sourcemap https://evanw.github.io/source-map-visualization/
</script>

<template>
  <div w-350 max-w-screen>
    <div p-4 relative>
      <p>Module Info</p>
      <p op50 font-mono text-sm>
        {{ id }}
      </p>
      <IconButton absolute top-5px right-5px icon="i-carbon-close" text-2xl @click="$emit('close')" />
    </div>
    <div v-if="!result" p-5>
      No transform result found for this module.
    </div>
    <template v-else>
      <div grid="~ cols-2" overflow-hidden>
        <div p="x3 y-1" bg-overlay border="base b t r">
          Source
        </div>
        <div p="x3 y-1" bg-overlay border="base b t">
          Transformed
        </div>
        <div>
          <CodeMirror :model-value="source" v-bind="{ lineNumbers:true }" :mode="ext" />
        </div>
        <div>
          <CodeMirror :model-value="code" v-bind="{ lineNumbers:true }" :mode="ext" />
        </div>
      </div>
      <pre>{{ result }}</pre>
    </template>
  </div>
</template><|MERGE_RESOLUTION|>--- conflicted
+++ resolved
@@ -1,16 +1,10 @@
 <script setup lang="ts">
 import { client } from '~/composables/client'
 const props = defineProps<{ id: string }>()
-const { id } = toRefs(props)
 defineEmits<{ (e: 'close'): void }>()
 
-<<<<<<< HEAD
-const result = asyncComputed(async() => await client.rpc.getTransformResult(id.value))
-const ext = computed(() => id.value?.split(/\./g).pop() || 'js')
-=======
 const result = asyncComputed(() => client.rpc.getTransformResult(props.id))
 const ext = computed(() => props.id?.split(/\./g).pop() || 'js')
->>>>>>> 3acc0fd1
 
 const source = computed(() => result.value?.source?.trim() || '')
 const code = computed(() => result.value?.code?.replace(/\/\/# sourceMappingURL=.*\n/, '').trim() || '')
