<script setup lang="ts">
// eslint-disable-next-line @typescript-eslint/consistent-type-imports
import type CodeMirror from 'codemirror'
import type { ErrorWithDiff, File } from 'vitest'
import { createTooltip, destroyTooltip } from 'floating-vue'
import { openInEditor } from '../../composables/error'
import { client } from '~/composables/client'
<<<<<<< HEAD
import type { ErrorWithDiff, File } from '#types'
import { isDescribeBlock, selectedTest, testIndex } from '~/composables/params'

interface SplittedCode {
  code: string
  nestedCode?: SplittedCode[]
}
=======
>>>>>>> b3bc866d

const props = defineProps<{
  file?: File
}>()

const emit = defineEmits<{ (event: 'draft', value: boolean): void }>()

const code = ref('')
const serverCode = shallowRef<string | undefined>(undefined)
const splittedCode = ref<SplittedCode[]>([])
const draft = ref(false)
watch([() => props.file, isDescribeBlock, selectedTest, testIndex],
  async ([newFile, newIsDescribeBlock, newSelectedTest, newTestIndex]) => {
    if (!props.file || !props.file?.filepath) {
      code.value = ''
      serverCode.value = code.value
      draft.value = false
      return
    }
<<<<<<< HEAD

    if (newFile?.filepath !== props.file.filepath || code.value === '') {
      code.value = await client.rpc.readFile(props.file.filepath) || ''
      serverCode.value = code.value
      draft.value = false

      const splittedArray = code.value.split(/\n/g).filter(item => item !== '' && !item.includes('import'))
      // To track if the loop has reached the end of the test i.e, -- })
      let isEndTestBracketsReached = false
      // Stores any individual test block value, it could be an it block or a describe block
      let testBlock = ''
      // Stores nested it or test blocks of describe tests
      let nestedTestBlock = ''
      let isDescribeBlock = false
      const newSplittedCode: SplittedCode[] = []
      let newNestedCode: { code: string }[] = []
      // Loop to store it or test or describe code blocks into individual array items
      splittedArray.forEach((item) => {
        if (isEndTestBracketsReached && item.replaceAll(' ', '') === '})') {
          if (isDescribeBlock && testBlock.includes('describe')) {
            if (testBlock.substring(testBlock.length - 3) === '})\n') {
              isDescribeBlock = false
              testBlock += `${item}\n`
              newSplittedCode.push({ code: testBlock, nestedCode: newNestedCode })
              newNestedCode = []
              testBlock = ''
              isEndTestBracketsReached = false
            }
            else {
              testBlock += `${item}\n`
              nestedTestBlock += `${item}\n`
              newNestedCode.push({ code: nestedTestBlock })
              nestedTestBlock = ''
            }
          }
          else {
            isEndTestBracketsReached = false
            testBlock += `${item}\n`
            newSplittedCode.push({ code: testBlock })
            testBlock = ''
          }
        }
        else if (isEndTestBracketsReached) {
          testBlock += `${item}\n`
          if (isDescribeBlock)
            nestedTestBlock += `${item}\n`
        }
        else if (item.replaceAll(' ', '').includes('()=>')) {
          testBlock += `${item}\n`
          isEndTestBracketsReached = true
          if (item.includes('describe'))
            isDescribeBlock = true
        }
      })
      splittedCode.value = newSplittedCode
    }

    if (newIsDescribeBlock !== null && newSelectedTest !== null && newTestIndex !== null && serverCode.value) {
      const [primaryIndex, nestedIndex] = newTestIndex.split('|')
      // First Method - Here we will get index and nestdIndex of items when user clicks on
      // test name and if the that indexes are present then we will show that code block.
      if (primaryIndex && primaryIndex !== 'undefined' && !Number.isNaN(Number.parseInt(primaryIndex))) {
        const nestedCodeValue = splittedCode.value[Number.parseInt(primaryIndex)].nestedCode?.[Number.parseInt(nestedIndex)]?.code
        if (nestedIndex && nestedIndex !== 'undefined' && !Number.isNaN(Number.parseInt(nestedIndex)) && nestedCodeValue) {
          code.value = nestedCodeValue
        }
        else if (nestedIndex && nestedIndex === 'undefined' && splittedCode.value[Number.parseInt(primaryIndex)]?.code) {
          code.value = splittedCode.value[Number.parseInt(primaryIndex)]?.code
        }
        else {
          // Second Method (fallback) - Here, based on the test name, we will search for that test and filter the string
          // block for that test.
          // Potential issue with this fallback method is that if there are two tests with the same name, then it will
          // show the test block whose name comes first in the string.
          const searchString = `${newIsDescribeBlock === '1' ? 'describe\\(' : '(test|it)\\('}('|")${newSelectedTest}('|"),`
          const searchStringRegex = new RegExp(searchString)
          const index = serverCode.value.search(searchStringRegex)
          if (index === -1) {
            code.value = serverCode.value
            return
          }
          const firstOccurance = serverCode.value?.substring(index)
          const lastOccuranceString = `${newIsDescribeBlock === '1' ? '})\n})' : '})'}`
          const lastIndex = firstOccurance.indexOf(lastOccuranceString)
          if (lastIndex === -1) {
            code.value = serverCode.value
            return
          }
          const result = firstOccurance.substring(0, lastIndex + lastOccuranceString.length)
          code.value = result
        }
      }
      else {
        // Second Method (fallback) - Here, based on the test name, we will search for that test and filter the string
        // block for that test.
        // Potential issue with this fallback method is that if there are two tests with the same name, then it will
        // show the test block whose name comes first in the string.
        const searchString = `${newIsDescribeBlock === '1' ? 'describe\\(' : '(test|it)\\('}('|")${newSelectedTest}('|"),`
        const searchStringRegex = new RegExp(searchString)
        const index = serverCode.value.search(searchStringRegex)
        if (index === -1) {
          code.value = serverCode.value
          return
        }
        const firstOccurance = serverCode.value?.substring(index)
        const lastOccuranceString = `${newIsDescribeBlock === '1' ? '})\n})' : '})'}`
        const lastIndex = firstOccurance.indexOf(lastOccuranceString)
        if (lastIndex === -1) {
          code.value = serverCode.value
          return
        }
        const result = firstOccurance.substring(0, lastIndex + lastOccuranceString.length)
        code.value = result
      }
    }
    else if (serverCode.value) {
      code.value = serverCode.value
    }
=======
    code.value = await client.rpc.readTestFile(props.file.filepath) || ''
    serverCode.value = code.value
    draft.value = false
>>>>>>> b3bc866d
  },
  { immediate: true },
)

const ext = computed(() => props.file?.filepath?.split(/\./g).pop() || 'js')
const editor = ref<any>()

const cm = computed<CodeMirror.EditorFromTextArea | undefined>(() => editor.value?.cm)
const failed = computed(() => props.file?.tasks.filter(i => i.result?.state === 'fail') || [])

const widgets: CodeMirror.LineWidget[] = []
const handles: CodeMirror.LineHandle[] = []
const listeners: [el: HTMLSpanElement, l: EventListener, t: () => void][] = []

const showCodeResetButton = computed(() => testIndex !== null || isDescribeBlock !== null || selectedTest !== null)

const hasBeenEdited = ref(false)

function clearListeners() {
  listeners.forEach(([el, l, t]) => {
    el.removeEventListener('click', l)
    t()
  })
  listeners.length = 0
}

useResizeObserver(editor, () => {
  cm.value?.refresh()
})

function codemirrorChanges() {
  draft.value = serverCode.value !== cm.value!.getValue()
}

watch(draft, (d) => {
  emit('draft', d)
}, { immediate: true })

function createErrorElement(e: ErrorWithDiff) {
  const stacks = (e?.stacks || []).filter(i => i.file && i.file === props.file?.filepath)
  const stack = stacks?.[0]
  if (!stack)
    return
  const div = document.createElement('div')
  div.className = 'op80 flex gap-x-2 items-center'
  const pre = document.createElement('pre')
  pre.className = 'c-red-600 dark:c-red-400'
  pre.textContent = `${' '.repeat(stack.column)}^ ${e?.nameStr || e.name}: ${e?.message || ''}`
  div.appendChild(pre)
  const span = document.createElement('span')
  span.className = 'i-carbon-launch c-red-600 dark:c-red-400 hover:cursor-pointer min-w-1em min-h-1em'
  span.tabIndex = 0
  span.ariaLabel = 'Open in Editor'
  createTooltip(span, {
    content: 'Open in Editor',
    placement: 'bottom',
  }, false)
  const el: EventListener = async () => {
    await openInEditor(stack.file, stack.line, stack.column)
  }
  div.appendChild(span)
  listeners.push([span, el, () => destroyTooltip(span)])
  handles.push(cm.value!.addLineClass(stack.line - 1, 'wrap', 'bg-red-500/10'))
  widgets.push(cm.value!.addLineWidget(stack.line - 1, div))
}

watch([cm, failed], ([cmValue]) => {
  if (!cmValue) {
    clearListeners()
    return
  }

  setTimeout(() => {
    clearListeners()
    widgets.forEach(widget => widget.clear())
    handles.forEach(h => cm.value?.removeLineClass(h, 'wrap'))
    widgets.length = 0
    handles.length = 0

    cmValue.on('changes', codemirrorChanges)

    failed.value.forEach((i) => {
      i.result?.errors?.forEach(createErrorElement)
    })
    if (!hasBeenEdited.value)
      cmValue.clearHistory() // Prevent getting access to initial state
  }, 100)
}, { flush: 'post' })

function handleCodeReset() {
  isDescribeBlock.value = null
  selectedTest.value = null
  testIndex.value = null
}

async function onSave(content: string) {
  hasBeenEdited.value = true
  await client.rpc.saveTestFile(props.file!.filepath, content)
  serverCode.value = content
  draft.value = false
}
</script>

<template>
  <div>
    <IconButton
      v-if="showCodeResetButton"
      v-tooltip.bottom="'Reset Code'"
      title="Clear search"
      icon="i-carbon:reset"
      @click.passive="handleCodeReset()"
    />
    <CodeMirror
      ref="editor"
      v-model="code"
      h-full
      v-bind="{ lineNumbers: true }"
      :mode="ext"
      data-testid="code-mirror"
      @save="onSave"
    />
  </div>
</template><|MERGE_RESOLUTION|>--- conflicted
+++ resolved
@@ -5,16 +5,12 @@
 import { createTooltip, destroyTooltip } from 'floating-vue'
 import { openInEditor } from '../../composables/error'
 import { client } from '~/composables/client'
-<<<<<<< HEAD
-import type { ErrorWithDiff, File } from '#types'
 import { isDescribeBlock, selectedTest, testIndex } from '~/composables/params'
 
 interface SplittedCode {
   code: string
   nestedCode?: SplittedCode[]
 }
-=======
->>>>>>> b3bc866d
 
 const props = defineProps<{
   file?: File
@@ -34,10 +30,9 @@
       draft.value = false
       return
     }
-<<<<<<< HEAD
 
     if (newFile?.filepath !== props.file.filepath || code.value === '') {
-      code.value = await client.rpc.readFile(props.file.filepath) || ''
+      code.value = await client.rpc.readTestFile(props.file.filepath) || ''
       serverCode.value = code.value
       draft.value = false
 
@@ -153,11 +148,6 @@
     else if (serverCode.value) {
       code.value = serverCode.value
     }
-=======
-    code.value = await client.rpc.readTestFile(props.file.filepath) || ''
-    serverCode.value = code.value
-    draft.value = false
->>>>>>> b3bc866d
   },
   { immediate: true },
 )
