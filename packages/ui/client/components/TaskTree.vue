<script setup lang="ts">
import type { Task } from '#types'
import { caseInsensitiveMatch } from '~/utils/task'
import { isDescribeBlock, selectedTest, testIndex, viewMode } from '~/composables/params'

defineOptions({ inheritAttrs: false })

const { task, indent = 0, nested = false, search, onItemClick } = defineProps<{
  task: Task
  index: number
  nestedIndex?: number
  indent?: number
  nested?: boolean
  search?: string
  onItemClick?: (task: Task) => void
<<<<<<< HEAD
}>(), {
  indent: 0,
  nested: false,
})

function handleItemClick(task: Task, index: number, nestedIndex?: number) {
  testIndex.value = `${index}|${nestedIndex}`
  if (task.type === 'suite')
    isDescribeBlock.value = '1'
  else if (task.type === 'test')
    isDescribeBlock.value = '0'

  let taskName = task.name
  if (taskName.includes('(') || taskName.includes(')')) {
    taskName = taskName.replaceAll('(', '\\(')
    taskName = taskName.replaceAll(')', '\\)')
  }
  selectedTest.value = taskName
  if (viewMode.value !== 'editor')
    viewMode.value = 'editor'
}
</script>

<script lang="ts">
export default {
  inheritAttrs: false,
}
=======
}>()
>>>>>>> 0dd782eb
</script>

<template>
  <!-- maybe provide a KEEP STRUCTURE mode, do not filter by search keyword  -->
  <!-- v-if = keepStructure ||  (!search || caseInsensitiveMatch(task.name, search)) -->
  <TaskItem
    v-if="!search || caseInsensitiveMatch(task.name, search)"
    v-bind="$attrs"
    :task="task"
    :index="index"
    :nested-index="nestedIndex"
    :style="{ paddingLeft: `${indent * 0.75 + 1}rem` }"
    @click="onItemClick ? onItemClick(task) : handleItemClick(task, index, nestedIndex)"
  />
  <div v-if="nested && task.type === 'suite' && task.tasks.length">
    <TaskTree
      v-for="(suite, nestedIndexForSuite) in task.tasks"
      :key="suite.id"
      :task="suite"
      :index="index"
      :nested-index="nestedIndexForSuite"
      :nested="nested"
      :indent="indent + 1"
      :search="search"
      :on-item-click="onItemClick"
    />
  </div>
</template><|MERGE_RESOLUTION|>--- conflicted
+++ resolved
@@ -5,7 +5,7 @@
 
 defineOptions({ inheritAttrs: false })
 
-const { task, indent = 0, nested = false, search, onItemClick } = defineProps<{
+const { task, indent = 0, index, nested = false, nestedIndex, search, onItemClick } = defineProps<{
   task: Task
   index: number
   nestedIndex?: number
@@ -13,11 +13,7 @@
   nested?: boolean
   search?: string
   onItemClick?: (task: Task) => void
-<<<<<<< HEAD
-}>(), {
-  indent: 0,
-  nested: false,
-})
+}>()
 
 function handleItemClick(task: Task, index: number, nestedIndex?: number) {
   testIndex.value = `${index}|${nestedIndex}`
@@ -35,15 +31,6 @@
   if (viewMode.value !== 'editor')
     viewMode.value = 'editor'
 }
-</script>
-
-<script lang="ts">
-export default {
-  inheritAttrs: false,
-}
-=======
-}>()
->>>>>>> 0dd782eb
 </script>
 
 <template>
