<script setup lang="ts">
import { client, current } from '~/composables/client'
import type { Params } from '~/composables/params'
import { viewMode } from '~/composables/params'
import { useModuleGraph } from '~/composables/module-graph'

function open() {
  if (current.value?.filepath)
    fetch(`/__open-in-editor?file=${encodeURIComponent(current.value.filepath)}`)
}

const data = asyncComputed(async() => {
  const filepath = current.value?.filepath
  return filepath
    ? await client.rpc.getModuleGraph(filepath)
    : { externalized: [], graph: {}, inlined: [] }
})

const graph = useModuleGraph(data)
const changeViewMode = (view: Params['view']) => {
  viewMode.value = view
}
</script>

<template>
  <div v-if="current" h-full>
    <div>
      <div p="2" h-10 flex="~ gap-2" items-center bg-header border="b base">
        <StatusIcon :task="current" />
        <div flex-1 font-light op-50 ws-nowrap truncate text-sm>
          {{ current?.filepath }}
        </div>
        <div class="flex text-lg">
          <IconButton icon="i-carbon-launch" :disabled="!current?.filepath" :onclick="open" />
        </div>
      </div>
      <div flex="~" items-center bg-header border="b base" text-sm h-37px>
        <button tab-button :class="{ 'tab-button-active': viewMode == null }" @click="changeViewMode(null)">
          Report
        </button>
        <button tab-button :class="{ 'tab-button-active': viewMode === 'graph' }" @click="changeViewMode('graph')">
          Module Graph
        </button>
        <button tab-button :class="{ 'tab-button-active': viewMode === 'editor' }" @click="changeViewMode('editor')">
          Code
        </button>
      </div>
    </div>
<<<<<<< HEAD
    <ViewModuleGraph v-if="viewMode === 'graph'" :graph="graph" />
    <ViewEditor v-else-if="viewMode === 'editor'" :file="current" />
=======
    <div flex="~" items-center bg-header border="b base" text-sm h-37px>
      <button tab-button :class="{ 'tab-button-active': viewMode == null }" @click="viewMode = null">
        Report
      </button>
      <button tab-button :class="{ 'tab-button-active': viewMode === 'graph' }" @click="viewMode = 'graph'">
        Module Graph
      </button>
      <button tab-button :class="{ 'tab-button-active': viewMode === 'editor' }" @click="viewMode = 'editor'">
        Code
      </button>
    </div>
    <ViewModuleGraph v-show="viewMode === 'graph'" :graph="graph" />
    <ViewEditor v-if="viewMode === 'editor'" :file="current" />
>>>>>>> ef8d5645
    <ViewReport v-else :file="current" />
  </div>
</template><|MERGE_RESOLUTION|>--- conflicted
+++ resolved
@@ -46,24 +46,8 @@
         </button>
       </div>
     </div>
-<<<<<<< HEAD
-    <ViewModuleGraph v-if="viewMode === 'graph'" :graph="graph" />
-    <ViewEditor v-else-if="viewMode === 'editor'" :file="current" />
-=======
-    <div flex="~" items-center bg-header border="b base" text-sm h-37px>
-      <button tab-button :class="{ 'tab-button-active': viewMode == null }" @click="viewMode = null">
-        Report
-      </button>
-      <button tab-button :class="{ 'tab-button-active': viewMode === 'graph' }" @click="viewMode = 'graph'">
-        Module Graph
-      </button>
-      <button tab-button :class="{ 'tab-button-active': viewMode === 'editor' }" @click="viewMode = 'editor'">
-        Code
-      </button>
-    </div>
     <ViewModuleGraph v-show="viewMode === 'graph'" :graph="graph" />
     <ViewEditor v-if="viewMode === 'editor'" :file="current" />
->>>>>>> ef8d5645
     <ViewReport v-else :file="current" />
   </div>
 </template>