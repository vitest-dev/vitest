--- conflicted
+++ resolved
@@ -42,22 +42,7 @@
         </button>
       </div>
     </div>
-<<<<<<< HEAD
-    <ViewModuleGraph v-if="viewMode === 'graph'" :file="current" />
-=======
-    <div flex="~" items-center bg-header border="b base" text-sm h-37px>
-      <button tab-button :class="{ 'tab-button-active': viewMode == null }" @click="viewMode = null">
-        Report
-      </button>
-      <button tab-button :class="{ 'tab-button-active': viewMode === 'graph' }" @click="viewMode = 'graph'">
-        Module Graph
-      </button>
-      <button tab-button :class="{ 'tab-button-active': viewMode === 'editor' }" @click="viewMode = 'editor'">
-        Code
-      </button>
-    </div>
     <ViewModuleGraph v-if="viewMode === 'graph'" :graph="graph" />
->>>>>>> dc4b342f
     <ViewEditor v-else-if="viewMode === 'editor'" :file="current" />
     <ViewReport v-else :file="current" />
   </div>
