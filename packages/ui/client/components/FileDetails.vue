--- conflicted
+++ resolved
@@ -1,21 +1,12 @@
 <script setup lang="ts">
 import { injectCurrentModule } from '../composables/navigation'
-import { client, current } from '~/composables/client'
+import { client } from '~/composables/client'
 import type { Params } from '~/composables/params'
 import { viewMode } from '~/composables/params'
 import type { ModuleGraph } from '~/composables/module-graph'
 import { getModuleGraph } from '~/composables/module-graph'
 import type { ModuleGraphData } from '#types'
 
-<<<<<<< HEAD
-=======
-function open() {
-  const filePath = current.value?.filepath
-  if (filePath)
-    fetch(`/__open-in-editor?file=${encodeURIComponent(filePath)}`)
-}
-
->>>>>>> ab39493f
 const data = ref<ModuleGraphData>({ externalized: [], graph: {}, inlined: [] })
 const graph = ref<ModuleGraph>({ nodes: [], links: [] })
 const currentModule = injectCurrentModule()
