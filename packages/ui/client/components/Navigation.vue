--- conflicted
+++ resolved
@@ -20,25 +20,18 @@
       <img w-6 h-6 mx-2 src="/favicon.svg">
       <span font-light text-sm flex-1>Vitest</span>
       <div class="flex text-lg">
-<<<<<<< HEAD
-        <transition enter-active-class="animate-fade-in" leave-from-class="animate-fade-out">
-          <IconButton
-            v-show="!dashboardVisible"
-            title="Show dashboard"
-            class="!animate-100ms"
-            animate-count-1
-            icon="i-carbon-dashboard"
-            @click="showDashboard(true)"
-          />
-        </transition>
-        <IconButton title="Run all tests" icon="i-carbon-play" @click="runAll()" />
         <IconButton
-          title="Toggle theme"
-=======
+          v-show="!dashboardVisible"
+          v-tooltip.bottom="'Dashboard'"
+          title="Show dashboard"
+          class="!animate-100ms"
+          animate-count-1
+          icon="i-carbon-dashboard"
+          @click="showDashboard(true)"
+        />
         <IconButton v-tooltip.bottom="'Rerun all'" icon="i-carbon-play" @click="runAll" />
         <IconButton
           v-tooltip.bottom="`Toggle to ${toggleMode} mode`"
->>>>>>> 1b1807b7
           icon="dark:i-carbon-moon i-carbon-sun"
           @click="toggleDark()"
         />
