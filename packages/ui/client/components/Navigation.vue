--- conflicted
+++ resolved
@@ -20,28 +20,6 @@
 </script>
 
 <template>
-<<<<<<< HEAD
-  <nav border="r base">
-    <TasksList
-      :tasks="files"
-      :on-item-click="onItemClick"
-    >
-      <template #header>
-        <img cursor-pointer w-6 h-6 mx-2 src="/favicon.svg" @click="showSummary">
-        <span font-light text-sm flex-1>
-          Vitest
-        </span>
-        <div class="flex text-lg">
-          <IconButton icon="i-carbon-play" @click="runAllAndShowSummary()" />
-          <IconButton
-            icon="dark:i-carbon-moon i-carbon-sun"
-            @click="toggleDark()"
-          />
-        </div>
-      </template>
-    </TasksList>
-  </nav>
-=======
   <TasksList
     border="r base"
     :tasks="files"
@@ -49,12 +27,12 @@
     :group-by-type="true"
   >
     <template #header>
-      <img w-6 h-6 mx-2 src="/favicon.svg">
+      <img cursor-pointer w-6 h-6 mx-2 src="/favicon.svg" @click="showSummary">
       <span font-light text-sm flex-1>
         Vitest
       </span>
       <div class="flex text-lg">
-        <IconButton icon="i-carbon-play" @click="runAll()" />
+        <IconButton icon="i-carbon-play" @click="runAllAndShowSummary()" />
         <IconButton
           icon="dark:i-carbon-moon i-carbon-sun"
           @click="toggleDark()"
@@ -62,5 +40,4 @@
       </div>
     </template>
   </TasksList>
->>>>>>> 6d743c55
 </template>