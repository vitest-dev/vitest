--- conflicted
+++ resolved
@@ -1,7 +1,3 @@
-<<<<<<< HEAD
-
-=======
->>>>>>> db824cf4
 <script setup lang='ts'>
 const props = withDefaults(defineProps<{
   modelValue?: boolean
