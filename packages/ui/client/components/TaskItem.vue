<script setup lang="ts">
<<<<<<< HEAD
import { getProjectNameColor } from '../utils/task'
import { isDark } from '../composables/dark'
import type { Task } from '#types'
=======
import type { Task } from 'vitest'
>>>>>>> b3bc866d

const props = defineProps<{
  task: Task
}>()

const duration = computed(() => {
  const { result } = props.task
  return result && Math.round(result.duration || 0)
})
</script>

<template>
  <div
    v-if="task"
    flex="~ row"
    items-center
    p="x-2 y-1"
    border-rounded
    cursor-pointer
    hover="bg-active"
  >
    <StatusIcon :task="task" mr-2 />
    <div v-if="task.type === 'suite' && task.meta.typecheck" i-logos:typescript-icon flex-shrink-0 mr-2 />
    <div flex items-end gap-2 :text="task?.result?.state === 'fail' ? 'red-500' : ''">
      <span text-sm truncate font-light>
        <span v-if="task.type === 'suite' && task.projectName" :style="{ color: getProjectNameColor(task.projectName, isDark) }">|{{ task.projectName }}|  </span>
        {{ task.name }}
      </span>
      <span v-if="typeof duration === 'number'" text="xs" op20 style="white-space: nowrap">
        {{ duration > 0 ? duration : '< 1' }}ms
      </span>
    </div>
  </div>
</template><|MERGE_RESOLUTION|>--- conflicted
+++ resolved
@@ -1,11 +1,7 @@
 <script setup lang="ts">
-<<<<<<< HEAD
+import type { Task } from 'vitest'
 import { getProjectNameColor } from '../utils/task'
 import { isDark } from '../composables/dark'
-import type { Task } from '#types'
-=======
-import type { Task } from 'vitest'
->>>>>>> b3bc866d
 
 const props = defineProps<{
   task: Task
