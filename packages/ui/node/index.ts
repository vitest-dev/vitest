--- conflicted
+++ resolved
@@ -1,10 +1,5 @@
-<<<<<<< HEAD
-import { fileURLToPath } from 'url'
+import { fileURLToPath } from 'node:url'
 import { basename, resolve } from 'pathe'
-=======
-import { fileURLToPath } from 'node:url'
-import { resolve } from 'pathe'
->>>>>>> 7c8f0ba9
 import sirv from 'sirv'
 import type { Plugin } from 'vite'
 import { coverageConfigDefaults } from 'vitest/config'
