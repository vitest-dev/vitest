/* eslint-disable unicorn/no-instanceof-builtins -- we check both */

<<<<<<< HEAD
import type { StandardSchemaV1 } from '@standard-schema/spec'
import type { ChaiPlugin, MatcherState } from './types'
=======
import type { ChaiPlugin, MatcherState, Tester } from './types'
>>>>>>> 9a0bf225
import { GLOBAL_EXPECT } from './constants'
import {
  diff,
  getCustomEqualityTesters,
  getMatcherUtils,
  stringify,
} from './jest-matcher-utils'

import {
  equals,
  isA,
  isStandardSchema,
  iterableEquality,
  pluralize,
  subsetEquality,
} from './jest-utils'
import { getState } from './state'

export interface AsymmetricMatcherInterface {
  asymmetricMatch: (other: unknown, customTesters?: Array<Tester>) => boolean
  toString: () => string
  getExpectedType?: () => string
  toAsymmetricMatcher?: () => string
}

export abstract class AsymmetricMatcher<
  T,
  State extends MatcherState = MatcherState,
> implements AsymmetricMatcherInterface {
  // should have "jest" to be compatible with its ecosystem
  $$typeof: symbol = Symbol.for('jest.asymmetricMatcher')

  constructor(protected sample: T, protected inverse = false) {}

  protected getMatcherContext(expect?: Chai.ExpectStatic): State {
    return {
      ...getState(expect || (globalThis as any)[GLOBAL_EXPECT]),
      equals,
      isNot: this.inverse,
      customTesters: getCustomEqualityTesters(),
      utils: {
        ...getMatcherUtils(),
        diff,
        stringify,
        iterableEquality,
        subsetEquality,
      },
    }
  }

  abstract asymmetricMatch(other: unknown, customTesters?: Array<Tester>): boolean
  abstract toString(): string
  getExpectedType?(): string
  toAsymmetricMatcher?(): string
}

// implement custom chai/loupe inspect for better AssertionError.message formatting
// https://github.com/chaijs/loupe/blob/9b8a6deabcd50adc056a64fb705896194710c5c6/src/index.ts#L29
// @ts-expect-error computed properties is not supported when isolatedDeclarations is enabled
// FIXME: https://github.com/microsoft/TypeScript/issues/61068
AsymmetricMatcher.prototype[Symbol.for('chai/inspect')] = function (options: { depth: number; truncate: number }): string {
  // minimal pretty-format with simple manual truncation
  const result = stringify(this, options.depth, { min: true })
  if (result.length <= options.truncate) {
    return result
  }
  return `${this.toString()}{…}`
}

export class StringContaining extends AsymmetricMatcher<string> {
  constructor(sample: string, inverse = false) {
    if (!isA('String', sample)) {
      throw new Error('Expected is not a string')
    }

    super(sample, inverse)
  }

  asymmetricMatch(other: string): boolean {
    const result = isA('String', other) && other.includes(this.sample)

    return this.inverse ? !result : result
  }

  toString() {
    return `String${this.inverse ? 'Not' : ''}Containing`
  }

  getExpectedType() {
    return 'string'
  }
}

export class Anything extends AsymmetricMatcher<void> {
  asymmetricMatch(other: unknown): boolean {
    return other != null
  }

  toString() {
    return 'Anything'
  }

  toAsymmetricMatcher() {
    return 'Anything'
  }
}

export class ObjectContaining extends AsymmetricMatcher<
  Record<string | symbol | number, unknown>
> {
  constructor(sample: Record<string, unknown>, inverse = false) {
    super(sample, inverse)
  }

  getPrototype(obj: object): any {
    if (Object.getPrototypeOf) {
      return Object.getPrototypeOf(obj)
    }

    if (obj.constructor.prototype === obj) {
      return null
    }

    return obj.constructor.prototype
  }

  hasProperty(obj: object | null, property: string | symbol): boolean {
    if (!obj) {
      return false
    }

    if (Object.hasOwn(obj, property)) {
      return true
    }

    return this.hasProperty(this.getPrototype(obj), property)
  }

  getProperties(obj: object): (string | symbol)[] {
    return [
      ...Object.keys(obj),
      ...Object.getOwnPropertySymbols(obj).filter(
        s => Object.getOwnPropertyDescriptor(obj, s)?.enumerable,
      ),
    ]
  }

  asymmetricMatch(other: any, customTesters?: Array<Tester>): boolean {
    if (typeof this.sample !== 'object') {
      throw new TypeError(
        `You must provide an object to ${this.toString()}, not '${typeof this
          .sample}'.`,
      )
    }

    let result = true

    const properties = this.getProperties(this.sample)
    for (const property of properties) {
      if (
        !this.hasProperty(other, property)
      ) {
        result = false
        break
      }
      const value = Object.getOwnPropertyDescriptor(this.sample, property)?.value ?? this.sample[property]
      const otherValue = Object.getOwnPropertyDescriptor(other, property)?.value ?? other[property]
      if (!equals(
        value,
        otherValue,
        customTesters,
      )
      ) {
        result = false
        break
      }
    }

    return this.inverse ? !result : result
  }

  toString() {
    return `Object${this.inverse ? 'Not' : ''}Containing`
  }

  getExpectedType() {
    return 'object'
  }
}

export class ArrayContaining<T = unknown> extends AsymmetricMatcher<Array<T>> {
  constructor(sample: Array<T>, inverse = false) {
    super(sample, inverse)
  }

  asymmetricMatch(other: Array<T>, customTesters?: Array<Tester>): boolean {
    if (!Array.isArray(this.sample)) {
      throw new TypeError(
        `You must provide an array to ${this.toString()}, not '${typeof this
          .sample}'.`,
      )
    }

    const result
      = this.sample.length === 0
        || (Array.isArray(other)
          && this.sample.every(item =>
            other.some(another =>
              equals(item, another, customTesters),
            ),
          ))

    return this.inverse ? !result : result
  }

  toString() {
    return `Array${this.inverse ? 'Not' : ''}Containing`
  }

  getExpectedType() {
    return 'array'
  }
}

export class Any extends AsymmetricMatcher<any> {
  constructor(sample: unknown) {
    if (typeof sample === 'undefined') {
      throw new TypeError(
        'any() expects to be passed a constructor function. '
        + 'Please pass one or use anything() to match any object.',
      )
    }
    super(sample)
  }

  fnNameFor(func: Function): string {
    if (func.name) {
      return func.name
    }

    const functionToString = Function.prototype.toString

    const matches = functionToString
      .call(func)
      .match(/^(?:async)?\s*function\s*(?:\*\s*)?([\w$]+)\s*\(/)
    return matches ? matches[1] : '<anonymous>'
  }

  asymmetricMatch(other: unknown): boolean {
    if (this.sample === String) {
      return typeof other == 'string' || other instanceof String
    }

    if (this.sample === Number) {
      return typeof other == 'number' || other instanceof Number
    }

    if (this.sample === Function) {
      return typeof other == 'function' || typeof other === 'function'
    }

    if (this.sample === Boolean) {
      return typeof other == 'boolean' || other instanceof Boolean
    }

    if (this.sample === BigInt) {
      return typeof other == 'bigint' || other instanceof BigInt
    }

    if (this.sample === Symbol) {
      return typeof other == 'symbol' || other instanceof Symbol
    }

    if (this.sample === Object) {
      return typeof other == 'object'
    }

    return other instanceof this.sample
  }

  toString() {
    return 'Any'
  }

  getExpectedType(): string {
    if (this.sample === String) {
      return 'string'
    }

    if (this.sample === Number) {
      return 'number'
    }

    if (this.sample === Function) {
      return 'function'
    }

    if (this.sample === Object) {
      return 'object'
    }

    if (this.sample === Boolean) {
      return 'boolean'
    }

    return this.fnNameFor(this.sample)
  }

  toAsymmetricMatcher() {
    return `Any<${this.fnNameFor(this.sample)}>`
  }
}

export class StringMatching extends AsymmetricMatcher<RegExp> {
  constructor(sample: string | RegExp, inverse = false) {
    if (!isA('String', sample) && !isA('RegExp', sample)) {
      throw new Error('Expected is not a String or a RegExp')
    }

    super(new RegExp(sample), inverse)
  }

  asymmetricMatch(other: string): boolean {
    const result = isA('String', other) && this.sample.test(other)

    return this.inverse ? !result : result
  }

  toString() {
    return `String${this.inverse ? 'Not' : ''}Matching`
  }

  getExpectedType() {
    return 'string'
  }
}

class CloseTo extends AsymmetricMatcher<number> {
  private readonly precision: number

  constructor(sample: number, precision = 2, inverse = false) {
    if (!isA('Number', sample)) {
      throw new Error('Expected is not a Number')
    }

    if (!isA('Number', precision)) {
      throw new Error('Precision is not a Number')
    }

    super(sample)
    this.inverse = inverse
    this.precision = precision
  }

  asymmetricMatch(other: number) {
    if (!isA('Number', other)) {
      return false
    }

    let result = false
    if (
      other === Number.POSITIVE_INFINITY
      && this.sample === Number.POSITIVE_INFINITY
    ) {
      result = true // Infinity - Infinity is NaN
    }
    else if (
      other === Number.NEGATIVE_INFINITY
      && this.sample === Number.NEGATIVE_INFINITY
    ) {
      result = true // -Infinity - -Infinity is NaN
    }
    else {
      result = Math.abs(this.sample - other) < 10 ** -this.precision / 2
    }
    return this.inverse ? !result : result
  }

  toString() {
    return `Number${this.inverse ? 'Not' : ''}CloseTo`
  }

  override getExpectedType() {
    return 'number'
  }

  override toAsymmetricMatcher(): string {
    return [
      this.toString(),
      this.sample,
      `(${pluralize('digit', this.precision)})`,
    ].join(' ')
  }
}

export class SchemaMatching extends AsymmetricMatcher<StandardSchemaV1<unknown, unknown>> {
  private result: StandardSchemaV1.Result<unknown> | undefined

  constructor(sample: StandardSchemaV1<unknown, unknown>, inverse = false) {
    if (!isStandardSchema(sample)) {
      throw new TypeError(
        'SchemaMatching expected to receive a Standard Schema.',
      )
    }
    super(sample, inverse)
  }

  asymmetricMatch(other: unknown): boolean {
    const result = this.sample['~standard'].validate(other)

    // Check if the result is a Promise (async validation)
    if (result instanceof Promise) {
      throw new TypeError('Async schema validation is not supported in asymmetric matchers.')
    }

    this.result = result
    const pass = !this.result.issues || this.result.issues.length === 0

    return this.inverse ? !pass : pass
  }

  toString() {
    return `Schema${this.inverse ? 'Not' : ''}Matching`
  }

  getExpectedType() {
    return 'object'
  }

  toAsymmetricMatcher(): string {
    const { utils } = this.getMatcherContext()
    const issues = this.result?.issues || []
    if (issues.length > 0) {
      return `${this.toString()} ${utils.stringify(this.result, undefined, { printBasicPrototype: false })}`
    }
    return this.toString()
  }
}

export const JestAsymmetricMatchers: ChaiPlugin = (chai, utils) => {
  utils.addMethod(chai.expect, 'anything', () => new Anything())

  utils.addMethod(chai.expect, 'any', (expected: unknown) => new Any(expected))

  utils.addMethod(
    chai.expect,
    'stringContaining',
    (expected: string) => new StringContaining(expected),
  )

  utils.addMethod(
    chai.expect,
    'objectContaining',
    (expected: any) => new ObjectContaining(expected),
  )

  utils.addMethod(
    chai.expect,
    'arrayContaining',
    <T = any>(expected: Array<T>) => new ArrayContaining<T>(expected),
  )

  utils.addMethod(
    chai.expect,
    'stringMatching',
    (expected: any) => new StringMatching(expected),
  )

  utils.addMethod(
    chai.expect,
    'closeTo',
    (expected: any, precision?: number) => new CloseTo(expected, precision),
  )

  utils.addMethod(
    chai.expect,
    'schemaMatching',
    (expected: any) => new SchemaMatching(expected),
  );

  // defineProperty does not work
  (chai.expect as any).not = {
    stringContaining: (expected: string) =>
      new StringContaining(expected, true),
    objectContaining: (expected: any) => new ObjectContaining(expected, true),
    arrayContaining: <T = unknown>(expected: Array<T>) =>
      new ArrayContaining<T>(expected, true),
    stringMatching: (expected: string | RegExp) =>
      new StringMatching(expected, true),
    closeTo: (expected: any, precision?: number) =>
      new CloseTo(expected, precision, true),
    schemaMatching: (expected: any) => new SchemaMatching(expected, true),
  }
}<|MERGE_RESOLUTION|>--- conflicted
+++ resolved
@@ -1,11 +1,7 @@
 /* eslint-disable unicorn/no-instanceof-builtins -- we check both */
 
-<<<<<<< HEAD
 import type { StandardSchemaV1 } from '@standard-schema/spec'
-import type { ChaiPlugin, MatcherState } from './types'
-=======
 import type { ChaiPlugin, MatcherState, Tester } from './types'
->>>>>>> 9a0bf225
 import { GLOBAL_EXPECT } from './constants'
 import {
   diff,
