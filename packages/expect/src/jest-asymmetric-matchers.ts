<<<<<<< HEAD
import type { ChaiPlugin, MatcherState, Tester } from './types'
=======
/* eslint-disable unicorn/no-instanceof-builtins -- we check both */

import type { ChaiPlugin, MatcherState } from './types'
>>>>>>> c42e64e6
import { GLOBAL_EXPECT } from './constants'
import {
  diff,
  getCustomEqualityTesters,
  getMatcherUtils,
  stringify,
} from './jest-matcher-utils'
import {
  equals,
  isA,
  iterableEquality,
  pluralize,
  subsetEquality,
} from './jest-utils'

import { getState } from './state'

export interface AsymmetricMatcherInterface {
  asymmetricMatch: (other: unknown, customTesters?: Array<Tester>) => boolean
  toString: () => string
  getExpectedType?: () => string
  toAsymmetricMatcher?: () => string
}

export abstract class AsymmetricMatcher<
  T,
  State extends MatcherState = MatcherState,
> implements AsymmetricMatcherInterface {
  // should have "jest" to be compatible with its ecosystem
  $$typeof: symbol = Symbol.for('jest.asymmetricMatcher')

  constructor(protected sample: T, protected inverse = false) {}

  protected getMatcherContext(expect?: Chai.ExpectStatic): State {
    return {
      ...getState(expect || (globalThis as any)[GLOBAL_EXPECT]),
      equals,
      isNot: this.inverse,
      customTesters: getCustomEqualityTesters(),
      utils: {
        ...getMatcherUtils(),
        diff,
        stringify,
        iterableEquality,
        subsetEquality,
      },
    }
  }

  abstract asymmetricMatch(other: unknown, customTesters?: Array<Tester>): boolean
  abstract toString(): string
  getExpectedType?(): string
  toAsymmetricMatcher?(): string
}

// implement custom chai/loupe inspect for better AssertionError.message formatting
// https://github.com/chaijs/loupe/blob/9b8a6deabcd50adc056a64fb705896194710c5c6/src/index.ts#L29
// @ts-expect-error computed properties is not supported when isolatedDeclarations is enabled
// FIXME: https://github.com/microsoft/TypeScript/issues/61068
AsymmetricMatcher.prototype[Symbol.for('chai/inspect')] = function (options: { depth: number; truncate: number }): string {
  // minimal pretty-format with simple manual truncation
  const result = stringify(this, options.depth, { min: true })
  if (result.length <= options.truncate) {
    return result
  }
  return `${this.toString()}{…}`
}

export class StringContaining extends AsymmetricMatcher<string> {
  constructor(sample: string, inverse = false) {
    if (!isA('String', sample)) {
      throw new Error('Expected is not a string')
    }

    super(sample, inverse)
  }

  asymmetricMatch(other: string): boolean {
    const result = isA('String', other) && other.includes(this.sample)

    return this.inverse ? !result : result
  }

  toString() {
    return `String${this.inverse ? 'Not' : ''}Containing`
  }

  getExpectedType() {
    return 'string'
  }
}

export class Anything extends AsymmetricMatcher<void> {
  asymmetricMatch(other: unknown): boolean {
    return other != null
  }

  toString() {
    return 'Anything'
  }

  toAsymmetricMatcher() {
    return 'Anything'
  }
}

export class ObjectContaining extends AsymmetricMatcher<
  Record<string | symbol | number, unknown>
> {
  constructor(sample: Record<string, unknown>, inverse = false) {
    super(sample, inverse)
  }

  getPrototype(obj: object): any {
    if (Object.getPrototypeOf) {
      return Object.getPrototypeOf(obj)
    }

    if (obj.constructor.prototype === obj) {
      return null
    }

    return obj.constructor.prototype
  }

  hasProperty(obj: object | null, property: string | symbol): boolean {
    if (!obj) {
      return false
    }

    if (Object.hasOwn(obj, property)) {
      return true
    }

    return this.hasProperty(this.getPrototype(obj), property)
  }

<<<<<<< HEAD
  asymmetricMatch(other: any, customTesters?: Array<Tester>) {
=======
  getProperties(obj: object): (string | symbol)[] {
    return [
      ...Object.keys(obj),
      ...Object.getOwnPropertySymbols(obj).filter(
        s => Object.getOwnPropertyDescriptor(obj, s)?.enumerable,
      ),
    ]
  }

  asymmetricMatch(other: any): boolean {
>>>>>>> c42e64e6
    if (typeof this.sample !== 'object') {
      throw new TypeError(
        `You must provide an object to ${this.toString()}, not '${typeof this
          .sample}'.`,
      )
    }

    let result = true

<<<<<<< HEAD
    for (const property in this.sample) {
      if (
        !this.hasProperty(other, property)
        || !equals(
          this.sample[property],
          other[property],
          customTesters,
        )
=======
    const matcherContext = this.getMatcherContext()
    const properties = this.getProperties(this.sample)
    for (const property of properties) {
      if (
        !this.hasProperty(other, property)
      ) {
        result = false
        break
      }
      const value = Object.getOwnPropertyDescriptor(this.sample, property)?.value ?? this.sample[property]
      const otherValue = Object.getOwnPropertyDescriptor(other, property)?.value ?? other[property]
      if (!equals(
        value,
        otherValue,
        matcherContext.customTesters,
      )
>>>>>>> c42e64e6
      ) {
        result = false
        break
      }
    }

    return this.inverse ? !result : result
  }

  toString() {
    return `Object${this.inverse ? 'Not' : ''}Containing`
  }

  getExpectedType() {
    return 'object'
  }
}

export class ArrayContaining<T = unknown> extends AsymmetricMatcher<Array<T>> {
  constructor(sample: Array<T>, inverse = false) {
    super(sample, inverse)
  }

<<<<<<< HEAD
  asymmetricMatch(other: Array<T>, customTesters?: Array<Tester>) {
=======
  asymmetricMatch(other: Array<T>): boolean {
>>>>>>> c42e64e6
    if (!Array.isArray(this.sample)) {
      throw new TypeError(
        `You must provide an array to ${this.toString()}, not '${typeof this
          .sample}'.`,
      )
    }

    const result
      = this.sample.length === 0
<<<<<<< HEAD
      || (Array.isArray(other)
        && this.sample.every(item =>
          other.some(another =>
            equals(item, another, customTesters),
          ),
        ))
=======
        || (Array.isArray(other)
          && this.sample.every(item =>
            other.some(another =>
              equals(item, another, matcherContext.customTesters),
            ),
          ))
>>>>>>> c42e64e6

    return this.inverse ? !result : result
  }

  toString() {
    return `Array${this.inverse ? 'Not' : ''}Containing`
  }

  getExpectedType() {
    return 'array'
  }
}

export class Any extends AsymmetricMatcher<any> {
  constructor(sample: unknown) {
    if (typeof sample === 'undefined') {
      throw new TypeError(
        'any() expects to be passed a constructor function. '
        + 'Please pass one or use anything() to match any object.',
      )
    }
    super(sample)
  }

  fnNameFor(func: Function): string {
    if (func.name) {
      return func.name
    }

    const functionToString = Function.prototype.toString

    const matches = functionToString
      .call(func)
      .match(/^(?:async)?\s*function\s*(?:\*\s*)?([\w$]+)\s*\(/)
    return matches ? matches[1] : '<anonymous>'
  }

  asymmetricMatch(other: unknown): boolean {
    if (this.sample === String) {
      return typeof other == 'string' || other instanceof String
    }

    if (this.sample === Number) {
      return typeof other == 'number' || other instanceof Number
    }

    if (this.sample === Function) {
      return typeof other == 'function' || typeof other === 'function'
    }

    if (this.sample === Boolean) {
      return typeof other == 'boolean' || other instanceof Boolean
    }

    if (this.sample === BigInt) {
      return typeof other == 'bigint' || other instanceof BigInt
    }

    if (this.sample === Symbol) {
      return typeof other == 'symbol' || other instanceof Symbol
    }

    if (this.sample === Object) {
      return typeof other == 'object'
    }

    return other instanceof this.sample
  }

  toString() {
    return 'Any'
  }

  getExpectedType(): string {
    if (this.sample === String) {
      return 'string'
    }

    if (this.sample === Number) {
      return 'number'
    }

    if (this.sample === Function) {
      return 'function'
    }

    if (this.sample === Object) {
      return 'object'
    }

    if (this.sample === Boolean) {
      return 'boolean'
    }

    return this.fnNameFor(this.sample)
  }

  toAsymmetricMatcher() {
    return `Any<${this.fnNameFor(this.sample)}>`
  }
}

export class StringMatching extends AsymmetricMatcher<RegExp> {
  constructor(sample: string | RegExp, inverse = false) {
    if (!isA('String', sample) && !isA('RegExp', sample)) {
      throw new Error('Expected is not a String or a RegExp')
    }

    super(new RegExp(sample), inverse)
  }

  asymmetricMatch(other: string): boolean {
    const result = isA('String', other) && this.sample.test(other)

    return this.inverse ? !result : result
  }

  toString() {
    return `String${this.inverse ? 'Not' : ''}Matching`
  }

  getExpectedType() {
    return 'string'
  }
}

class CloseTo extends AsymmetricMatcher<number> {
  private readonly precision: number

  constructor(sample: number, precision = 2, inverse = false) {
    if (!isA('Number', sample)) {
      throw new Error('Expected is not a Number')
    }

    if (!isA('Number', precision)) {
      throw new Error('Precision is not a Number')
    }

    super(sample)
    this.inverse = inverse
    this.precision = precision
  }

  asymmetricMatch(other: number) {
    if (!isA('Number', other)) {
      return false
    }

    let result = false
    if (
      other === Number.POSITIVE_INFINITY
      && this.sample === Number.POSITIVE_INFINITY
    ) {
      result = true // Infinity - Infinity is NaN
    }
    else if (
      other === Number.NEGATIVE_INFINITY
      && this.sample === Number.NEGATIVE_INFINITY
    ) {
      result = true // -Infinity - -Infinity is NaN
    }
    else {
      result = Math.abs(this.sample - other) < 10 ** -this.precision / 2
    }
    return this.inverse ? !result : result
  }

  toString() {
    return `Number${this.inverse ? 'Not' : ''}CloseTo`
  }

  override getExpectedType() {
    return 'number'
  }

  override toAsymmetricMatcher(): string {
    return [
      this.toString(),
      this.sample,
      `(${pluralize('digit', this.precision)})`,
    ].join(' ')
  }
}

export const JestAsymmetricMatchers: ChaiPlugin = (chai, utils) => {
  utils.addMethod(chai.expect, 'anything', () => new Anything())

  utils.addMethod(chai.expect, 'any', (expected: unknown) => new Any(expected))

  utils.addMethod(
    chai.expect,
    'stringContaining',
    (expected: string) => new StringContaining(expected),
  )

  utils.addMethod(
    chai.expect,
    'objectContaining',
    (expected: any) => new ObjectContaining(expected),
  )

  utils.addMethod(
    chai.expect,
    'arrayContaining',
    <T = any>(expected: Array<T>) => new ArrayContaining<T>(expected),
  )

  utils.addMethod(
    chai.expect,
    'stringMatching',
    (expected: any) => new StringMatching(expected),
  )

  utils.addMethod(
    chai.expect,
    'closeTo',
    (expected: any, precision?: number) => new CloseTo(expected, precision),
  );

  // defineProperty does not work
  (chai.expect as any).not = {
    stringContaining: (expected: string) =>
      new StringContaining(expected, true),
    objectContaining: (expected: any) => new ObjectContaining(expected, true),
    arrayContaining: <T = unknown>(expected: Array<T>) =>
      new ArrayContaining<T>(expected, true),
    stringMatching: (expected: string | RegExp) =>
      new StringMatching(expected, true),
    closeTo: (expected: any, precision?: number) =>
      new CloseTo(expected, precision, true),
  }
}<|MERGE_RESOLUTION|>--- conflicted
+++ resolved
@@ -1,10 +1,6 @@
-<<<<<<< HEAD
+/* eslint-disable unicorn/no-instanceof-builtins -- we check both */
+
 import type { ChaiPlugin, MatcherState, Tester } from './types'
-=======
-/* eslint-disable unicorn/no-instanceof-builtins -- we check both */
-
-import type { ChaiPlugin, MatcherState } from './types'
->>>>>>> c42e64e6
 import { GLOBAL_EXPECT } from './constants'
 import {
   diff,
@@ -142,9 +138,6 @@
     return this.hasProperty(this.getPrototype(obj), property)
   }
 
-<<<<<<< HEAD
-  asymmetricMatch(other: any, customTesters?: Array<Tester>) {
-=======
   getProperties(obj: object): (string | symbol)[] {
     return [
       ...Object.keys(obj),
@@ -154,8 +147,7 @@
     ]
   }
 
-  asymmetricMatch(other: any): boolean {
->>>>>>> c42e64e6
+  asymmetricMatch(other: any, customTesters?: Array<Tester>): boolean {
     if (typeof this.sample !== 'object') {
       throw new TypeError(
         `You must provide an object to ${this.toString()}, not '${typeof this
@@ -165,16 +157,6 @@
 
     let result = true
 
-<<<<<<< HEAD
-    for (const property in this.sample) {
-      if (
-        !this.hasProperty(other, property)
-        || !equals(
-          this.sample[property],
-          other[property],
-          customTesters,
-        )
-=======
     const matcherContext = this.getMatcherContext()
     const properties = this.getProperties(this.sample)
     for (const property of properties) {
@@ -189,9 +171,8 @@
       if (!equals(
         value,
         otherValue,
-        matcherContext.customTesters,
+        customTesters,
       )
->>>>>>> c42e64e6
       ) {
         result = false
         break
@@ -215,11 +196,7 @@
     super(sample, inverse)
   }
 
-<<<<<<< HEAD
   asymmetricMatch(other: Array<T>, customTesters?: Array<Tester>) {
-=======
-  asymmetricMatch(other: Array<T>): boolean {
->>>>>>> c42e64e6
     if (!Array.isArray(this.sample)) {
       throw new TypeError(
         `You must provide an array to ${this.toString()}, not '${typeof this
@@ -229,21 +206,12 @@
 
     const result
       = this.sample.length === 0
-<<<<<<< HEAD
       || (Array.isArray(other)
         && this.sample.every(item =>
           other.some(another =>
             equals(item, another, customTesters),
           ),
         ))
-=======
-        || (Array.isArray(other)
-          && this.sample.every(item =>
-            other.some(another =>
-              equals(item, another, matcherContext.customTesters),
-            ),
-          ))
->>>>>>> c42e64e6
 
     return this.inverse ? !result : result
   }
