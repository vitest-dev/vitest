/**
 * Copyright (c) Facebook, Inc. and its affiliates. All Rights Reserved.
 *
 * This source code is licensed under the MIT license found in the
 * LICENSE file in the root directory of this source tree.
 *
 */

import type { MockInstance } from '@vitest/spy'
import type { Constructable } from '@vitest/utils'
import type { Formatter } from 'tinyrainbow'
import type { AsymmetricMatcher } from './jest-asymmetric-matchers'
import type { diff, getMatcherUtils, stringify } from './jest-matcher-utils'

export type ChaiPlugin = Chai.ChaiPlugin

export type Tester = (
  this: TesterContext,
  a: any,
  b: any,
  customTesters: Array<Tester>
) => boolean | undefined

export interface TesterContext {
  equals: (
    a: unknown,
    b: unknown,
    customTesters?: Array<Tester>,
    strictCheck?: boolean
  ) => boolean
}
export type { DiffOptions } from '@vitest/utils/diff'

export interface MatcherHintOptions {
  comment?: string
  expectedColor?: Formatter
  isDirectExpectCall?: boolean
  isNot?: boolean
  promise?: string
  receivedColor?: Formatter
  secondArgument?: string
  secondArgumentColor?: Formatter
}

export interface MatcherState {
  customTesters: Array<Tester>
  assertionCalls: number
  currentTestName?: string
  dontThrow?: () => void
  error?: Error
  equals: (
    a: unknown,
    b: unknown,
    customTesters?: Array<Tester>,
    strictCheck?: boolean
  ) => boolean
  expand?: boolean
  expectedAssertionsNumber?: number | null
  expectedAssertionsNumberErrorGen?: (() => Error) | null
  isExpectingAssertions?: boolean
  isExpectingAssertionsError?: Error | null
  isNot: boolean
  // environment: VitestEnvironment
  promise: string
  // snapshotState: SnapshotState
  suppressedErrors: Array<Error>
  testPath?: string
  utils: ReturnType<typeof getMatcherUtils> & {
    diff: typeof diff
    stringify: typeof stringify
    iterableEquality: Tester
    subsetEquality: Tester
  }
  soft?: boolean
  poll?: boolean
}

export interface SyncExpectationResult {
  pass: boolean
  message: () => string
  actual?: any
  expected?: any
}

export type AsyncExpectationResult = Promise<SyncExpectationResult>

export type ExpectationResult = SyncExpectationResult | AsyncExpectationResult

export interface RawMatcherFn<T extends MatcherState = MatcherState> {
  (this: T, received: any, ...expected: Array<any>): ExpectationResult
}

export type MatchersObject<T extends MatcherState = MatcherState> = Record<
  string,
  RawMatcherFn<T>
> & ThisType<T>

export interface ExpectStatic
  extends Chai.ExpectStatic,
  AsymmetricMatchersContaining {
  <T>(actual: T, message?: string): Assertion<T>
  extend: (expects: MatchersObject) => void
  anything: () => AsymmetricMatcher<unknown>
  any: (constructor: unknown) => AsymmetricMatcher<unknown>
  getState: () => MatcherState
  setState: (state: Partial<MatcherState>) => void
  not: AsymmetricMatchersContaining
}

interface CustomMatcher {
  /**
   * Checks that a value satisfies a custom matcher function.
   *
   * @param matcher - A function returning a boolean based on the custom condition
   * @param message - Optional custom error message on failure
   *
   * @example
   * expect(age).toSatisfy(val => val >= 18, 'Age must be at least 18');
   * expect(age).toEqual(expect.toSatisfy(val => val >= 18, 'Age must be at least 18'));
   */
  toSatisfy: (matcher: (value: any) => boolean, message?: string) => any

  /**
   * Matches if the received value is one of the values in the expected array.
   *
   * @example
   * expect(1).toBeOneOf([1, 2, 3])
   * expect('foo').toBeOneOf([expect.any(String)])
   * expect({ a: 1 }).toEqual({ a: expect.toBeOneOf(['1', '2', '3']) })
   */
  toBeOneOf: <T>(sample: Array<T>) => any
}

export interface AsymmetricMatchersContaining extends CustomMatcher {
  /**
   * Matches if the received string contains the expected substring.
   *
   * @example
   * expect('I have an apple').toEqual(expect.stringContaining('apple'));
   * expect({ a: 'test string' }).toEqual({ a: expect.stringContaining('test') });
   */
  stringContaining: (expected: string) => any

  /**
   * Matches if the received object contains all properties of the expected object.
   *
   * @example
   * expect({ a: '1', b: 2 }).toEqual(expect.objectContaining({ a: '1' }))
   */
  objectContaining: <T = any>(expected: DeeplyAllowMatchers<T>) => any

  /**
   * Matches if the received array contains all elements in the expected array.
   *
   * @example
   * expect(['a', 'b', 'c']).toEqual(expect.arrayContaining(['b', 'a']));
   */
  arrayContaining: <T = unknown>(expected: Array<DeeplyAllowMatchers<T>>) => any

  /**
   * Matches if the received string or regex matches the expected pattern.
   *
   * @example
   * expect('hello world').toEqual(expect.stringMatching(/^hello/));
   * expect('hello world').toEqual(expect.stringMatching('hello'));
   */
  stringMatching: (expected: string | RegExp) => any

  /**
   * Matches if the received number is within a certain precision of the expected number.
   *
   * @param precision - Optional decimal precision for comparison. Default is 2.
   *
   * @example
   * expect(10.45).toEqual(expect.closeTo(10.5, 1));
   * expect(5.11).toEqual(expect.closeTo(5.12)); // with default precision
   */
  closeTo: (expected: number, precision?: number) => any
}

<<<<<<< HEAD
export type DeeplyAllowMatchers<T> = T extends Array<infer Element>
  ? Element[]
  : T extends object
    ? {
        [K in keyof T]: DeeplyAllowMatchers<T[K]> | AsymmetricMatcher<unknown>
      }
    : T

export interface JestAssertion<T = any> extends jest.Matchers<void, T> {
=======
export interface JestAssertion<T = any> extends jest.Matchers<void, T>, CustomMatcher {
>>>>>>> 33b930a1
  /**
   * Used when you want to check that two objects have the same value.
   * This matcher recursively checks the equality of all fields, rather than checking for object identity.
   *
   * @example
   * expect(user).toEqual({ name: 'Alice', age: 30 });
   */
  toEqual: <E>(expected: DeeplyAllowMatchers<E>) => void

  /**
   * Use to test that objects have the same types as well as structure.
   *
   * @example
   * expect(user).toStrictEqual({ name: 'Alice', age: 30 });
   */
  toStrictEqual: <E>(expected: DeeplyAllowMatchers<E>) => void

  /**
   * Checks that a value is what you expect. It calls `Object.is` to compare values.
   * Don't use `toBe` with floating-point numbers.
   *
   * @example
   * expect(result).toBe(42);
   * expect(status).toBe(true);
   */
  toBe: <E>(expected: E) => void

  /**
   * Check that a string matches a regular expression.
   *
   * @example
   * expect(message).toMatch(/hello/);
   * expect(greeting).toMatch('world');
   */
  toMatch: (expected: string | RegExp) => void

  /**
   * Used to check that a JavaScript object matches a subset of the properties of an object
   *
   * @example
   * expect(user).toMatchObject({
   *   name: 'Alice',
   *   address: { city: 'Wonderland' }
   * });
   */
  toMatchObject: <E extends object | any[]>(expected: DeeplyAllowMatchers<E>) => void

  /**
   * Used when you want to check that an item is in a list.
   * For testing the items in the list, this uses `===`, a strict equality check.
   *
   * @example
   * expect(items).toContain('apple');
   * expect(numbers).toContain(5);
   */
  toContain: <E>(item: E) => void

  /**
   * Used when you want to check that an item is in a list.
   * For testing the items in the list, this matcher recursively checks the
   * equality of all fields, rather than checking for object identity.
   *
   * @example
   * expect(items).toContainEqual({ name: 'apple', quantity: 1 });
   */
  toContainEqual: <E>(item: E) => void

  /**
   * Use when you don't care what a value is, you just want to ensure a value
   * is true in a boolean context. In JavaScript, there are six falsy values:
   * `false`, `0`, `''`, `null`, `undefined`, and `NaN`. Everything else is truthy.
   *
   * @example
   * expect(user.isActive).toBeTruthy();
   */
  toBeTruthy: () => void

  /**
   * When you don't care what a value is, you just want to
   * ensure a value is false in a boolean context.
   *
   * @example
   * expect(user.isActive).toBeFalsy();
   */
  toBeFalsy: () => void

  /**
   * For comparing floating point numbers.
   *
   * @example
   * expect(score).toBeGreaterThan(10);
   */
  toBeGreaterThan: (num: number | bigint) => void

  /**
   * For comparing floating point numbers.
   *
   * @example
   * expect(score).toBeGreaterThanOrEqual(10);
   */
  toBeGreaterThanOrEqual: (num: number | bigint) => void

  /**
   * For comparing floating point numbers.
   *
   * @example
   * expect(score).toBeLessThan(10);
   */
  toBeLessThan: (num: number | bigint) => void

  /**
   * For comparing floating point numbers.
   *
   * @example
   * expect(score).toBeLessThanOrEqual(10);
   */
  toBeLessThanOrEqual: (num: number | bigint) => void

  /**
   * Used to check that a variable is NaN.
   *
   * @example
   * expect(value).toBeNaN();
   */
  toBeNaN: () => void

  /**
   * Used to check that a variable is undefined.
   *
   * @example
   * expect(value).toBeUndefined();
   */
  toBeUndefined: () => void

  /**
   * This is the same as `.toBe(null)` but the error messages are a bit nicer.
   * So use `.toBeNull()` when you want to check that something is null.
   *
   * @example
   * expect(value).toBeNull();
   */
  toBeNull: () => void

  /**
   * Ensure that a variable is not undefined.
   *
   * @example
   * expect(value).toBeDefined();
   */
  toBeDefined: () => void

  /**
   * Ensure that an object is an instance of a class.
   * This matcher uses `instanceof` underneath.
   *
   * @example
   * expect(new Date()).toBeInstanceOf(Date);
   */
  toBeInstanceOf: <E>(expected: E) => void

  /**
   * Used to check that an object has a `.length` property
   * and it is set to a certain numeric value.
   *
   * @example
   * expect([1, 2, 3]).toHaveLength(3);
   * expect('hello').toHaveLength(5);
   */
  toHaveLength: (length: number) => void

  /**
   * Use to check if a property at the specified path exists on an object.
   * For checking deeply nested properties, you may use dot notation or an array containing
   * the path segments for deep references.
   *
   * Optionally, you can provide a value to check if it matches the value present at the path
   * on the target object. This matcher uses 'deep equality' (like `toEqual()`) and recursively checks
   * the equality of all fields.
   *
   * @example
   * expect(user).toHaveProperty('address.city', 'New York');
   * expect(config).toHaveProperty(['settings', 'theme'], 'dark');
   */
  toHaveProperty: <E>(
    property: string | (string | number)[],
    value?: E
  ) => void

  /**
   * Using exact equality with floating point numbers is a bad idea.
   * Rounding means that intuitive things fail.
   * The default for `precision` is 2.
   *
   * @example
   * expect(price).toBeCloseTo(9.99, 2);
   */
  toBeCloseTo: (number: number, numDigits?: number) => void

  /**
   * Ensures that a mock function is called an exact number of times.
   *
   * Also under the alias `expect.toBeCalledTimes`.
   *
   * @example
   * expect(mockFunc).toHaveBeenCalledTimes(2);
   */
  toHaveBeenCalledTimes: (times: number) => void

  /**
   * Ensures that a mock function is called an exact number of times.
   *
   * Alias for `expect.toHaveBeenCalledTimes`.
   *
   * @example
   * expect(mockFunc).toBeCalledTimes(2);
   */
  toBeCalledTimes: (times: number) => void

  /**
   * Ensures that a mock function is called.
   *
   * Also under the alias `expect.toBeCalled`.
   *
   * @example
   * expect(mockFunc).toHaveBeenCalled();
   */

  toHaveBeenCalled: () => void

  /**
   * Ensures that a mock function is called.
   *
   * Alias for `expect.toHaveBeenCalled`.
   *
   * @example
   * expect(mockFunc).toBeCalled();
   */
  toBeCalled: () => void

  /**
   * Ensure that a mock function is called with specific arguments.
   *
   * Also under the alias `expect.toBeCalledWith`.
   *
   * @example
   * expect(mockFunc).toHaveBeenCalledWith('arg1', 42);
   */
  toHaveBeenCalledWith: <E extends any[]>(...args: E) => void

  /**
   * Ensure that a mock function is called with specific arguments.
   *
   * Alias for `expect.toHaveBeenCalledWith`.
   *
   * @example
   * expect(mockFunc).toBeCalledWith('arg1', 42);
   */
  toBeCalledWith: <E extends any[]>(...args: E) => void

  /**
   * Ensure that a mock function is called with specific arguments on an Nth call.
   *
   * Also under the alias `expect.nthCalledWith`.
   *
   * @example
   * expect(mockFunc).toHaveBeenNthCalledWith(2, 'secondArg');
   */
  toHaveBeenNthCalledWith: <E extends any[]>(n: number, ...args: E) => void

  /**
   * Ensure that a mock function is called with specific arguments on an Nth call.
   *
   * Alias for `expect.toHaveBeenNthCalledWith`.
   *
   * @example
   * expect(mockFunc).nthCalledWith(2, 'secondArg');
   */
  nthCalledWith: <E extends any[]>(nthCall: number, ...args: E) => void

  /**
   * If you have a mock function, you can use `.toHaveBeenLastCalledWith`
   * to test what arguments it was last called with.
   *
   * Also under the alias `expect.lastCalledWith`.
   *
   * @example
   * expect(mockFunc).toHaveBeenLastCalledWith('lastArg');
   */
  toHaveBeenLastCalledWith: <E extends any[]>(...args: E) => void

  /**
   * If you have a mock function, you can use `.lastCalledWith`
   * to test what arguments it was last called with.
   *
   * Alias for `expect.toHaveBeenLastCalledWith`.
   *
   * @example
   * expect(mockFunc).lastCalledWith('lastArg');
   */
  lastCalledWith: <E extends any[]>(...args: E) => void

  /**
   * Used to test that a function throws when it is called.
   *
   * Also under the alias `expect.toThrowError`.
   *
   * @example
   * expect(() => functionWithError()).toThrow('Error message');
   * expect(() => parseJSON('invalid')).toThrow(SyntaxError);
   */
  toThrow: (expected?: string | Constructable | RegExp | Error) => void

  /**
   * Used to test that a function throws when it is called.
   *
   * Alias for `expect.toThrow`.
   *
   * @example
   * expect(() => functionWithError()).toThrowError('Error message');
   * expect(() => parseJSON('invalid')).toThrowError(SyntaxError);
   */
  toThrowError: (expected?: string | Constructable | RegExp | Error) => void

  /**
   * Use to test that the mock function successfully returned (i.e., did not throw an error) at least one time
   *
   * Alias for `expect.toHaveReturned`.
   *
   * @example
   * expect(mockFunc).toReturn();
   */
  toReturn: () => void

  /**
   * Use to test that the mock function successfully returned (i.e., did not throw an error) at least one time
   *
   * Also under the alias `expect.toReturn`.
   *
   * @example
   * expect(mockFunc).toHaveReturned();
   */
  toHaveReturned: () => void

  /**
   * Use to ensure that a mock function returned successfully (i.e., did not throw an error) an exact number of times.
   * Any calls to the mock function that throw an error are not counted toward the number of times the function returned.
   *
   * Alias for `expect.toHaveReturnedTimes`.
   *
   * @example
   * expect(mockFunc).toReturnTimes(3);
   */
  toReturnTimes: (times: number) => void

  /**
   * Use to ensure that a mock function returned successfully (i.e., did not throw an error) an exact number of times.
   * Any calls to the mock function that throw an error are not counted toward the number of times the function returned.
   *
   * Also under the alias `expect.toReturnTimes`.
   *
   * @example
   * expect(mockFunc).toHaveReturnedTimes(3);
   */
  toHaveReturnedTimes: (times: number) => void

  /**
   * Use to ensure that a mock function returned a specific value.
   *
   * Alias for `expect.toHaveReturnedWith`.
   *
   * @example
   * expect(mockFunc).toReturnWith('returnValue');
   */
  toReturnWith: <E>(value: E) => void

  /**
   * Use to ensure that a mock function returned a specific value.
   *
   * Also under the alias `expect.toReturnWith`.
   *
   * @example
   * expect(mockFunc).toHaveReturnedWith('returnValue');
   */
  toHaveReturnedWith: <E>(value: E) => void

  /**
   * Use to test the specific value that a mock function last returned.
   * If the last call to the mock function threw an error, then this matcher will fail
   * no matter what value you provided as the expected return value.
   *
   * Also under the alias `expect.lastReturnedWith`.
   *
   * @example
   * expect(mockFunc).toHaveLastReturnedWith('lastValue');
   */
  toHaveLastReturnedWith: <E>(value: E) => void

  /**
   * Use to test the specific value that a mock function last returned.
   * If the last call to the mock function threw an error, then this matcher will fail
   * no matter what value you provided as the expected return value.
   *
   * Alias for `expect.toHaveLastReturnedWith`.
   *
   * @example
   * expect(mockFunc).lastReturnedWith('lastValue');
   */
  lastReturnedWith: <E>(value: E) => void

  /**
   * Use to test the specific value that a mock function returned for the nth call.
   * If the nth call to the mock function threw an error, then this matcher will fail
   * no matter what value you provided as the expected return value.
   *
   * Also under the alias `expect.nthReturnedWith`.
   *
   * @example
   * expect(mockFunc).toHaveNthReturnedWith(2, 'nthValue');
   */
  toHaveNthReturnedWith: <E>(nthCall: number, value: E) => void

  /**
   * Use to test the specific value that a mock function returned for the nth call.
   * If the nth call to the mock function threw an error, then this matcher will fail
   * no matter what value you provided as the expected return value.
   *
   * Alias for `expect.toHaveNthReturnedWith`.
   *
   * @example
   * expect(mockFunc).nthReturnedWith(2, 'nthValue');
   */
  nthReturnedWith: <E>(nthCall: number, value: E) => void
}

type VitestAssertion<A, T> = {
  [K in keyof A]: A[K] extends Chai.Assertion
    ? Assertion<T>
    : A[K] extends (...args: any[]) => any
      ? A[K] // not converting function since they may contain overload
      : VitestAssertion<A[K], T>;
} & ((type: string, message?: string) => Assertion)

type Promisify<O> = {
  [K in keyof O]: O[K] extends (...args: infer A) => infer R
    ? Promisify<O[K]> & ((...args: A) => Promise<R>)
    : O[K];
}

export type PromisifyAssertion<T> = Promisify<Assertion<T>>

export interface Assertion<T = any>
  extends VitestAssertion<Chai.Assertion, T>,
  JestAssertion<T> {
  /**
   * Ensures a value is of a specific type.
   *
   * @example
   * expect(value).toBeTypeOf('string');
   * expect(number).toBeTypeOf('number');
   */
  toBeTypeOf: (
    expected:
      | 'bigint'
      | 'boolean'
      | 'function'
      | 'number'
      | 'object'
      | 'string'
      | 'symbol'
      | 'undefined'
  ) => void

  /**
   * Asserts that a mock function was called exactly once.
   *
   * @example
   * expect(mockFunc).toHaveBeenCalledOnce();
   */
  toHaveBeenCalledOnce: () => void

  /**
   * Ensure that a mock function is called with specific arguments and called
   * exactly once.
   *
   * @example
   * expect(mockFunc).toHaveBeenCalledExactlyOnceWith('arg1', 42);
   */
  toHaveBeenCalledExactlyOnceWith: <E extends any[]>(...args: E) => void

  /**
   * This assertion checks if a `Mock` was called before another `Mock`.
   * @param mock - A mock function created by `vi.spyOn` or `vi.fn`
   * @param failIfNoFirstInvocation - Fail if the first mock was never called
   * @example
   * const mock1 = vi.fn()
   * const mock2 = vi.fn()
   *
   * mock1()
   * mock2()
   * mock1()
   *
   * expect(mock1).toHaveBeenCalledBefore(mock2)
   */
  toHaveBeenCalledBefore: (mock: MockInstance, failIfNoFirstInvocation?: boolean) => void

  /**
   * This assertion checks if a `Mock` was called after another `Mock`.
   * @param mock - A mock function created by `vi.spyOn` or `vi.fn`
   * @param failIfNoFirstInvocation - Fail if the first mock was never called
   * @example
   * const mock1 = vi.fn()
   * const mock2 = vi.fn()
   *
   * mock2()
   * mock1()
   * mock2()
   *
   * expect(mock1).toHaveBeenCalledAfter(mock2)
   */
  toHaveBeenCalledAfter: (mock: MockInstance, failIfNoFirstInvocation?: boolean) => void

  /**
   * Checks that a promise resolves successfully at least once.
   *
   * @example
   * await expect(promise).toHaveResolved();
   */
  toHaveResolved: () => void

  /**
   * Checks that a promise resolves to a specific value.
   *
   * @example
   * await expect(promise).toHaveResolvedWith('success');
   */
  toHaveResolvedWith: <E>(value: E) => void

  /**
   * Ensures a promise resolves a specific number of times.
   *
   * @example
   * expect(mockAsyncFunc).toHaveResolvedTimes(3);
   */
  toHaveResolvedTimes: (times: number) => void

  /**
   * Asserts that the last resolved value of a promise matches an expected value.
   *
   * @example
   * await expect(mockAsyncFunc).toHaveLastResolvedWith('finalResult');
   */
  toHaveLastResolvedWith: <E>(value: E) => void

  /**
   * Ensures a specific value was returned by a promise on the nth resolution.
   *
   * @example
   * await expect(mockAsyncFunc).toHaveNthResolvedWith(2, 'secondResult');
   */
  toHaveNthResolvedWith: <E>(nthCall: number, value: E) => void

  /**
   * Verifies that a promise resolves.
   *
   * @example
   * await expect(someAsyncFunc).resolves.toBe(42);
   */
  resolves: PromisifyAssertion<T>

  /**
   * Verifies that a promise rejects.
   *
   * @example
   * await expect(someAsyncFunc).rejects.toThrow('error');
   */
  rejects: PromisifyAssertion<T>
}

declare global {
  // support augmenting jest.Matchers by other libraries
  // eslint-disable-next-line ts/no-namespace
  namespace jest {
    // eslint-disable-next-line unused-imports/no-unused-vars, ts/no-empty-object-type
    interface Matchers<R, T = {}> {}
  }
}

export {}<|MERGE_RESOLUTION|>--- conflicted
+++ resolved
@@ -178,7 +178,6 @@
   closeTo: (expected: number, precision?: number) => any
 }
 
-<<<<<<< HEAD
 export type DeeplyAllowMatchers<T> = T extends Array<infer Element>
   ? Element[]
   : T extends object
@@ -187,10 +186,7 @@
       }
     : T
 
-export interface JestAssertion<T = any> extends jest.Matchers<void, T> {
-=======
 export interface JestAssertion<T = any> extends jest.Matchers<void, T>, CustomMatcher {
->>>>>>> 33b930a1
   /**
    * Used when you want to check that two objects have the same value.
    * This matcher recursively checks the equality of all fields, rather than checking for object identity.
