--- conflicted
+++ resolved
@@ -22,11 +22,8 @@
 
 */
 
-<<<<<<< HEAD
 import type { StandardSchemaV1 } from '@standard-schema/spec'
-=======
 import type { AsymmetricMatcher } from './jest-asymmetric-matchers'
->>>>>>> 9a0bf225
 import type { Tester, TesterContext } from './types'
 import { isObject } from '@vitest/utils/helpers'
 
