import type { CoverageMap } from 'istanbul-lib-coverage'
import type { ProxifiedModule } from 'magicast'
import type { Profiler } from 'node:inspector'
import type { CoverageProvider, ReportContext, ResolvedCoverageOptions, TestProject, Vite, Vitest } from 'vitest/node'
import { promises as fs } from 'node:fs'
import { fileURLToPath } from 'node:url'
// @ts-expect-error -- untyped
import { mergeProcessCovs } from '@bcoe/v8-coverage'
import { cleanUrl } from '@vitest/utils'
import astV8ToIstanbul from 'ast-v8-to-istanbul'
import createDebug from 'debug'
import libCoverage from 'istanbul-lib-coverage'
import libReport from 'istanbul-lib-report'
import libSourceMaps from 'istanbul-lib-source-maps'
import reports from 'istanbul-reports'
import { parseModule } from 'magicast'
import { normalize } from 'pathe'
import { provider } from 'std-env'

import c from 'tinyrainbow'
import { BaseCoverageProvider } from 'vitest/coverage'
import { parseAstAsync } from 'vitest/node'
import { version } from '../package.json' with { type: 'json' }

export interface ScriptCoverageWithOffset extends Profiler.ScriptCoverage {
  startOffset: number
}

type TransformResults = Map<string, Vite.TransformResult>
interface RawCoverage { result: ScriptCoverageWithOffset[] }

const FILE_PROTOCOL = 'file://'

const debug = createDebug('vitest:coverage')

export class V8CoverageProvider extends BaseCoverageProvider<ResolvedCoverageOptions<'v8'>> implements CoverageProvider {
  name = 'v8' as const
  version: string = version

  initialize(ctx: Vitest): void {
    this._initialize(ctx)
  }

  createCoverageMap(): CoverageMap {
    return libCoverage.createCoverageMap({})
  }

  async generateCoverage({ allTestsRun }: ReportContext): Promise<CoverageMap> {
    const start = debug.enabled ? performance.now() : 0

    const coverageMap = this.createCoverageMap()
    let merged: RawCoverage = { result: [] }

    await this.readCoverageFiles<RawCoverage>({
      onFileRead(coverage) {
        merged = mergeProcessCovs([merged, coverage])

        // mergeProcessCovs sometimes loses startOffset, e.g. in vue
        merged.result.forEach((result) => {
          if (!result.startOffset) {
            const original = coverage.result.find(r => r.url === result.url)
            result.startOffset = original?.startOffset || 0
          }
        })
      },
      onFinished: async (project, transformMode) => {
        const converted = await this.convertCoverage(
          merged,
          project,
          transformMode,
        )

        // Source maps can change based on projectName and transform mode.
        // Coverage transform re-uses source maps so we need to separate transforms from each other.
        const transformedCoverage = await transformCoverage(converted)
        coverageMap.merge(transformedCoverage)

        merged = { result: [] }
      },
      onDebug: debug,
    })

    // Include untested files when all tests were run (not a single file re-run)
    // or if previous results are preserved by "cleanOnRerun: false"
    if (this.options.include != null && (allTestsRun || !this.options.cleanOnRerun)) {
      const coveredFiles = coverageMap.files()
      const untestedCoverage = await this.getCoverageMapForUncoveredFiles(coveredFiles)

      coverageMap.merge(await transformCoverage(untestedCoverage))
    }

    if (this.options.excludeAfterRemap) {
      coverageMap.filter(filename => this.isIncluded(filename))
    }

    if (debug.enabled) {
      debug(`Generate coverage total time ${(performance.now() - start!).toFixed()} ms`)
    }

    return coverageMap
  }

  async generateReports(coverageMap: CoverageMap, allTestsRun?: boolean): Promise<void> {
    if (provider === 'stackblitz') {
      this.ctx.logger.log(
        c.blue(' % ')
        + c.yellow(
          '@vitest/coverage-v8 does not work on Stackblitz. Report will be empty.',
        ),
      )
    }

    const context = libReport.createContext({
      dir: this.options.reportsDirectory,
      coverageMap,
      watermarks: this.options.watermarks,
    })

    if (this.hasTerminalReporter(this.options.reporter)) {
      this.ctx.logger.log(
        c.blue(' % ') + c.dim('Coverage report from ') + c.yellow(this.name),
      )
    }

    for (const reporter of this.options.reporter) {
      // Type assertion required for custom reporters
      reports
        .create(reporter[0] as Parameters<typeof reports.create>[0], {
          skipFull: this.options.skipFull,
          projectRoot: this.ctx.config.root,
          ...reporter[1],
        })
        .execute(context)
    }

    if (this.options.thresholds) {
      await this.reportThresholds(coverageMap, allTestsRun)
    }
  }

  async parseConfigModule(configFilePath: string): Promise<ProxifiedModule<any>> {
    return parseModule(
      await fs.readFile(configFilePath, 'utf8'),
    )
  }

  private async getCoverageMapForUncoveredFiles(testedFiles: string[]): Promise<CoverageMap> {
    const transformResults = normalizeTransformResults(
      this.ctx.vite.environments.ssr.moduleGraph,
    )
    const transform = this.createUncoveredFileTransformer(this.ctx)

    const uncoveredFiles = await this.getUntestedFiles(testedFiles)

    let index = 0

    const coverageMap = this.createCoverageMap()

    for (const chunk of this.toSlices(uncoveredFiles, this.options.processingConcurrency)) {
      if (debug.enabled) {
        index += chunk.length
        debug('Uncovered files %d/%d', index, uncoveredFiles.length)
      }

      await Promise.all(chunk.map(async (filename) => {
        let timeout: ReturnType<typeof setTimeout> | undefined
        let start: number | undefined

        if (debug.enabled) {
          start = performance.now()
          timeout = setTimeout(() => debug(c.bgRed(`File "${filename}" is taking longer than 3s`)), 3_000)
        }

        // Do not use pathToFileURL to avoid encoding filename parts
        const url = `file://${filename.startsWith('/') ? '' : '/'}${filename}`

        const sources = await this.getSources(
          url,
          transformResults,
          transform,
        )

        coverageMap.merge(await this.remapCoverage(
          url,
          0,
          sources,
          [],
        ))

        if (debug.enabled) {
          clearTimeout(timeout)

          const diff = performance.now() - start!
          const color = diff > 500 ? c.bgRed : c.bgGreen
          debug(`${color(` ${diff.toFixed()} ms `)} ${filename}`)
        }
      }))
    }

    return coverageMap
  }

  private async remapCoverage(filename: string, wrapperLength: number, result: Awaited<ReturnType<typeof this.getSources>>, functions: Profiler.FunctionCoverage[]) {
    let ast

    try {
      ast = await parseAstAsync(result.code)
    }
    catch (error) {
      this.ctx.logger.error(`Failed to parse ${filename}. Excluding it from coverage.\n`, error)
      return {}
    }

    return await astV8ToIstanbul({
      code: result.code,
      sourceMap: result.map,
      ast,
      coverage: { functions, url: filename },
      ignoreClassMethods: this.options.ignoreClassMethods,
      wrapperLength,
      ignoreNode: (node, type) => {
        // SSR transformed imports
        if (
          type === 'statement'
          && node.type === 'VariableDeclarator'
          && node.id.type === 'Identifier'
          && node.id.name.startsWith('__vite_ssr_import_')
        ) {
          return true
        }

        // SSR transformed exports vite@>6.3.5
        if (
          type === 'statement'
          && node.type === 'ExpressionStatement'
          && node.expression.type === 'AssignmentExpression'
          && node.expression.left.type === 'MemberExpression'
          && node.expression.left.object.type === 'Identifier'
          && node.expression.left.object.name === '__vite_ssr_exports__'
        ) {
          return true
        }

        // SSR transformed exports vite@^6.3.5
        if (
          type === 'statement'
          && node.type === 'VariableDeclarator'
          && node.id.type === 'Identifier'
          && node.id.name === '__vite_ssr_export_default__'
        ) {
          return true
        }

        // in-source test with "if (import.meta.vitest)"
        if (
          (type === 'branch' || type === 'statement')
          && node.type === 'IfStatement'
          && node.test.type === 'MemberExpression'
          && node.test.property.type === 'Identifier'
          && node.test.property.name === 'vitest'
        ) {
          // SSR
          if (
            node.test.object.type === 'Identifier'
            && node.test.object.name === '__vite_ssr_import_meta__'
          ) {
            return 'ignore-this-and-nested-nodes'
          }

          // Web
          if (
            node.test.object.type === 'MetaProperty'
            && node.test.object.meta.name === 'import'
            && node.test.object.property.name === 'meta'
          ) {
            return 'ignore-this-and-nested-nodes'
          }
        }

        // Browser mode's "import.meta.env ="
        if (
          type === 'statement'
          && node.type === 'ExpressionStatement'
          && node.expression.type === 'AssignmentExpression'
          && node.expression.left.type === 'MemberExpression'
          && node.expression.left.object.type === 'MetaProperty'
          && node.expression.left.object.meta.name === 'import'
          && node.expression.left.object.property.name === 'meta'
          && node.expression.left.property.type === 'Identifier'
          && node.expression.left.property.name === 'env') {
          return true
        }

        // SWC's decorators
        if (
          type === 'statement'
          && node.type === 'ExpressionStatement'
          && node.expression.type === 'CallExpression'
          && node.expression.callee.type === 'Identifier'
          && node.expression.callee.name === '_ts_decorate') {
          return 'ignore-this-and-nested-nodes'
        }
      },
    },
    )
  }

  private async getSources(
    url: string,
    transformResults: TransformResults,
    onTransform: (filepath: string) => Promise<Vite.TransformResult | undefined | null>,
    functions: Profiler.FunctionCoverage[] = [],
  ): Promise<{
<<<<<<< HEAD
      code: string
      map?: Vite.Rollup.SourceMap
    }> {
=======
    code: string
    map?: EncodedSourceMap
  }> {
>>>>>>> 3cb2c857
    const filePath = normalize(fileURLToPath(url))

    let transformResult: Vite.TransformResult | null | undefined = transformResults.get(filePath)

    if (!transformResult) {
      transformResult = await onTransform(removeStartsWith(url, FILE_PROTOCOL)).catch(() => undefined)
    }

    const map = transformResult?.map as Vite.Rollup.SourceMap | undefined
    const code = transformResult?.code

    if (!code) {
      const original = await fs.readFile(filePath, 'utf-8').catch(() => {
        // If file does not exist construct a dummy source for it.
        // These can be files that were generated dynamically during the test run and were removed after it.
        const length = findLongestFunctionLength(functions)
        return '/'.repeat(length)
      })

      return { code: original }
    }

    // Vue needs special handling for "map.sources"
    if (map) {
      map.sources ||= []

      map.sources = map.sources
        .filter(source => source != null)
        .map(source => new URL(source, url).href)

      if (map.sources.length === 0) {
        map.sources.push(url)
      }
    }

    return { code, map }
  }

  private async convertCoverage(
    coverage: RawCoverage,
    project: TestProject = this.ctx.getRootProject(),
    environment: string,
  ): Promise<CoverageMap> {
    if (environment === '__browser__' && !project.browser) {
      throw new Error(`Cannot access browser module graph because it was torn down.`)
    }

    const moduleGraph = environment === '__browser__'
      ? project.browser!.vite.environments.client.moduleGraph
      : project.vite.environments[environment]?.moduleGraph

    if (!moduleGraph) {
      throw new Error(`Module graph for environment ${environment} was not defined.`)
    }

    const transformResults = normalizeTransformResults(moduleGraph)

    async function onTransform(filepath: string) {
      if (environment === '__browser__' && project.browser) {
        const result = await project.browser.vite.transformRequest(removeStartsWith(filepath, project.config.root))

        if (result) {
          return { ...result, code: `${result.code}// <inline-source-map>` }
        }
      }
      return project.vite.environments[environment].transformRequest(filepath)
    }

    const scriptCoverages = []

    for (const result of coverage.result) {
      if (environment === '__browser__') {
        if (result.url.startsWith('/@fs')) {
          result.url = `${FILE_PROTOCOL}${removeStartsWith(result.url, '/@fs')}`
        }
        else if (result.url.startsWith(project.config.root)) {
          result.url = `${FILE_PROTOCOL}${result.url}`
        }
        else {
          result.url = `${FILE_PROTOCOL}${project.config.root}${result.url}`
        }
      }

      if (this.isIncluded(fileURLToPath(result.url))) {
        scriptCoverages.push(result)
      }
    }

    const coverageMap = this.createCoverageMap()
    let index = 0

    for (const chunk of this.toSlices(scriptCoverages, this.options.processingConcurrency)) {
      if (debug.enabled) {
        index += chunk.length
        debug('Converting %d/%d', index, scriptCoverages.length)
      }

      await Promise.all(
        chunk.map(async ({ url, functions, startOffset }) => {
          let timeout: ReturnType<typeof setTimeout> | undefined
          let start: number | undefined

          if (debug.enabled) {
            start = performance.now()
            timeout = setTimeout(() => debug(c.bgRed(`File "${fileURLToPath(url)}" is taking longer than 3s`)), 3_000)
          }

          const sources = await this.getSources(
            url,
            transformResults,
            onTransform,
            functions,
          )

          coverageMap.merge(await this.remapCoverage(
            url,
            startOffset,
            sources,
            functions,
          ))

          if (debug.enabled) {
            clearTimeout(timeout)

            const diff = performance.now() - start!
            const color = diff > 500 ? c.bgRed : c.bgGreen
            debug(`${color(` ${diff.toFixed()} ms `)} ${fileURLToPath(url)}`)
          }
        }),
      )
    }

    return coverageMap
  }
}

async function transformCoverage(coverageMap: CoverageMap) {
  const sourceMapStore = libSourceMaps.createSourceMapStore()
  return await sourceMapStore.transformCoverage(coverageMap)
}

/**
 * Find the function with highest `endOffset` to determine the length of the file
 */
function findLongestFunctionLength(functions: Profiler.FunctionCoverage[]) {
  return functions.reduce((previous, current) => {
    const maxEndOffset = current.ranges.reduce(
      (endOffset, range) => Math.max(endOffset, range.endOffset),
      0,
    )

    return Math.max(previous, maxEndOffset)
  }, 0)
}

function normalizeTransformResults(
  moduleGraph: Vite.EnvironmentModuleGraph,
) {
  const normalized: TransformResults = new Map()

  for (const [key, value] of moduleGraph.idToModuleMap) {
    const cleanEntry = cleanUrl(key)

    if (value.transformResult && !normalized.has(cleanEntry)) {
      normalized.set(cleanEntry, value.transformResult)
    }
  }

  return normalized
}

function removeStartsWith(filepath: string, start: string) {
  if (filepath.startsWith(start)) {
    return filepath.slice(start.length)
  }

  return filepath
}<|MERGE_RESOLUTION|>--- conflicted
+++ resolved
@@ -311,15 +311,9 @@
     onTransform: (filepath: string) => Promise<Vite.TransformResult | undefined | null>,
     functions: Profiler.FunctionCoverage[] = [],
   ): Promise<{
-<<<<<<< HEAD
-      code: string
-      map?: Vite.Rollup.SourceMap
-    }> {
-=======
     code: string
-    map?: EncodedSourceMap
+    map?: Vite.Rollup.SourceMap
   }> {
->>>>>>> 3cb2c857
     const filePath = normalize(fileURLToPath(url))
 
     let transformResult: Vite.TransformResult | null | undefined = transformResults.get(filePath)
