--- conflicted
+++ resolved
@@ -8,9 +8,6 @@
   fallbackCJS?: boolean
 }
 
-<<<<<<< HEAD
-export type FetchFunction = (id: string) => Promise<{ code?: string; externalize?: string }>
-=======
 export interface StartOfSourceMap {
   file?: string
   sourceRoot?: string
@@ -31,8 +28,6 @@
 }
 
 export type FetchFunction = (id: string) => Promise<FetchResult>
-export type ResolveIdFunction = (id: string, importer?: string) => Promise<ViteNodeResolveId | null>
->>>>>>> 90008882
 
 export interface ModuleCache {
   promise?: Promise<any>
