import type { HMRPayload, Plugin } from 'vite'
<<<<<<< HEAD
import { sourceMapCache } from '../source-map-cache'
=======
import { EventEmitter } from 'node:events'
>>>>>>> 5df7414b

export type EventType = string | symbol
export type Handler<T = unknown> = (event: T) => void
export interface Emitter<Events extends Record<EventType, unknown>> {
  on: <Key extends keyof Events>(
    type: Key,
    handler: Handler<Events[Key]>
  ) => void
  off: <Key extends keyof Events>(
    type: Key,
    handler?: Handler<Events[Key]>
  ) => void
  emit: (<Key extends keyof Events>(type: Key, event: Events[Key]) => void) &
    (<Key extends keyof Events>(
      type: undefined extends Events[Key] ? Key : never
    ) => void)
}

export type HMREmitter = Emitter<{
  message: HMRPayload
}> &
EventEmitter

declare module 'vite' {
  interface ViteDevServer {
    emitter: HMREmitter
  }
}

export function createHmrEmitter(): HMREmitter {
  const emitter = new EventEmitter()
  return emitter as HMREmitter
}

export function viteNodeHmrPlugin(): Plugin {
  const emitter = createHmrEmitter()
  return {
    name: 'vite-node:hmr',

    config() {
      // chokidar fsevents is unstable on macos when emitting "ready" event
      if (
        process.platform === 'darwin'
        && process.env.VITE_TEST_WATCHER_DEBUG
      ) {
        return {
          server: {
            watch: {
              useFsEvents: false,
              usePolling: false,
            },
          },
        }
      }
    },

    configureServer(server) {
      const _send = server.ws.send
      server.emitter = emitter
      server.ws.send = function (payload: any) {
        _send(payload)
        emitter.emit('message', payload)
      }
      // eslint-disable-next-line ts/ban-ts-comment
      // @ts-ignore Vite 6 compat
      const environments = server.environments
      if (environments) {
        environments.ssr.hot.send = function (payload: any) {
          _send(payload)
          emitter.emit('message', payload)
        }
      }
    },

    handleHotUpdate(ctx) {
      delete sourceMapCache[ctx.file]
    },
  }
}<|MERGE_RESOLUTION|>--- conflicted
+++ resolved
@@ -1,9 +1,6 @@
 import type { HMRPayload, Plugin } from 'vite'
-<<<<<<< HEAD
+import { EventEmitter } from 'node:events'
 import { sourceMapCache } from '../source-map-cache'
-=======
-import { EventEmitter } from 'node:events'
->>>>>>> 5df7414b
 
 export type EventType = string | symbol
 export type Handler<T = unknown> = (event: T) => void
