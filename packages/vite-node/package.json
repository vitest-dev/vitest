{
  "name": "vite-node",
  "type": "module",
  "version": "0.8.4",
  "description": "Vite as Node.js runtime",
  "homepage": "https://github.com/vitest-dev/vitest/blob/main/packages/vite-node#readme",
  "bugs": {
    "url": "https://github.com/vitest-dev/vitest/issues"
  },
  "license": "MIT",
  "author": "Anthony Fu <anthonyfu117@hotmail.com>",
  "repository": {
    "type": "git",
    "url": "git+https://github.com/vitest-dev/vitest.git",
    "directory": "packages/vite-node"
  },
  "funding": "https://github.com/sponsors/antfu",
  "main": "./dist/index.js",
  "module": "./dist/index.js",
<<<<<<< HEAD
  "types": "./index.d.ts",
=======
  "types": "./dist/index.d.ts",
>>>>>>> db824cf4
  "exports": {
    ".": {
      "import": "./dist/index.js",
      "require": "./dist/index.cjs",
      "types": "./dist/index.d.ts"
    },
    "./client": {
      "import": "./dist/client.js",
      "require": "./dist/client.cjs",
      "types": "./dist/client.d.ts"
    },
    "./server": {
      "import": "./dist/server.js",
      "require": "./dist/server.cjs",
      "types": "./dist/server.d.ts"
    },
    "./utils": {
      "import": "./dist/utils.js",
      "require": "./dist/utils.cjs",
      "types": "./dist/utils.d.ts"
    }
  },
  "files": [
    "dist",
    "*.d.ts",
    "*.mjs"
  ],
  "bin": {
    "vite-node": "./vite-node.mjs"
  },
  "typesVersions": {
    "*": {
      "*": [
        "./dist/*",
        "./dist/index.d.ts"
      ]
    }
  },
  "scripts": {
    "build": "rimraf dist && rollup -c",
    "dev": "rollup -c --watch --watch.include=src/** -m inline",
    "prepublishOnly": "nr build",
    "typecheck": "tsc --noEmit"
  },
  "dependencies": {
    "kolorist": "^1.5.1",
    "minimist": "^1.2.6",
    "mlly": "^0.5.1",
    "pathe": "^0.2.0",
    "vite": "^2.8.6"
  },
  "devDependencies": {
    "@types/minimist": "^1.2.2",
    "rollup": "^2.70.1"
  },
  "engines": {
    "node": ">=v14.16.0"
  }
}<|MERGE_RESOLUTION|>--- conflicted
+++ resolved
@@ -17,11 +17,7 @@
   "funding": "https://github.com/sponsors/antfu",
   "main": "./dist/index.js",
   "module": "./dist/index.js",
-<<<<<<< HEAD
-  "types": "./index.d.ts",
-=======
   "types": "./dist/index.d.ts",
->>>>>>> db824cf4
   "exports": {
     ".": {
       "import": "./dist/index.js",
