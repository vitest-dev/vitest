{
  "name": "@vitest/browser",
  "type": "module",
  "version": "0.31.0",
  "description": "Browser running for Vitest",
  "license": "MIT",
  "funding": "https://opencollective.com/vitest",
  "homepage": "https://github.com/vitest-dev/vitest/tree/main/packages/browser#readme",
  "repository": {
    "type": "git",
    "url": "git+https://github.com/vitest-dev/vitest.git",
    "directory": "packages/browser"
  },
  "bugs": {
    "url": "https://github.com/vitest-dev/vitest/issues"
  },
  "sideEffects": false,
  "exports": {
    ".": {
      "types": "./dist/index.d.ts",
      "import": "./dist/index.js"
    },
    "./*": "./*"
  },
  "main": "./dist/index.js",
  "module": "./dist/index.js",
  "types": "./dist/index.d.ts",
  "files": [
    "dist",
    "stubs"
  ],
  "scripts": {
    "build": "rimraf dist && pnpm build:node && pnpm build:client",
    "build:client": "vite build src/client",
    "build:node": "rollup -c",
    "dev:client": "vite build src/client --watch",
    "dev:node": "rollup -c --watch --watch.include src/node/index.ts",
    "dev": "rimraf dist && run-p dev:node dev:client",
    "prepublishOnly": "pnpm build"
  },
  "peerDependencies": {
    "vitest": ">=0.31.0"
  },
  "dependencies": {
    "modern-node-polyfills": "^0.1.3",
    "sirv": "^2.0.3"
  },
  "devDependencies": {
    "@types/estree": "^1.0.1",
    "@types/ws": "^8.5.4",
    "@vitest/runner": "workspace:*",
    "@vitest/ui": "workspace:*",
    "@vitest/ws-client": "workspace:*",
<<<<<<< HEAD
    "flatted": "^3.2.7",
=======
    "estree-walker": "^3.0.3",
    "periscopic": "^3.1.0",
    "rollup": "3.20.2",
>>>>>>> 708b10fe
    "vitest": "workspace:*"
  }
}<|MERGE_RESOLUTION|>--- conflicted
+++ resolved
@@ -51,13 +51,10 @@
     "@vitest/runner": "workspace:*",
     "@vitest/ui": "workspace:*",
     "@vitest/ws-client": "workspace:*",
-<<<<<<< HEAD
     "flatted": "^3.2.7",
-=======
     "estree-walker": "^3.0.3",
     "periscopic": "^3.1.0",
     "rollup": "3.20.2",
->>>>>>> 708b10fe
     "vitest": "workspace:*"
   }
 }