--- conflicted
+++ resolved
@@ -112,14 +112,8 @@
     "mime": "^4.0.6",
     "pathe": "catalog:",
     "periscopic": "^4.0.2",
-<<<<<<< HEAD
-    "playwright": "^1.50.1",
-    "playwright-core": "^1.50.1",
-    "rollup-plugin-visualizer": "^5.14.0",
-=======
     "playwright": "^1.51.1",
     "playwright-core": "^1.51.1",
->>>>>>> 7fc5a290
     "safaridriver": "^1.0.0",
     "vitest": "workspace:*",
     "webdriverio": "^9.12.1"
