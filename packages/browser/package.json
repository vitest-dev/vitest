{
  "name": "@vitest/browser",
  "type": "module",
  "version": "1.0.0-beta.2",
  "description": "Browser running for Vitest",
  "license": "MIT",
  "funding": "https://opencollective.com/vitest",
  "homepage": "https://github.com/vitest-dev/vitest/tree/main/packages/browser#readme",
  "repository": {
    "type": "git",
    "url": "git+https://github.com/vitest-dev/vitest.git",
    "directory": "packages/browser"
  },
  "bugs": {
    "url": "https://github.com/vitest-dev/vitest/issues"
  },
  "sideEffects": false,
  "exports": {
    ".": {
      "types": "./dist/index.d.ts",
      "import": "./dist/index.js"
    },
    "./*": "./*"
  },
  "main": "./dist/index.js",
  "module": "./dist/index.js",
  "types": "./dist/index.d.ts",
  "files": [
    "dist",
    "stubs"
  ],
  "scripts": {
    "build": "rimraf dist && pnpm build:node && pnpm build:client",
    "build:client": "vite build src/client",
    "build:node": "rollup -c",
    "dev:client": "vite build src/client --watch",
    "dev:node": "rollup -c --watch --watch.include src/node/index.ts",
    "dev": "rimraf dist && run-p dev:node dev:client",
    "prepublishOnly": "pnpm build"
  },
  "peerDependencies": {
    "vitest": "^1.0.0-0"
  },
  "dependencies": {
    "estree-walker": "^3.0.3",
    "magic-string": "^0.30.4",
    "sirv": "^2.0.3"
  },
  "devDependencies": {
    "@types/estree": "^1.0.1",
    "@types/ws": "^8.5.5",
    "@vitest/runner": "workspace:*",
    "@vitest/ui": "workspace:*",
    "@vitest/ws-client": "workspace:*",
<<<<<<< HEAD
    "estree-walker": "^3.0.3",
    "flatted": "^3.2.7",
=======
>>>>>>> 80a706a1
    "periscopic": "^3.1.0",
    "vitest": "workspace:*"
  }
}<|MERGE_RESOLUTION|>--- conflicted
+++ resolved
@@ -52,11 +52,7 @@
     "@vitest/runner": "workspace:*",
     "@vitest/ui": "workspace:*",
     "@vitest/ws-client": "workspace:*",
-<<<<<<< HEAD
-    "estree-walker": "^3.0.3",
     "flatted": "^3.2.7",
-=======
->>>>>>> 80a706a1
     "periscopic": "^3.1.0",
     "vitest": "workspace:*"
   }
