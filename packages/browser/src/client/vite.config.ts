--- conflicted
+++ resolved
@@ -12,16 +12,13 @@
     minify: false,
     outDir: '../../dist/client',
     emptyOutDir: false,
-<<<<<<< HEAD
+    assetsDir: '__vitest_browser__',
     rollupOptions: {
       input: {
         'main': resolve(__dirname, 'index.html'),
         'page-tester': resolve(__dirname, 'tester.html'),
       },
     },
-=======
-    assetsDir: '__vitest_browser__',
->>>>>>> 80a706a1
   },
   plugins: [
     {
