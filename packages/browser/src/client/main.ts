--- conflicted
+++ resolved
@@ -1,5 +1,4 @@
-<<<<<<< HEAD
-// eslint-disable-next-line no-restricted-imports
+import { createClient } from '@vitest/ws-client'
 import type { ResolvedConfig } from 'vitest'
 import { parse } from 'flatted'
 import {
@@ -8,62 +7,27 @@
   client,
   instantiateRunner,
   loadConfig,
+  onCancel,
 } from './utils'
 import { rpc, rpcDone } from './rpc'
-=======
-import { createClient } from '@vitest/ws-client'
-import type { ResolvedConfig } from 'vitest'
-import type { CancelReason, VitestRunner } from '@vitest/runner'
-import { createBrowserRunner } from './runner'
-import { importId } from './utils'
-import { setupConsoleLogSpy } from './logger'
-import { createSafeRpc, rpc, rpcDone } from './rpc'
-import { setupDialogsSpy } from './dialog'
->>>>>>> 708b10fe
 import { BrowserSnapshotEnvironment } from './snapshot'
-import { VitestBrowserClientMocker } from './mocker'
 
 // @ts-expect-error mocking some node apis
 globalThis.process = { env: {}, argv: [], cwd: () => '/', stdout: { write: () => {} }, nextTick: cb => cb() }
 globalThis.global = globalThis
 
-<<<<<<< HEAD
 let currentModule: string | undefined
 let currentModuleLeft: number | undefined
 const browserIFrames = new Map<string, HTMLIFrameElement>()
-=======
-export const PORT = import.meta.hot ? '51204' : location.port
-export const HOST = [location.hostname, PORT].filter(Boolean).join(':')
-export const ENTRY_URL = `${
-  location.protocol === 'https:' ? 'wss:' : 'ws:'
-}//${HOST}/__vitest_api__`
-
-let config: ResolvedConfig | undefined
-let runner: VitestRunner | undefined
-const browserHashMap = new Map<string, [test: boolean, timestamp: string]>()
->>>>>>> 708b10fe
 
 const url = new URL(location.href)
 
 const ws = client.ws
 const testTitle = document.getElementById('vitest-browser-runner-tester') as HTMLDivElement
 
-<<<<<<< HEAD
 function hideIFrames() {
   for (const [, targetIFrame] of browserIFrames.entries())
     targetIFrame.classList.remove('show')
-=======
-let setCancel = (_: CancelReason) => {}
-const onCancel = new Promise<CancelReason>((resolve) => {
-  setCancel = resolve
-})
-
-export const client = createClient(ENTRY_URL, {
-  handlers: {
-    onCancel: setCancel,
-  },
-})
->>>>>>> 708b10fe
 
   currentModule = undefined
   currentModuleLeft = undefined
@@ -79,7 +43,6 @@
       requestAnimationFrame(() => targetIFrame.classList.add('show'))
     }
   }
-}
 
 function normalizePaths(config: ResolvedConfig, paths: string[]) {
   return paths
@@ -94,7 +57,6 @@
     })
 }
 
-<<<<<<< HEAD
 ws.addEventListener('message', async (data) => {
   const { event, paths } = parse(data.data)
   // we receive N run events in a row, some with paths, last one always with empty paths
@@ -152,31 +114,6 @@
     })
   }
 })
-=======
-ws.addEventListener('open', async () => {
-  await loadConfig()
-
-  const { getSafeTimers } = await importId('vitest/utils') as typeof import('vitest/utils')
-  const safeRpc = createSafeRpc(client, getSafeTimers)
-
-  // @ts-expect-error untyped global for internal use
-  globalThis.__vitest_browser__ = true
-  // @ts-expect-error mocking vitest apis
-  globalThis.__vitest_worker__ = {
-    config,
-    browserHashMap,
-    // @ts-expect-error untyped global for internal use
-    moduleCache: globalThis.__vi_module_cache__,
-    rpc: client.rpc,
-    safeRpc,
-    durations: {
-      environment: 0,
-      prepare: 0,
-    },
-  }
-  // @ts-expect-error mocking vitest apis
-  globalThis.__vitest_mocker__ = new VitestBrowserClientMocker()
->>>>>>> 708b10fe
 
 ws.addEventListener('open', async () => {
   await client.rpc.initializeBrowser()
@@ -201,7 +138,7 @@
   const viteClientPath = '/@vite/client'
   await import(viteClientPath)
 
-  const { channel } = await instantiateRunner()
+  const { channel, runner } = await instantiateRunner()
   if (listener) {
     channel.removeEventListener('message', listener)
     channel.addEventListener('message', listener)
@@ -213,14 +150,12 @@
     channel.close()
   }
 
-<<<<<<< HEAD
   window.removeEventListener('beforeunload', removeBrowserChannel)
   window.addEventListener('beforeunload', removeBrowserChannel)
-=======
+
   onCancel.then((reason) => {
     runner?.onCancel?.(reason)
   })
->>>>>>> 708b10fe
 
   if (!config.snapshotOptions.snapshotEnvironment)
     config.snapshotOptions.snapshotEnvironment = new BrowserSnapshotEnvironment()
@@ -228,12 +163,7 @@
   const now = `${new Date().getTime()}`
   const container = document.getElementById('vitest-browser-runner-container') as HTMLDivElement
 
-<<<<<<< HEAD
   const normalizedPaths = normalizePaths(config, paths)
-=======
-    const now = `${new Date().getTime()}`
-    files.forEach(i => browserHashMap.set(i, [true, now]))
->>>>>>> 708b10fe
 
   const cleanup = normalizedPaths.filter(path => browserHashMap.has(path))
 
@@ -270,4 +200,5 @@
     currentModuleLeft = savedCurrentModuleLeft
     activateIFrame(savedCurrentModule, savedCurrentModuleLeft)
   }
+}
 }