import type {
  LocatorByRoleOptions,
  LocatorOptions,
  LocatorScreenshotOptions,
  UserEventClearOptions,
  UserEventClickOptions,
  UserEventDragAndDropOptions,
  UserEventFillOptions,
  UserEventHoverOptions,
  UserEventSelectOptions,
  UserEventUploadOptions,
} from '@vitest/browser/context'
import type { ParsedSelector } from 'ivya'
import { page, server } from '@vitest/browser/context'
import {
  getByAltTextSelector,
  getByLabelSelector,
  getByPlaceholderSelector,
  getByRoleSelector,
  getByTestIdSelector,
  getByTextSelector,
  getByTitleSelector,
  Ivya,

} from 'ivya'
<<<<<<< HEAD
import { ensureAwaited, escapeForTextSelector, getBrowserState, getWorkerState } from '../../utils'
=======
import { ensureAwaited, getBrowserState } from '../../utils'
>>>>>>> 6adecb90
import { getElementError } from '../public-utils'

// we prefer using playwright locators because they are more powerful and support Shadow DOM
export const selectorEngine: Ivya = Ivya.create({
  browser: ((name: string) => {
    switch (name) {
      case 'edge':
      case 'chrome':
        return 'chromium'
      case 'safari':
        return 'webkit'
      default:
        return name as 'webkit' | 'firefox' | 'chromium'
    }
  })(server.config.browser.name),
  testIdAttribute: server.config.browser.locators.testIdAttribute,
})

export abstract class Locator {
  public abstract selector: string

  private _parsedSelector: ParsedSelector | undefined
  protected _container?: Element | undefined
  protected _pwSelector?: string | undefined

  public click(options: UserEventClickOptions = {}): Promise<void> {
    return this.triggerCommand<void>('__vitest_click', this.selector, options)
  }

  public dblClick(options: UserEventClickOptions = {}): Promise<void> {
    return this.triggerCommand<void>('__vitest_dblClick', this.selector, options)
  }

  public tripleClick(options: UserEventClickOptions = {}): Promise<void> {
    return this.triggerCommand<void>('__vitest_tripleClick', this.selector, options)
  }

  public clear(options?: UserEventClearOptions): Promise<void> {
    return this.triggerCommand<void>('__vitest_clear', this.selector, options)
  }

  public hover(options?: UserEventHoverOptions): Promise<void> {
    return this.triggerCommand<void>('__vitest_hover', this.selector, options)
  }

  public unhover(options?: UserEventHoverOptions): Promise<void> {
    return this.triggerCommand<void>('__vitest_hover', 'html > body', options)
  }

  public fill(text: string, options?: UserEventFillOptions): Promise<void> {
    return this.triggerCommand<void>('__vitest_fill', this.selector, text, options)
  }

  public async upload(files: string | string[] | File | File[], options?: UserEventUploadOptions): Promise<void> {
    const filesPromise = (Array.isArray(files) ? files : [files]).map(async (file) => {
      if (typeof file === 'string') {
        return file
      }
      const bas64String = await new Promise<string>((resolve, reject) => {
        const reader = new FileReader()
        reader.onload = () => resolve(reader.result as string)
        reader.onerror = () => reject(new Error(`Failed to read file: ${file.name}`))
        reader.readAsDataURL(file)
      })

      return {
        name: file.name,
        mimeType: file.type,
        base64: bas64String,
      }
    })
    return this.triggerCommand<void>('__vitest_upload', this.selector, await Promise.all(filesPromise), options)
  }

  public dropTo(target: Locator, options: UserEventDragAndDropOptions = {}): Promise<void> {
    return this.triggerCommand<void>(
      '__vitest_dragAndDrop',
      this.selector,
      target.selector,
      options,
    )
  }

  public selectOptions(
    value: HTMLElement | HTMLElement[] | Locator | Locator[] | string | string[],
    options?: UserEventSelectOptions,
  ): Promise<void> {
    const values = (Array.isArray(value) ? value : [value]).map((v) => {
      if (typeof v !== 'string') {
        const selector = 'element' in v ? v.selector : selectorEngine.generateSelectorSimple(v)
        return { element: selector }
      }
      return v
    })
    return this.triggerCommand('__vitest_selectOptions', this.selector, values, options)
  }

  public screenshot(options: Omit<LocatorScreenshotOptions, 'base64'> & { base64: true }): Promise<{
    path: string
    base64: string
  }>
  public screenshot(options?: LocatorScreenshotOptions): Promise<string>
  public screenshot(options?: LocatorScreenshotOptions): Promise<string | {
    path: string
    base64: string
  }> {
    return page.screenshot({
      ...options,
      element: this,
    })
  }

  protected abstract locator(selector: string): Locator
  protected abstract elementLocator(element: Element): Locator

  public getByRole(role: string, options?: LocatorByRoleOptions): Locator {
    return this.locator(getByRoleSelector(role, options))
  }

  public getByAltText(text: string | RegExp, options?: LocatorOptions): Locator {
    return this.locator(getByAltTextSelector(text, options))
  }

  public getByLabelText(text: string | RegExp, options?: LocatorOptions): Locator {
    return this.locator(getByLabelSelector(text, options))
  }

  public getByPlaceholder(text: string | RegExp, options?: LocatorOptions): Locator {
    return this.locator(getByPlaceholderSelector(text, options))
  }

  public getByTestId(testId: string | RegExp): Locator {
    return this.locator(getByTestIdSelector(server.config.browser.locators.testIdAttribute, testId))
  }

  public getByText(text: string | RegExp, options?: LocatorOptions): Locator {
    return this.locator(getByTextSelector(text, options))
  }

  public getByTitle(title: string | RegExp, options?: LocatorOptions): Locator {
    return this.locator(getByTitleSelector(title, options))
  }

  public filter(filter: LocatorOptions): Locator {
    const selectors = []

    if (filter?.hasText) {
      selectors.push(`internal:has-text=${escapeForTextSelector(filter.hasText, false)}`)
    }

    if (filter?.hasNotText) {
      selectors.push(`internal:has-not-text=${escapeForTextSelector(filter.hasNotText, false)}`)
    }

    if (filter?.has) {
      const locator = filter.has as Locator
      selectors.push(`internal:has=${JSON.stringify(locator._pwSelector || locator.selector)}`)
    }

    if (filter?.hasNot) {
      const locator = filter.hasNot as Locator
      selectors.push(`internal:has-not=${JSON.stringify(locator._pwSelector || locator.selector)}`)
    }

    if (!selectors.length) {
      throw new Error(`Locator.filter expects at least one filter. None provided.`)
    }

    return this.locator(selectors.join(' >> '))
  }

  public and(locator: Locator): Locator {
    return this.locator(`internal:and=${JSON.stringify(locator._pwSelector || locator.selector)}`)
  }

  public or(locator: Locator): Locator {
    return this.locator(`internal:or=${JSON.stringify(locator._pwSelector || locator.selector)}`)
  }

  public query(): Element | null {
    const parsedSelector = this._parsedSelector || (this._parsedSelector = selectorEngine.parseSelector(this._pwSelector || this.selector))
    return selectorEngine.querySelector(parsedSelector, document.documentElement, true)
  }

  public element(): Element {
    const element = this.query()
    if (!element) {
      throw getElementError(this._pwSelector || this.selector, this._container || document.body)
    }
    return element
  }

  public elements(): Element[] {
    const parsedSelector = this._parsedSelector || (this._parsedSelector = selectorEngine.parseSelector(this._pwSelector || this.selector))
    return selectorEngine.querySelectorAll(parsedSelector, document.documentElement)
  }

  public all(): Locator[] {
    return this.elements().map(element => this.elementLocator(element))
  }

  public nth(index: number): Locator {
    return this.locator(`nth=${index}`)
  }

  public first(): Locator {
    return this.nth(0)
  }

  public last(): Locator {
    return this.nth(-1)
  }

  public toString(): string {
    return this.selector
  }

  public toJSON(): string {
    return this.selector
  }

  protected triggerCommand<T>(command: string, ...args: any[]): Promise<T> {
    const commands = getBrowserState().commands
    return ensureAwaited(error => commands.triggerCommand<T>(
      command,
      args,
      error,
    ))
  }
}<|MERGE_RESOLUTION|>--- conflicted
+++ resolved
@@ -23,11 +23,7 @@
   Ivya,
 
 } from 'ivya'
-<<<<<<< HEAD
-import { ensureAwaited, escapeForTextSelector, getBrowserState, getWorkerState } from '../../utils'
-=======
-import { ensureAwaited, getBrowserState } from '../../utils'
->>>>>>> 6adecb90
+import { ensureAwaited, escapeForTextSelector, getBrowserState } from '../../utils'
 import { getElementError } from '../public-utils'
 
 // we prefer using playwright locators because they are more powerful and support Shadow DOM
