--- conflicted
+++ resolved
@@ -1,11 +1,8 @@
 import type { Locator } from '@vitest/browser/context'
 import type { ExpectPollOptions } from 'vitest'
 import { chai, expect } from 'vitest'
-<<<<<<< HEAD
 import { matchers } from './expect'
-=======
 import { processTimeoutOptions } from './utils'
->>>>>>> 7155aefa
 
 expect.extend(matchers)
 expect.element = <T extends Element | Locator>(elementOrLocator: T, options?: ExpectPollOptions) => {
@@ -40,12 +37,6 @@
       throw new Error(`Cannot find element with locator: ${JSON.stringify(elementOrLocator)}`)
     }
 
-<<<<<<< HEAD
     return result
-  }, options)
-=======
-      return result
-    }, processTimeoutOptions(options))
-  }
->>>>>>> 7155aefa
+  }, processTimeoutOptions(options))
 }