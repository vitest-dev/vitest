<<<<<<< HEAD
import type { CancelReason, File, Suite, Task, TaskEventPack, TaskResultPack, Test, VitestRunner } from '@vitest/runner'
import type { SerializedConfig, TestExecutionMethod, WorkerGlobalState } from 'vitest'
=======
import type { CancelReason, File, Suite, Task, TaskEventPack, TaskResultPack, TestAnnotation, VitestRunner } from '@vitest/runner'
import type { RunnerTestCase, SerializedConfig, TestExecutionMethod, WorkerGlobalState } from 'vitest'
>>>>>>> b03f2098
import type { VitestExecutor } from 'vitest/execute'
import type { VitestBrowserClientMocker } from './mocker'
import { globalChannel, onCancel } from '@vitest/browser/client'
import { page, userEvent } from '@vitest/browser/context'
import {
  loadDiffConfig,
  loadSnapshotSerializers,
  originalPositionFor,
  takeCoverageInsideWorker,
  TraceMap,
} from 'vitest/internal/browser'
import { NodeBenchmarkRunner, VitestTestRunner } from 'vitest/runners'
import { createStackString, parseStacktrace } from '../../../../utils/src/source-map'
import { executor, getWorkerState } from '../utils'
import { rpc } from './rpc'
import { VitestBrowserSnapshotEnvironment } from './snapshot'

interface BrowserRunnerOptions {
  config: SerializedConfig
}

export const browserHashMap: Map<string, string> = new Map()

interface CoverageHandler {
  takeCoverage: () => Promise<unknown>
}

interface BrowserVitestRunner extends VitestRunner {
  sourceMapCache: Map<string, any>
  method: TestExecutionMethod
  setMethod: (method: TestExecutionMethod) => void
}

export function createBrowserRunner(
  runnerClass: { new (config: SerializedConfig): VitestRunner },
  mocker: VitestBrowserClientMocker,
  state: WorkerGlobalState,
  coverageModule: CoverageHandler | null,
): { new (options: BrowserRunnerOptions): BrowserVitestRunner } {
  return class BrowserTestRunner extends runnerClass implements VitestRunner {
    public config: SerializedConfig
    hashMap = browserHashMap
    public sourceMapCache = new Map<string, any>()
    public method = 'run' as TestExecutionMethod

    constructor(options: BrowserRunnerOptions) {
      super(options.config)
      this.config = options.config
    }

    setMethod(method: TestExecutionMethod) {
      this.method = method
    }

    onBeforeTryTask: VitestRunner['onBeforeTryTask'] = async (...args) => {
      await userEvent.cleanup()
      await super.onBeforeTryTask?.(...args)
    }

    onAfterRunTask = async (task: Test) => {
      await super.onAfterRunTask?.(task)

      if (this.config.bail && task.result?.state === 'fail') {
        const previousFailures = await rpc().getCountOfFailedTests()
        const currentFailures = 1 + previousFailures

        if (currentFailures >= this.config.bail) {
          rpc().cancelCurrentRun('test-failure')
          this.cancel('test-failure')
        }
      }
    }

    onTaskFinished = async (task: Task) => {
      if (this.config.browser.screenshotFailures && document.body.clientHeight > 0 && task.result?.state === 'fail') {
        const screenshot = await page.screenshot({
          timeout: this.config.browser.providerOptions?.actionTimeout ?? 5_000,
        }).catch((err) => {
          console.error('[vitest] Failed to take a screenshot', err)
        })
        if (screenshot) {
          task.meta.failScreenshotPath = screenshot
        }
      }
    }

    cancel = (reason: CancelReason) => {
      super.cancel?.(reason)
      globalChannel.postMessage({ type: 'cancel', reason })
    }

    onBeforeRunSuite = async (suite: Suite | File) => {
      await Promise.all([
        super.onBeforeRunSuite?.(suite),
        (async () => {
          if ('filepath' in suite) {
            const map = await rpc().getBrowserFileSourceMap(suite.filepath)
            this.sourceMapCache.set(suite.filepath, map)
            const snapshotEnvironment = this.config.snapshotOptions.snapshotEnvironment
            if (snapshotEnvironment instanceof VitestBrowserSnapshotEnvironment) {
              snapshotEnvironment.addSourceMap(suite.filepath, map)
            }
          }
        })(),
      ])
    }

    onAfterRunFiles = async (files: File[]) => {
      const [coverage] = await Promise.all([
        coverageModule?.takeCoverage?.(),
        mocker.invalidate(),
        super.onAfterRunFiles?.(files),
      ])

      if (coverage) {
        await rpc().onAfterSuiteRun({
          coverage,
          testFiles: files.map(file => file.name),
          transformMode: 'browser',
          projectName: this.config.name,
        })
      }
    }

    onCollectStart = (file: File) => {
      return rpc().onQueued(this.method, file)
    }

    onCollected = async (files: File[]): Promise<unknown> => {
      files.forEach((file) => {
        file.prepareDuration = state.durations.prepare
        file.environmentLoad = state.durations.environment
        // should be collected only for a single test file in a batch
        state.durations.prepare = 0
        state.durations.environment = 0
      })

      if (this.config.includeTaskLocation) {
        try {
          await updateTestFilesLocations(files, this.sourceMapCache)
        }
        catch {}
      }
      return rpc().onCollected(this.method, files)
    }

    onTestAnnotate = (test: RunnerTestCase, annotation: TestAnnotation): Promise<TestAnnotation> => {
      if (annotation.location) {
        // the file should be the test file
        // tests from other files are not supported
        const map = this.sourceMapCache.get(annotation.location.file)
        if (!map) {
          return rpc().onTaskAnnotate(test.id, annotation)
        }

        const traceMap = new TraceMap(map as any)
        const { line, column, source } = originalPositionFor(traceMap, annotation.location)
        if (line != null && column != null && source != null) {
          let file: string = annotation.location.file
          if (source) {
            const fileUrl = annotation.location.file.startsWith('file://')
              ? annotation.location.file
              : `file://${annotation.location.file}`
            const sourceRootUrl = map.sourceRoot
              ? new URL(map.sourceRoot, fileUrl)
              : fileUrl
            file = new URL(source, sourceRootUrl).pathname
          }

          annotation.location = {
            line,
            column: column + 1,
            // if the file path is on windows, we need to remove the starting slash
            file: file.match(/\/\w:\//) ? file.slice(1) : file,
          }
        }
      }
      return rpc().onTaskAnnotate(test.id, annotation)
    }

    onTaskUpdate = (task: TaskResultPack[], events: TaskEventPack[]): Promise<void> => {
      return rpc().onTaskUpdate(this.method, task, events)
    }

    importFile = async (filepath: string) => {
      let hash = this.hashMap.get(filepath)
      if (!hash) {
        hash = Date.now().toString()
        this.hashMap.set(filepath, hash)
      }

      // on Windows we need the unit to resolve the test file
      const prefix = `/${/^\w:/.test(filepath) ? '@fs/' : ''}`
      const query = `browserv=${hash}`
      const importpath = `${prefix}${filepath}?${query}`.replace(/\/+/g, '/')
      try {
        await import(/* @vite-ignore */ importpath)
      }
      catch (err) {
        throw new Error(`Failed to import test file ${filepath}`, { cause: err })
      }
    }
  }
}

let cachedRunner: BrowserVitestRunner | null = null

export function getBrowserRunner(): BrowserVitestRunner | null {
  return cachedRunner
}

export async function initiateRunner(
  state: WorkerGlobalState,
  mocker: VitestBrowserClientMocker,
  config: SerializedConfig,
): Promise<BrowserVitestRunner> {
  if (cachedRunner) {
    return cachedRunner
  }
  const runnerClass
    = config.mode === 'test' ? VitestTestRunner : NodeBenchmarkRunner

  const BrowserRunner = createBrowserRunner(runnerClass, mocker, state, {
    takeCoverage: () =>
      takeCoverageInsideWorker(config.coverage, executor),
  })
  if (!config.snapshotOptions.snapshotEnvironment) {
    config.snapshotOptions.snapshotEnvironment = new VitestBrowserSnapshotEnvironment()
  }
  const runner = new BrowserRunner({
    config,
  })
  cachedRunner = runner

  onCancel.then((reason) => {
    runner.cancel?.(reason)
  })

  const [diffOptions] = await Promise.all([
    loadDiffConfig(config, executor as unknown as VitestExecutor),
    loadSnapshotSerializers(config, executor as unknown as VitestExecutor),
  ])
  runner.config.diffOptions = diffOptions
  getWorkerState().onFilterStackTrace = (stack: string) => {
    const stacks = parseStacktrace(stack, {
      getSourceMap(file) {
        return runner.sourceMapCache.get(file)
      },
    })
    return createStackString(stacks)
  }
  return runner
}

async function getTraceMap(file: string, sourceMaps: Map<string, any>) {
  const result = sourceMaps.get(file) || await rpc().getBrowserFileSourceMap(file).then((map) => {
    sourceMaps.set(file, map)
    return map
  })
  if (!result) {
    return null
  }
  return new TraceMap(result as any)
}

async function updateTestFilesLocations(files: File[], sourceMaps: Map<string, any>) {
  const promises = files.map(async (file) => {
    const traceMap = await getTraceMap(file.filepath, sourceMaps)
    if (!traceMap) {
      return null
    }
    const updateLocation = (task: Task) => {
      if (task.location) {
        const { line, column } = originalPositionFor(traceMap, task.location)
        if (line != null && column != null) {
          task.location = { line, column: task.each ? column : column + 1 }
        }
      }
      if ('tasks' in task) {
        task.tasks.forEach(updateLocation)
      }
    }
    file.tasks.forEach(updateLocation)
    return null
  })

  await Promise.all(promises)
}<|MERGE_RESOLUTION|>--- conflicted
+++ resolved
@@ -1,10 +1,5 @@
-<<<<<<< HEAD
-import type { CancelReason, File, Suite, Task, TaskEventPack, TaskResultPack, Test, VitestRunner } from '@vitest/runner'
+import type { CancelReason, File, Suite, Task, TaskEventPack, TaskResultPack, Test, TestAnnotation, VitestRunner } from '@vitest/runner'
 import type { SerializedConfig, TestExecutionMethod, WorkerGlobalState } from 'vitest'
-=======
-import type { CancelReason, File, Suite, Task, TaskEventPack, TaskResultPack, TestAnnotation, VitestRunner } from '@vitest/runner'
-import type { RunnerTestCase, SerializedConfig, TestExecutionMethod, WorkerGlobalState } from 'vitest'
->>>>>>> b03f2098
 import type { VitestExecutor } from 'vitest/execute'
 import type { VitestBrowserClientMocker } from './mocker'
 import { globalChannel, onCancel } from '@vitest/browser/client'
@@ -151,7 +146,7 @@
       return rpc().onCollected(this.method, files)
     }
 
-    onTestAnnotate = (test: RunnerTestCase, annotation: TestAnnotation): Promise<TestAnnotation> => {
+    onTestAnnotate = (test: Test, annotation: TestAnnotation): Promise<TestAnnotation> => {
       if (annotation.location) {
         // the file should be the test file
         // tests from other files are not supported
