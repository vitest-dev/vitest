import { channel, client, onCancel } from '@vitest/browser/client'
import { page, server, userEvent } from '@vitest/browser/context'
<<<<<<< HEAD
import {
  collectTests,
  setupCommonEnv,
  SpyModule,
  startCoverageInsideWorker,
  startTests,
  stopCoverageInsideWorker,
} from 'vitest/browser'
import { CommandsManager, executor, getBrowserState, getConfig, getWorkerState } from '../utils'
=======
import { collectTests, setupCommonEnv, SpyModule, startCoverageInsideWorker, startTests, stopCoverageInsideWorker } from 'vitest/browser'
import { executor, getBrowserState, getConfig, getWorkerState } from '../utils'
>>>>>>> 7155aefa
import { setupDialogsSpy } from './dialog'
import { setupConsoleLogSpy } from './logger'
import { VitestBrowserClientMocker } from './mocker'
import { createModuleMockerInterceptor } from './msw'
import { createSafeRpc } from './rpc'
import { browserHashMap, initiateRunner } from './runner'
import { CommandsManager } from './utils'

const cleanupSymbol = Symbol.for('vitest:component-cleanup')

const url = new URL(location.href)
const reloadStart = url.searchParams.get('__reloadStart')

function debug(...args: unknown[]) {
  const debug = getConfig().env.VITEST_BROWSER_DEBUG
  if (debug && debug !== 'false') {
    client.rpc.debug(...args.map(String))
  }
}

async function prepareTestEnvironment(files: string[]) {
  debug('trying to resolve runner', `${reloadStart}`)
  const config = getConfig()

  const rpc = createSafeRpc(client)

  const state = getWorkerState()

  state.ctx.files = files
  state.onCancel = onCancel
  state.rpc = rpc as any

  getBrowserState().commands = new CommandsManager()

  // TODO: expose `worker`
  const interceptor = createModuleMockerInterceptor()
  const mocker = new VitestBrowserClientMocker(
    interceptor,
    rpc,
    SpyModule.spyOn,
    {
      root: getBrowserState().viteConfig.root,
    },
  )
  // @ts-expect-error mocking vitest apis
  globalThis.__vitest_mocker__ = mocker

  setupConsoleLogSpy()
  setupDialogsSpy()

  const runner = await initiateRunner(state, mocker, config)

  const version = url.searchParams.get('browserv') || ''
  files.forEach((filename) => {
    const currentVersion = browserHashMap.get(filename)
    if (!currentVersion || currentVersion[1] !== version) {
      browserHashMap.set(filename, version)
    }
  })

  onCancel.then((reason) => {
    runner.onCancel?.(reason)
  })

  return {
    runner,
    config,
    state,
    rpc,
    commands: getBrowserState().commands,
  }
}

function done(files: string[]) {
  channel.postMessage({
    type: 'done',
    filenames: files,
    id: getBrowserState().iframeId!,
  })
}

async function executeTests(method: 'run' | 'collect', files: string[]) {
  await client.waitForConnection()

  debug('client is connected to ws server')

  let preparedData:
    | Awaited<ReturnType<typeof prepareTestEnvironment>>
    | undefined
    | false

  // if importing /@id/ failed, we reload the page waiting until Vite prebundles it
  try {
    preparedData = await prepareTestEnvironment(files)
  }
  catch (error: any) {
    debug('runner cannot be loaded because it threw an error', error.stack || error.message)
    await client.rpc.onUnhandledError({
      name: error.name,
      message: error.message,
      stack: String(error.stack),
    }, 'Preload Error')
    done(files)
    return
  }

  // page is reloading
  if (!preparedData) {
    debug('page is reloading, waiting for the next run')
    return
  }

  debug('runner resolved successfully')

  const { config, runner, state, commands, rpc } = preparedData

  state.durations.prepare = performance.now() - state.durations.prepare

  debug('prepare time', state.durations.prepare, 'ms')

  let contextSwitched = false

  // webdiverio context depends on the iframe state, so we need to switch the context,
  // we delay this in case the user doesn't use any userEvent commands to avoid the overhead
  if (server.provider === 'webdriverio') {
    let switchPromise: Promise<void> | null = null

    commands.onCommand(async () => {
      if (switchPromise) {
        await switchPromise
      }
      // if this is the first command, make sure we switched the command context to an iframe
      if (!contextSwitched) {
        switchPromise = rpc.wdioSwitchContext('iframe').finally(() => {
          switchPromise = null
          contextSwitched = true
        })
        await switchPromise
      }
    })
  }

  try {
    await Promise.all([
      setupCommonEnv(config),
      startCoverageInsideWorker(config.coverage, executor, { isolate: config.browser.isolate }),
      (async () => {
        const VitestIndex = await import('vitest')
        Object.defineProperty(window, '__vitest_index__', {
          value: VitestIndex,
          enumerable: false,
        })
      })(),
    ])

    for (const file of files) {
      state.filepath = file

      if (method === 'run') {
        await startTests([file], runner)
      }
      else {
        await collectTests([file], runner)
      }
    }
  }
  finally {
    try {
      if (cleanupSymbol in page) {
        (page[cleanupSymbol] as any)()
      }
      // need to cleanup for each tester
      // since playwright keyboard API is stateful on page instance level
      await userEvent.cleanup()
      if (contextSwitched) {
        await rpc.wdioSwitchContext('parent')
      }
    }
    catch (error: any) {
      await client.rpc.onUnhandledError({
        name: error.name,
        message: error.message,
        stack: String(error.stack),
      }, 'Cleanup Error')
    }
    state.environmentTeardownRun = true
    await stopCoverageInsideWorker(config.coverage, executor, { isolate: config.browser.isolate }).catch((error) => {
      client.rpc.onUnhandledError({
        name: error.name,
        message: error.message,
        stack: String(error.stack),
      }, 'Coverage Error').catch(() => {})
    })

    debug('finished running tests')
    done(files)
  }
}

// @ts-expect-error untyped global for internal use
window.__vitest_browser_runner__.runTests = files => executeTests('run', files)
// @ts-expect-error untyped global for internal use
window.__vitest_browser_runner__.collectTests = files => executeTests('collect', files)<|MERGE_RESOLUTION|>--- conflicted
+++ resolved
@@ -1,6 +1,5 @@
 import { channel, client, onCancel } from '@vitest/browser/client'
 import { page, server, userEvent } from '@vitest/browser/context'
-<<<<<<< HEAD
 import {
   collectTests,
   setupCommonEnv,
@@ -9,11 +8,7 @@
   startTests,
   stopCoverageInsideWorker,
 } from 'vitest/browser'
-import { CommandsManager, executor, getBrowserState, getConfig, getWorkerState } from '../utils'
-=======
-import { collectTests, setupCommonEnv, SpyModule, startCoverageInsideWorker, startTests, stopCoverageInsideWorker } from 'vitest/browser'
 import { executor, getBrowserState, getConfig, getWorkerState } from '../utils'
->>>>>>> 7155aefa
 import { setupDialogsSpy } from './dialog'
 import { setupConsoleLogSpy } from './logger'
 import { VitestBrowserClientMocker } from './mocker'
