--- conflicted
+++ resolved
@@ -1,10 +1,7 @@
 import type { BrowserRPC, IframeChannelEvent } from '@vitest/browser/client'
 import { channel, client, onCancel } from '@vitest/browser/client'
 import { page, server, userEvent } from '@vitest/browser/context'
-<<<<<<< HEAD
 import { parse } from 'flatted'
-=======
->>>>>>> 12762ea6
 import {
   collectTests,
   setupCommonEnv,
