<<<<<<< HEAD
import type { UserEvent as TestingLibraryUserEvent } from '@testing-library/user-event'
import type { BrowserRPC } from '@vitest/browser/client'
import type { RunnerTask } from 'vitest'
=======
import type { RunnerTask } from 'vitest'
import type { BrowserRPC } from '@vitest/browser/client'
import type { Options as TestingLibraryOptions, UserEvent as TestingLibraryUserEvent } from '@testing-library/user-event'
>>>>>>> b82584c9
import type {
  BrowserPage,
  Locator,
  UserEvent,
  UserEventClickOptions,
  UserEventDragAndDropOptions,
  UserEventHoverOptions,
  UserEventTabOptions,
  UserEventTypeOptions,
} from '../../../context'
import { convertElementToCssSelector, getBrowserState, getWorkerState } from '../utils'

// this file should not import anything directly, only types and utils

const state = () => getWorkerState()
// @ts-expect-error not typed global
const provider = __vitest_browser_runner__.provider
function filepath() {
  return getWorkerState().filepath || getWorkerState().current?.file?.filepath || undefined
}
const rpc = () => getWorkerState().rpc as any as BrowserRPC
const contextId = getBrowserState().contextId
const channel = new BroadcastChannel(`vitest:${contextId}`)

function triggerCommand<T>(command: string, ...args: any[]) {
  return rpc().triggerCommand<T>(contextId, command, filepath(), args)
}

export function createUserEvent(__tl_user_event_base__?: TestingLibraryUserEvent, options?: TestingLibraryOptions): UserEvent {
  let __tl_user_event__ = __tl_user_event_base__?.setup(options ?? {})
  const keyboard = {
    unreleased: [] as string[],
  }

  return {
    setup(options?: any) {
      return createUserEvent(__tl_user_event_base__, options)
    },
    async cleanup() {
      if (typeof __tl_user_event_base__ !== 'undefined') {
        __tl_user_event__ = __tl_user_event_base__?.setup(options ?? {})
        return
      }
      await triggerCommand('__vitest_cleanup', keyboard)
      keyboard.unreleased = []
    },
    click(element: Element | Locator, options: UserEventClickOptions = {}) {
      return convertToLocator(element).click(processClickOptions(options))
    },
    dblClick(element: Element | Locator, options: UserEventClickOptions = {}) {
      return convertToLocator(element).dblClick(processClickOptions(options))
    },
    tripleClick(element: Element | Locator, options: UserEventClickOptions = {}) {
      return convertToLocator(element).tripleClick(processClickOptions(options))
    },
    selectOptions(element, value) {
      return convertToLocator(element).selectOptions(value)
    },
    clear(element: Element | Locator) {
      return convertToLocator(element).clear()
    },
    hover(element: Element | Locator, options: UserEventHoverOptions = {}) {
      return convertToLocator(element).hover(processHoverOptions(options))
    },
    unhover(element: Element | Locator, options: UserEventHoverOptions = {}) {
      return convertToLocator(element).unhover(options)
    },
    upload(element: Element | Locator, files: string | string[] | File | File[]) {
      return convertToLocator(element).upload(files)
    },

    // non userEvent events, but still useful
    fill(element: Element | Locator, text: string, options) {
      return convertToLocator(element).fill(text, options)
    },
    dragAndDrop(source: Element | Locator, target: Element | Locator, options = {}) {
      const sourceLocator = convertToLocator(source)
      const targetLocator = convertToLocator(target)
      return sourceLocator.dropTo(targetLocator, processDragAndDropOptions(options))
    },

    // testing-library user-event
    async type(element: Element | Locator, text: string, options: UserEventTypeOptions = {}) {
      if (typeof __tl_user_event__ !== 'undefined') {
        return __tl_user_event__.type(
          element instanceof Element ? element : element.element(),
          text,
          options,
        )
      }

      const selector = convertToSelector(element)
      const { unreleased } = await triggerCommand<{ unreleased: string[] }>(
        '__vitest_type',
        selector,
        text,
        { ...options, unreleased: keyboard.unreleased },
      )
      keyboard.unreleased = unreleased
    },
    tab(options: UserEventTabOptions = {}) {
      if (typeof __tl_user_event__ !== 'undefined') {
        return __tl_user_event__.tab(options)
      }
      return triggerCommand('__vitest_tab', options)
    },
    async keyboard(text: string) {
      if (typeof __tl_user_event__ !== 'undefined') {
        return __tl_user_event__.keyboard(text)
      }
      const { unreleased } = await triggerCommand<{ unreleased: string[] }>(
        '__vitest_keyboard',
        text,
        keyboard,
      )
      keyboard.unreleased = unreleased
    },
  }
}

export function cdp() {
  return getBrowserState().cdp!
}

const screenshotIds: Record<string, Record<string, string>> = {}
export const page: BrowserPage = {
  viewport(width, height) {
    const id = getBrowserState().iframeId
    channel.postMessage({ type: 'viewport', width, height, id })
    return new Promise((resolve, reject) => {
      channel.addEventListener('message', function handler(e) {
        if (e.data.type === 'viewport:done' && e.data.id === id) {
          channel.removeEventListener('message', handler)
          resolve()
        }
        if (e.data.type === 'viewport:fail' && e.data.id === id) {
          channel.removeEventListener('message', handler)
          reject(new Error(e.data.error))
        }
      })
    })
  },
  async screenshot(options = {}) {
    const currentTest = getWorkerState().current
    if (!currentTest) {
      throw new Error('Cannot take a screenshot outside of a test.')
    }

    if (currentTest.concurrent) {
      throw new Error(
        'Cannot take a screenshot in a concurrent test because '
        + 'concurrent tests run at the same time in the same iframe and affect each other\'s environment. '
        + 'Use a non-concurrent test to take a screenshot.',
      )
    }

    const repeatCount = currentTest.result?.repeatCount ?? 0
    const taskName = getTaskFullName(currentTest)
    const number = screenshotIds[repeatCount]?.[taskName] ?? 1

    screenshotIds[repeatCount] ??= {}
    screenshotIds[repeatCount][taskName] = number + 1

    const name
      = options.path || `${taskName.replace(/[^a-z0-9]/gi, '-')}-${number}.png`

    return triggerCommand('__vitest_screenshot', name, {
      ...options,
      element: options.element
        ? convertToSelector(options.element)
        : undefined,
    })
  },
  getByRole() {
    throw new Error('Method "getByRole" is not implemented in the current provider.')
  },
  getByLabelText() {
    throw new Error('Method "getByLabelText" is not implemented in the current provider.')
  },
  getByTestId() {
    throw new Error('Method "getByTestId" is not implemented in the current provider.')
  },
  getByAltText() {
    throw new Error('Method "getByAltText" is not implemented in the current provider.')
  },
  getByPlaceholder() {
    throw new Error('Method "getByPlaceholder" is not implemented in the current provider.')
  },
  getByText() {
    throw new Error('Method "getByText" is not implemented in the current provider.')
  },
  getByTitle() {
    throw new Error('Method "getByTitle" is not implemented in the current provider.')
  },
  elementLocator() {
    throw new Error('Method "elementLocator" is not implemented in the current provider.')
  },
  extend(methods) {
    for (const key in methods) {
      (page as any)[key] = (methods as any)[key]
    }
    return page
  },
}

function convertToLocator(element: Element | Locator): Locator {
  if (element instanceof Element) {
    return page.elementLocator(element)
  }
  return element
}

function convertToSelector(elementOrLocator: Element | Locator): string {
  if (!elementOrLocator) {
    throw new Error('Expected element or locator to be defined.')
  }
  if (elementOrLocator instanceof Element) {
    return convertElementToCssSelector(elementOrLocator)
  }
  if ('selector' in elementOrLocator) {
    return (elementOrLocator as any).selector
  }
  throw new Error('Expected element or locator to be an instance of Element or Locator.')
}

function getTaskFullName(task: RunnerTask): string {
  return task.suite ? `${getTaskFullName(task.suite)} ${task.name}` : task.name
}

function processClickOptions(options_?: UserEventClickOptions) {
  // only ui scales the iframe, so we need to adjust the position
  if (!options_ || !state().config.browser.ui) {
    return options_
  }
  if (provider === 'playwright') {
    const options = options_ as NonNullable<
      Parameters<import('playwright').Page['click']>[1]
    >
    if (options.position) {
      options.position = processPlaywrightPosition(options.position)
    }
  }
  if (provider === 'webdriverio') {
    const options = options_ as import('webdriverio').ClickOptions
    if (options.x != null || options.y != null) {
      const cache = {}
      if (options.x != null) {
        options.x = scaleCoordinate(options.x, cache)
      }
      if (options.y != null) {
        options.y = scaleCoordinate(options.y, cache)
      }
    }
  }
  return options_
}

function processHoverOptions(options_?: UserEventHoverOptions) {
  // only ui scales the iframe, so we need to adjust the position
  if (!options_ || !state().config.browser.ui) {
    return options_
  }

  if (provider === 'playwright') {
    const options = options_ as NonNullable<
      Parameters<import('playwright').Page['hover']>[1]
    >
    if (options.position) {
      options.position = processPlaywrightPosition(options.position)
    }
  }
  if (provider === 'webdriverio') {
    const options = options_ as import('webdriverio').MoveToOptions
    const cache = {}
    if (options.xOffset != null) {
      options.xOffset = scaleCoordinate(options.xOffset, cache)
    }
    if (options.yOffset != null) {
      options.yOffset = scaleCoordinate(options.yOffset, cache)
    }
  }
  return options_
}

function processDragAndDropOptions(options_?: UserEventDragAndDropOptions) {
  // only ui scales the iframe, so we need to adjust the position
  if (!options_ || !state().config.browser.ui) {
    return options_
  }
  if (provider === 'playwright') {
    const options = options_ as NonNullable<
      Parameters<import('playwright').Page['dragAndDrop']>[2]
    >
    if (options.sourcePosition) {
      options.sourcePosition = processPlaywrightPosition(options.sourcePosition)
    }
    if (options.targetPosition) {
      options.targetPosition = processPlaywrightPosition(options.targetPosition)
    }
  }
  if (provider === 'webdriverio') {
    const cache = {}
    const options = options_ as import('webdriverio').DragAndDropOptions & {
      targetX?: number
      targetY?: number
      sourceX?: number
      sourceY?: number
    }
    if (options.sourceX != null) {
      options.sourceX = scaleCoordinate(options.sourceX, cache)
    }
    if (options.sourceY != null) {
      options.sourceY = scaleCoordinate(options.sourceY, cache)
    }
    if (options.targetX != null) {
      options.targetX = scaleCoordinate(options.targetX, cache)
    }
    if (options.targetY != null) {
      options.targetY = scaleCoordinate(options.targetY, cache)
    }
  }
  return options_
}

function scaleCoordinate(coordinate: number, cache: any) {
  return Math.round(coordinate * getCachedScale(cache))
}

function getCachedScale(cache: { scale: number | undefined }) {
  return cache.scale ??= getIframeScale()
}

function processPlaywrightPosition(position: { x: number; y: number }) {
  const scale = getIframeScale()
  if (position.x != null) {
    position.x *= scale
  }
  if (position.y != null) {
    position.y *= scale
  }
  return position
}

function getIframeScale() {
  const testerUi = window.parent.document.querySelector('#tester-ui') as HTMLElement | null
  if (!testerUi) {
    throw new Error(`Cannot find Tester element. This is a bug in Vitest. Please, open a new issue with reproduction.`)
  }
  const scaleAttribute = testerUi.getAttribute('data-scale')
  const scale = Number(scaleAttribute)
  if (Number.isNaN(scale)) {
    throw new TypeError(`Cannot parse scale value from Tester element (${scaleAttribute}). This is a bug in Vitest. Please, open a new issue with reproduction.`)
  }
  return scale
}<|MERGE_RESOLUTION|>--- conflicted
+++ resolved
@@ -1,12 +1,6 @@
-<<<<<<< HEAD
-import type { UserEvent as TestingLibraryUserEvent } from '@testing-library/user-event'
+import type { Options as TestingLibraryOptions, UserEvent as TestingLibraryUserEvent } from '@testing-library/user-event'
 import type { BrowserRPC } from '@vitest/browser/client'
 import type { RunnerTask } from 'vitest'
-=======
-import type { RunnerTask } from 'vitest'
-import type { BrowserRPC } from '@vitest/browser/client'
-import type { Options as TestingLibraryOptions, UserEvent as TestingLibraryUserEvent } from '@testing-library/user-event'
->>>>>>> b82584c9
 import type {
   BrowserPage,
   Locator,
