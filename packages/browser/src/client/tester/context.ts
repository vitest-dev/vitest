--- conflicted
+++ resolved
@@ -341,134 +341,4 @@
 
 function getTaskFullName(task: RunnerTask): string {
   return task.suite ? `${getTaskFullName(task.suite)} ${task.name}` : task.name
-<<<<<<< HEAD
-}
-
-function processClickOptions(options_?: UserEventClickOptions) {
-  if (!options_) {
-    return options_
-  }
-  if (provider === 'playwright') {
-    const options = options_ as NonNullable<
-      Parameters<import('playwright').Page['click']>[1]
-    >
-    if (options.position) {
-      options.position = processPlaywrightPosition(options.position)
-    }
-  }
-  if (provider === 'webdriverio') {
-    const options = options_ as import('webdriverio').ClickOptions
-    if (options.x != null || options.y != null) {
-      const cache = {}
-      if (options.x != null) {
-        options.x = scaleCoordinate(options.x, cache)
-      }
-      if (options.y != null) {
-        options.y = scaleCoordinate(options.y, cache)
-      }
-    }
-  }
-  return options_
-}
-
-function processHoverOptions(options_?: UserEventHoverOptions) {
-  if (!options_) {
-    return options_
-  }
-
-  if (provider === 'playwright') {
-    const options = options_ as NonNullable<
-      Parameters<import('playwright').Page['hover']>[1]
-    >
-    if (options.position) {
-      options.position = processPlaywrightPosition(options.position)
-    }
-  }
-  if (provider === 'webdriverio') {
-    const options = options_ as import('webdriverio').MoveToOptions
-    const cache = {}
-    if (options.xOffset != null) {
-      options.xOffset = scaleCoordinate(options.xOffset, cache)
-    }
-    if (options.yOffset != null) {
-      options.yOffset = scaleCoordinate(options.yOffset, cache)
-    }
-  }
-  return options_
-}
-
-function processDragAndDropOptions(options_?: UserEventDragAndDropOptions) {
-  if (!options_) {
-    return options_
-  }
-  if (provider === 'playwright') {
-    const options = options_ as NonNullable<
-      Parameters<import('playwright').Page['dragAndDrop']>[2]
-    >
-    if (options.sourcePosition) {
-      options.sourcePosition = processPlaywrightPosition(options.sourcePosition)
-    }
-    if (options.targetPosition) {
-      options.targetPosition = processPlaywrightPosition(options.targetPosition)
-    }
-  }
-  if (provider === 'webdriverio') {
-    const cache = {}
-    const options = options_ as import('webdriverio').DragAndDropOptions & {
-      targetX?: number
-      targetY?: number
-      sourceX?: number
-      sourceY?: number
-    }
-    if (options.sourceX != null) {
-      options.sourceX = scaleCoordinate(options.sourceX, cache)
-    }
-    if (options.sourceY != null) {
-      options.sourceY = scaleCoordinate(options.sourceY, cache)
-    }
-    if (options.targetX != null) {
-      options.targetX = scaleCoordinate(options.targetX, cache)
-    }
-    if (options.targetY != null) {
-      options.targetY = scaleCoordinate(options.targetY, cache)
-    }
-  }
-  return options_
-}
-
-function scaleCoordinate(coordinate: number, cache: any) {
-  return Math.round(coordinate * getCachedScale(cache))
-}
-
-function getCachedScale(cache: { scale: number | undefined }) {
-  return cache.scale ??= getIframeScale()
-}
-
-function processPlaywrightPosition(position: { x: number; y: number }) {
-  const scale = getIframeScale()
-  if (position.x != null) {
-    position.x *= scale
-  }
-  if (position.y != null) {
-    position.y *= scale
-  }
-  return position
-}
-
-function getIframeScale() {
-  const testerUi = window.parent.document.querySelector(`iframe[data-vitest]`)?.parentElement
-  if (!testerUi) {
-    throw new Error(`Cannot find Tester element. This is a bug in Vitest. Please, open a new issue with reproduction.`)
-  }
-  const scaleAttribute = testerUi.getAttribute('data-scale')
-  if (scaleAttribute === null) {
-    return 1
-  }
-  const scale = Number(scaleAttribute)
-  if (Number.isNaN(scale)) {
-    throw new TypeError(`Cannot parse scale value from Tester element (${scaleAttribute}). This is a bug in Vitest. Please, open a new issue with reproduction.`)
-  }
-  return scale
-=======
->>>>>>> 6373ecc8
 }