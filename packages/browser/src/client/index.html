--- conflicted
+++ resolved
@@ -147,12 +147,10 @@
       <span>Vitest Browser Runner</span>
     </div>
     <iframe id="vitest-ui" src=""></iframe>
-<<<<<<< HEAD
     <div class="vitest-browser-runner-container">
       <div id="vitest-browser-runner-tester"></div>
       <div id="vitest-browser-runner-container"></div>
     </div>
-=======
     <script>
       const moduleCache = new Map()
 
@@ -162,11 +160,10 @@
         if (module instanceof Promise) {
           moduleCache.set(module, { promise: module, evaluated: false })
           return module
-            // TODO: add a test
-            .then(m => '__vi_inject__' in m ? m.__vi_inject__ : m)
+            .then(m => m.__vi_inject__)
             .finally(() => moduleCache.delete(module))
         }
-        return '__vi_inject__' in module ? module.__vi_inject__ : module
+        return module.__vi_inject__
       }
 
       function exportAll(exports, sourceModule) {
@@ -203,7 +200,56 @@
       window.__vi_module_cache__ = moduleCache
       window.__vi_wrap_module__ = wrapModule
     </script>
->>>>>>> 6d146d16
+    <script>
+      const moduleCache = new Map()
+
+      // this method receives a module object or "import" promise that it resolves and keeps track of
+      // and returns a hijacked module object that can be used to mock module exports
+      function wrapModule(module) {
+        if (module instanceof Promise) {
+          moduleCache.set(module, { promise: module, evaluated: false })
+          return module
+            // TODO: add a test
+            .then(m => '__vi_inject__' in m ? m.__vi_inject__ : m)
+            .finally(() => moduleCache.delete(module))
+        }
+        return '__vi_inject__' in module ? module.__vi_inject__ : module
+      }
+
+      function exportAll(exports, sourceModule) {
+        // #1120 when a module exports itself it causes
+        // call stack error
+        if (exports === sourceModule)
+          return
+
+        if (Object(sourceModule) !== sourceModule || Array.isArray(sourceModule))
+          return
+
+        for (const key in sourceModule) {
+          if (key !== 'default') {
+            try {
+              Object.defineProperty(exports, key, {
+                enumerable: true,
+                configurable: true,
+                get: () => sourceModule[key],
+              })
+            }
+            catch (_err) { }
+          }
+        }
+      }
+
+      window.__vi_export_all__ = exportAll
+
+      // TODO: allow easier rewriting of import.meta.env
+      window.__vi_import_meta__ = {
+        env: {},
+        url: location.href,
+      }
+
+      window.__vi_module_cache__ = moduleCache
+      window.__vi_wrap_module__ = wrapModule
+    </script>
     <script type="module" src="/main.ts"></script>
   </body>
 </html>