--- conflicted
+++ resolved
@@ -252,14 +252,6 @@
   }
 }
 
-<<<<<<< HEAD
-export class CounterMap<K> extends Map<K, number> {
-  increment(key: K): void {
-    this.set(key, (this.get(key) ?? 0) + 1)
-  }
-
-  total(): number {
-=======
 export class CounterMap<K> extends DefaultMap<K, number> {
   constructor() {
     super(() => 0)
@@ -287,14 +279,12 @@
     if (typeof this._total !== 'undefined') {
       return this._total
     }
->>>>>>> 15701f5d
     let total = 0
     for (const x of this.values()) {
       total += x
     }
     return total
   }
-<<<<<<< HEAD
 }
 
 export class PromiseMap<K, V> extends Map<K, V> {
@@ -311,6 +301,4 @@
     }
     return promise
   }
-=======
->>>>>>> 15701f5d
 }