--- conflicted
+++ resolved
@@ -36,15 +36,11 @@
   received: unknown
   filepath: string
   name: string
-<<<<<<< HEAD
-  testId: string
-=======
   /**
    * Not required but needed for `SnapshotClient.clearTest` to implement test-retry behavior.
    * @default name
    */
   testId?: string
->>>>>>> 15701f5d
   message?: string
   isInline?: boolean
   properties?: object
@@ -59,7 +55,6 @@
 }
 
 export class SnapshotClient {
-<<<<<<< HEAD
   // snapshotStateMap: Map<string, SnapshotState> = new Map()
 
   constructor(private options: SnapshotClientOptions = {}) {}
@@ -137,61 +132,55 @@
     // maybe should setup one for fallback in concurrent case?
     // or just warning users to use `TestContext.expect`?
     throw new Error('snapshot state not initialized')
-=======
-  snapshotStateMap: Map<string, SnapshotState> = new Map()
-
-  constructor(private options: SnapshotClientOptions = {}) {}
-
-  async setup(
-    filepath: string,
-    options: SnapshotStateOptions,
-  ): Promise<void> {
-    if (this.snapshotStateMap.has(filepath)) {
-      return
-    }
-    this.snapshotStateMap.set(
-      filepath,
-      await SnapshotState.create(filepath, options),
-    )
-  }
-
-  async finish(filepath: string): Promise<SnapshotResult> {
-    const state = this.getSnapshotState(filepath)
-    const result = await state.pack()
-    this.snapshotStateMap.delete(filepath)
-    return result
-  }
-
-  skipTest(filepath: string, testName: string): void {
-    const state = this.getSnapshotState(filepath)
-    state.markSnapshotsAsCheckedForTest(testName)
-  }
-
-  clearTest(filepath: string, testId: string): void {
-    const state = this.getSnapshotState(filepath)
-    state.clearTest(testId)
-  }
-
-  getSnapshotState(filepath: string): SnapshotState {
-    const state = this.snapshotStateMap.get(filepath)
-    if (!state) {
-      throw new Error(
-        `The snapshot state for '${filepath}' is not found. Did you call 'SnapshotClient.setup()'?`,
-      )
-    }
-    return state
->>>>>>> 15701f5d
+    // snapshotStateMap: Map<string, SnapshotState> = new Map()
+
+    // constructor(private options: SnapshotClientOptions = {}) {}
+
+    // async setup(
+    //   filepath: string,
+    //   options: SnapshotStateOptions,
+    // ): Promise<void> {
+    //   if (this.snapshotStateMap.has(filepath)) {
+    //     return
+    //   }
+    //   this.snapshotStateMap.set(
+    //     filepath,
+    //     await SnapshotState.create(filepath, options),
+    //   )
+    // }
+
+    // async finish(filepath: string): Promise<SnapshotResult> {
+    //   const state = this.getSnapshotState(filepath)
+    //   const result = await state.pack()
+    //   this.snapshotStateMap.delete(filepath)
+    //   return result
+    // }
+
+    // skipTest(filepath: string, testName: string): void {
+    //   const state = this.getSnapshotState(filepath)
+    //   state.markSnapshotsAsCheckedForTest(testName)
+    // }
+
+    // clearTest(filepath: string, testId: string): void {
+    //   const state = this.getSnapshotState(filepath)
+    //   state.clearTest(testId)
+    // }
+
+  // getSnapshotState(filepath: string): SnapshotState {
+  //   const state = this.snapshotStateMap.get(filepath)
+  //   if (!state) {
+  //     throw new Error(
+  //       `The snapshot state for '${filepath}' is not found. Did you call 'SnapshotClient.setup()'?`,
+  //     )
+  //   }
+  //   return state
   }
 
   assert(options: AssertOptions): void {
     const {
       filepath,
       name,
-<<<<<<< HEAD
-      testId,
-=======
       testId = name,
->>>>>>> 15701f5d
       message,
       isInline = false,
       properties,
@@ -206,11 +195,8 @@
       throw new Error('Snapshot cannot be used outside of test')
     }
 
-<<<<<<< HEAD
     const snapshotState = this.getSnapshotState(testId)
-=======
-    const snapshotState = this.getSnapshotState(filepath)
->>>>>>> 15701f5d
+    // const snapshotState = this.getSnapshotState(filepath)
 
     if (typeof properties === 'object') {
       if (typeof received !== 'object' || !received) {
@@ -256,13 +242,8 @@
       throw createMismatchError(
         `Snapshot \`${key || 'unknown'}\` mismatched`,
         snapshotState.expand,
-<<<<<<< HEAD
-        actual?.trim(),
-        expected?.trim(),
-=======
         rawSnapshot ? actual : actual?.trim(),
         rawSnapshot ? expected : expected?.trim(),
->>>>>>> 15701f5d
       )
     }
   }
@@ -279,7 +260,7 @@
         throw new Error('Snapshot cannot be used outside of test')
       }
 
-      const snapshotState = this.getSnapshotState(options.testId)
+      const snapshotState = this.getSnapshotState(options.testId || options.name)
 
       // save the filepath, so it don't lose even if the await make it out-of-context
       options.filepath ||= filepath
