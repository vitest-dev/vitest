--- conflicted
+++ resolved
@@ -1,11 +1,7 @@
 {
   "name": "@vitest/snapshot",
   "type": "module",
-<<<<<<< HEAD
-  "version": "0.30.1",
-=======
   "version": "0.31.0",
->>>>>>> 708b10fe
   "description": "Vitest snapshot manager",
   "license": "MIT",
   "funding": "https://opencollective.com/vitest",
