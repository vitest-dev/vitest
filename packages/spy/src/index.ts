import type { SpyInternalImpl } from 'tinyspy'
import * as tinyspy from 'tinyspy'

interface MockResultReturn<T> {
  type: 'return'
  /**
   * The value that was returned from the function. If function returned a Promise, then this will be a resolved value.
   */
  value: T
}
interface MockResultIncomplete {
  type: 'incomplete'
  value: undefined
}
interface MockResultThrow {
  type: 'throw'
  /**
   * An error that was thrown during function execution.
   */
  value: any
}

type MockResult<T> = MockResultReturn<T> | MockResultThrow | MockResultIncomplete

export interface MockContext<T extends Procedure> {
  /**
   * This is an array containing all arguments for each call. One item of the array is the arguments of that call.
   *
   * @example
   * const fn = vi.fn()
   *
   * fn('arg1', 'arg2')
   * fn('arg3')
   *
   * fn.mock.calls === [
   *   ['arg1', 'arg2'], // first call
   *   ['arg3'], // second call
   * ]
   */
  calls: Parameters<T>[]
  /**
   * This is an array containing all instances that were instantiated when mock was called with a `new` keyword. Note that this is an actual context (`this`) of the function, not a return value.
   */
  instances: ReturnType<T>[]
  /**
   * The order of mock's execution. This returns an array of numbers which are shared between all defined mocks.
   *
   * @example
   * const fn1 = vi.fn()
   * const fn2 = vi.fn()
   *
   * fn1()
   * fn2()
   * fn1()
   *
   * fn1.mock.invocationCallOrder === [1, 3]
   * fn2.mock.invocationCallOrder === [2]
   */
  invocationCallOrder: number[]
  /**
   * This is an array containing all values that were `returned` from the function.
   *
   * The `value` property contains the returned value or thrown error. If the function returned a promise, the `value` will be the _resolved_ value, not the actual `Promise`, unless it was never resolved.
   *
   * @example
   * const fn = vi.fn()
   *   .mockReturnValueOnce('result')
   *   .mockImplementationOnce(() => { throw new Error('thrown error') })
   *
   * const result = fn()
   *
   * try {
   *   fn()
   * }
   * catch {}
   *
   * fn.mock.results === [
   *   {
   *     type: 'return',
   *     value: 'result',
   *   },
   *   {
   *     type: 'throw',
   *     value: Error,
   *   },
   * ]
   */
  results: MockResult<ReturnType<T>>[]
  /**
   * This contains the arguments of the last call. If spy wasn't called, will return `undefined`.
   */
  lastCall: Parameters<T> | undefined
}

type Procedure = (...args: any[]) => any

// TODO: jest uses stricter default based on `unknown`, but vitest has been using `any`.
type UnknownProcedure = (...args: unknown[]) => unknown
// type UnknownProcedure = (...args: any[]) => any

type Methods<T> = keyof {
  [K in keyof T as T[K] extends Procedure ? K : never]: T[K];
}
type Properties<T> = {
  [K in keyof T]: T[K] extends Procedure ? never : K
}[keyof T] & (string | symbol)
type Classes<T> = {
  [K in keyof T]: T[K] extends new (...args: any[]) => any ? K : never
}[keyof T] & (string | symbol)

/**
 * @deprecated Use MockInstance<A, R> instead
 */
export interface SpyInstance<TArgs extends any[] = any[], TReturns = any> extends MockInstance<(...args: TArgs) => TReturns> {}

export interface MockInstance<T extends Procedure = UnknownProcedure> {
  /**
   * Use it to return the name given to mock with method `.mockName(name)`.
   */
  getMockName(): string
  /**
   * Sets internal mock name. Useful to see the name of the mock if an assertion fails.
   */
  mockName(n: string): this
  /**
   * Current context of the mock. It stores information about all invocation calls, instances, and results.
   */
  mock: MockContext<T>
  /**
   * Clears all information about every call. After calling it, all properties on `.mock` will return an empty state. This method does not reset implementations.
   *
   * It is useful if you need to clean up mock between different assertions.
   */
  mockClear(): this
  /**
   * Does what `mockClear` does and makes inner implementation an empty function (returning `undefined` when invoked). This also resets all "once" implementations.
   *
   * This is useful when you want to completely reset a mock to the default state.
   */
  mockReset(): this
  /**
   * Does what `mockReset` does and restores inner implementation to the original function.
   *
   * Note that restoring mock from `vi.fn()` will set implementation to an empty function that returns `undefined`. Restoring a `vi.fn(impl)` will restore implementation to `impl`.
   */
  mockRestore(): void
  /**
   * Returns current mock implementation if there is one.
   *
   * If mock was created with `vi.fn`, it will consider passed down method as a mock implementation.
   *
   * If mock was created with `vi.spyOn`, it will return `undefined` unless a custom implementation was provided.
   */
  getMockImplementation(): T | undefined
  /**
   * Accepts a function that will be used as an implementation of the mock.
   * @example
   * const increment = vi.fn().mockImplementation(count => count + 1);
   * expect(increment(3)).toBe(4);
   */
<<<<<<< HEAD
  mockImplementation(fn: T | (() => Promise<ReturnType<T>>)): this
=======
  mockImplementation(fn: ((...args: TArgs) => TReturns)): this
>>>>>>> 1efc29b6
  /**
   * Accepts a function that will be used as a mock implementation during the next call. Can be chained so that multiple function calls produce different results.
   * @example
   * const fn = vi.fn(count => count).mockImplementationOnce(count => count + 1);
   * expect(fn(3)).toBe(4);
   * expect(fn(3)).toBe(3);
   */
<<<<<<< HEAD
  mockImplementationOnce(fn: T | (() => Promise<ReturnType<T>>)): this
=======
  mockImplementationOnce(fn: ((...args: TArgs) => TReturns)): this
>>>>>>> 1efc29b6
  /**
   * Overrides the original mock implementation temporarily while the callback is being executed.
   * @example
   * const myMockFn = vi.fn(() => 'original')
   *
   * myMockFn.withImplementation(() => 'temp', () => {
   *   myMockFn() // 'temp'
   * })
   *
   * myMockFn() // 'original'
   */
  withImplementation<T2>(fn: T, cb: () => T2): T2 extends Promise<unknown> ? Promise<this> : this
  /**
   * Use this if you need to return `this` context from the method without invoking actual implementation.
   */
  mockReturnThis(): this
  /**
   * Accepts a value that will be returned whenever the mock function is called.
   */
  mockReturnValue(obj: ReturnType<T>): this
  /**
   * Accepts a value that will be returned during the next function call. If chained, every consecutive call will return the specified value.
   *
   * When there are no more `mockReturnValueOnce` values to use, mock will fallback to the previously defined implementation if there is one.
   * @example
   * const myMockFn = vi
   *   .fn()
   *   .mockReturnValue('default')
   *   .mockReturnValueOnce('first call')
   *   .mockReturnValueOnce('second call')
   *
   * // 'first call', 'second call', 'default'
   * console.log(myMockFn(), myMockFn(), myMockFn())
   */
  mockReturnValueOnce(obj: ReturnType<T>): this
  /**
   * Accepts a value that will be resolved when async function is called.
   * @example
   * const asyncMock = vi.fn().mockResolvedValue(42)
   * asyncMock() // Promise<42>
   */
  mockResolvedValue(obj: Awaited<ReturnType<T>>): this
  /**
   * Accepts a value that will be resolved during the next function call. If chained, every consecutive call will resolve specified value.
   * @example
   * const myMockFn = vi
   *   .fn()
   *   .mockResolvedValue('default')
   *   .mockResolvedValueOnce('first call')
   *   .mockResolvedValueOnce('second call')
   *
   * // Promise<'first call'>, Promise<'second call'>, Promise<'default'>
   * console.log(myMockFn(), myMockFn(), myMockFn())
   */
  mockResolvedValueOnce(obj: Awaited<ReturnType<T>>): this
  /**
   * Accepts an error that will be rejected when async function is called.
   * @example
   * const asyncMock = vi.fn().mockRejectedValue(new Error('Async error'))
   * await asyncMock() // throws 'Async error'
   */
  mockRejectedValue(obj: any): this
  /**
   * Accepts a value that will be rejected during the next function call. If chained, every consecutive call will reject specified value.
   * @example
   * const asyncMock = vi
   *   .fn()
   *   .mockResolvedValueOnce('first call')
   *   .mockRejectedValueOnce(new Error('Async error'))
   *
   * await asyncMock() // first call
   * await asyncMock() // throws "Async error"
   */
  mockRejectedValueOnce(obj: any): this
}

export interface Mock<T extends Procedure = UnknownProcedure> extends MockInstance<T> {
  new (...args: Parameters<T>): ReturnType<T>
  (...args: Parameters<T>): ReturnType<T>
}

type PartialMaybePromise<T> = T extends Promise<Awaited<T>> ? Promise<Partial<Awaited<T>>> : Partial<T>

export interface PartialMock<T extends Procedure = UnknownProcedure> extends MockInstance<(...args: Parameters<T>) => PartialMaybePromise<ReturnType<T>>> {
  new (...args: Parameters<T>): ReturnType<T>
  (...args: Parameters<T>): ReturnType<T>
}

export type MaybeMockedConstructor<T> = T extends new (
  ...args: Array<any>
) => infer R
  ? Mock<(...args: ConstructorParameters<T>) => R>
  : T
export type MockedFunction<T extends Procedure> = Mock<T> & {
  [K in keyof T]: T[K];
}
export type PartiallyMockedFunction<T extends Procedure> = PartialMock<T> & {
  [K in keyof T]: T[K];
}
export type MockedFunctionDeep<T extends Procedure> = Mock<T> & MockedObjectDeep<T>
export type PartiallyMockedFunctionDeep<T extends Procedure> = PartialMock<T> & MockedObjectDeep<T>
export type MockedObject<T> = MaybeMockedConstructor<T> & {
  [K in Methods<T>]: T[K] extends Procedure
    ? MockedFunction<T[K]>
    : T[K];
} & { [K in Properties<T>]: T[K] }
export type MockedObjectDeep<T> = MaybeMockedConstructor<T> & {
  [K in Methods<T>]: T[K] extends Procedure
    ? MockedFunctionDeep<T[K]>
    : T[K];
} & { [K in Properties<T>]: MaybeMockedDeep<T[K]> }

export type MaybeMockedDeep<T> = T extends Procedure
  ? MockedFunctionDeep<T>
  : T extends object
    ? MockedObjectDeep<T>
    : T

export type MaybePartiallyMockedDeep<T> = T extends Procedure
  ? PartiallyMockedFunctionDeep<T>
  : T extends object
    ? MockedObjectDeep<T>
    : T

export type MaybeMocked<T> = T extends Procedure
  ? MockedFunction<T>
  : T extends object
    ? MockedObject<T>
    : T

export type MaybePartiallyMocked<T> = T extends Procedure
  ? PartiallyMockedFunction<T>
  : T extends object
    ? MockedObject<T>
    : T

interface Constructable {
  new (...args: any[]): any
}

export type MockedClass<T extends Constructable> = MockInstance<(...args: ConstructorParameters<T>) => InstanceType<T>> & {
  prototype: T extends { prototype: any } ? Mocked<T['prototype']> : never
} & T

export type Mocked<T> = {
  [P in keyof T]: T[P] extends Procedure
    ? MockInstance<T[P]>
    : T[P] extends Constructable
      ? MockedClass<T[P]>
      : T[P]
} &
T

export const mocks = new Set<MockInstance<Procedure>>()

export function isMockFunction(fn: any): fn is MockInstance {
  return typeof fn === 'function'
  && '_isMockFunction' in fn
  && fn._isMockFunction
}

export function spyOn<T, S extends Properties<Required<T>>>(
  obj: T,
  methodName: S,
  accessType: 'get',
): MockInstance<() => T[S]>
export function spyOn<T, G extends Properties<Required<T>>>(
  obj: T,
  methodName: G,
  accessType: 'set',
): MockInstance<(arg: T[G]) => void>
export function spyOn<T, M extends (Classes<Required<T>> | Methods<Required<T>>)>(
  obj: T,
  methodName: M,
): Required<T>[M] extends ({ new (...args: infer A): infer R }) | ((...args: infer A) => infer R) ? MockInstance<(...args: A) => R> : never
export function spyOn<T, K extends keyof T>(
  obj: T,
  method: K,
  accessType?: 'get' | 'set',
): MockInstance {
  const dictionary = {
    get: 'getter',
    set: 'setter',
  } as const
  const objMethod = accessType ? { [dictionary[accessType]]: method } : method

  const stub = tinyspy.internalSpyOn(obj, objMethod as any)

  return enhanceSpy(stub) as MockInstance
}

let callOrder = 0

function enhanceSpy<T extends Procedure>(
  spy: SpyInternalImpl<Parameters<T>, ReturnType<T>>,
): MockInstance<T> {
  type TArgs = Parameters<T>
  type TReturns = ReturnType<T>

  const stub = spy as unknown as MockInstance<T>

  let implementation: T | undefined

  let instances: any[] = []
  let invocations: number[] = []

  const state = tinyspy.getInternalState(spy)

  const mockContext = {
    get calls() {
      return state.calls
    },
    get instances() {
      return instances
    },
    get invocationCallOrder() {
      return invocations
    },
    get results() {
      return state.results.map(([callType, value]) => {
        const type = callType === 'error' ? 'throw' : 'return'
        return { type, value }
      })
    },
    get lastCall() {
      return state.calls[state.calls.length - 1]
    },
  }

  let onceImplementations: ((...args: TArgs) => TReturns)[] = []
  let implementationChangedTemporarily = false

  function mockCall(this: unknown, ...args: any) {
    instances.push(this)
    invocations.push(++callOrder)
    const impl = implementationChangedTemporarily ? implementation! : (onceImplementations.shift() || implementation || state.getOriginal() || (() => {}))
    return impl.apply(this, args)
  }

  let name: string = (stub as any).name

  stub.getMockName = () => name || 'vi.fn()'
  stub.mockName = (n) => {
    name = n
    return stub
  }

  stub.mockClear = () => {
    state.reset()
    instances = []
    invocations = []
    return stub
  }

  stub.mockReset = () => {
    stub.mockClear()
    implementation = (() => undefined) as T
    onceImplementations = []
    return stub
  }

  stub.mockRestore = () => {
    stub.mockReset()
    state.restore()
    implementation = undefined
    return stub
  }

  stub.getMockImplementation = () => implementation
  stub.mockImplementation = (fn: T) => {
    implementation = fn
    state.willCall(mockCall)
    return stub
  }

  stub.mockImplementationOnce = (fn: T) => {
    onceImplementations.push(fn)
    return stub
  }

  function withImplementation(fn: T, cb: () => void): MockInstance<T>
  function withImplementation(fn: T, cb: () => Promise<void>): Promise<MockInstance<T>>
  function withImplementation(fn: T, cb: () => void | Promise<void>): MockInstance<T> | Promise<MockInstance<T>> {
    const originalImplementation = implementation

    implementation = fn
    state.willCall(mockCall)
    implementationChangedTemporarily = true

    const reset = () => {
      implementation = originalImplementation
      implementationChangedTemporarily = false
    }

    const result = cb()

    if (result instanceof Promise) {
      return result.then(() => {
        reset()
        return stub
      })
    }

    reset()

    return stub
  }

  stub.withImplementation = withImplementation

  stub.mockReturnThis = () =>
    stub.mockImplementation(function (this: TReturns) {
      return this
    })

  stub.mockReturnValue = (val: TReturns) => stub.mockImplementation(() => val)
  stub.mockReturnValueOnce = (val: TReturns) => stub.mockImplementationOnce(() => val)

  stub.mockResolvedValue = (val: Awaited<TReturns>) =>
    stub.mockImplementation(() => Promise.resolve(val as TReturns) as any)

  stub.mockResolvedValueOnce = (val: Awaited<TReturns>) =>
    stub.mockImplementationOnce(() => Promise.resolve(val as TReturns) as any)

  stub.mockRejectedValue = (val: unknown) =>
    stub.mockImplementation(() => Promise.reject(val) as any)

  stub.mockRejectedValueOnce = (val: unknown) =>
    stub.mockImplementationOnce(() => Promise.reject(val) as any)

  Object.defineProperty(stub, 'mock', {
    get: () => mockContext,
  })

  state.willCall(mockCall)

  mocks.add(stub)

  return stub as any
}

export function fn<T extends Procedure = UnknownProcedure>(): Mock<T>
export function fn<T extends Procedure = UnknownProcedure>(
  implementation: T
): Mock<T>
export function fn<T extends Procedure = UnknownProcedure>(
  implementation?: T,
): Mock<T> {
  const enhancedSpy = enhanceSpy(tinyspy.internalSpyOn({ spy: implementation || (() => {}) }, 'spy'))
  if (implementation)
    enhancedSpy.mockImplementation(implementation)

  return enhancedSpy as Mock<T>
}<|MERGE_RESOLUTION|>--- conflicted
+++ resolved
@@ -158,11 +158,7 @@
    * const increment = vi.fn().mockImplementation(count => count + 1);
    * expect(increment(3)).toBe(4);
    */
-<<<<<<< HEAD
-  mockImplementation(fn: T | (() => Promise<ReturnType<T>>)): this
-=======
-  mockImplementation(fn: ((...args: TArgs) => TReturns)): this
->>>>>>> 1efc29b6
+  mockImplementation(fn: T): this
   /**
    * Accepts a function that will be used as a mock implementation during the next call. Can be chained so that multiple function calls produce different results.
    * @example
@@ -170,11 +166,7 @@
    * expect(fn(3)).toBe(4);
    * expect(fn(3)).toBe(3);
    */
-<<<<<<< HEAD
-  mockImplementationOnce(fn: T | (() => Promise<ReturnType<T>>)): this
-=======
-  mockImplementationOnce(fn: ((...args: TArgs) => TReturns)): this
->>>>>>> 1efc29b6
+  mockImplementationOnce(fn: T): this
   /**
    * Overrides the original mock implementation temporarily while the callback is being executed.
    * @example
