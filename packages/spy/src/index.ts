--- conflicted
+++ resolved
@@ -151,22 +151,14 @@
    *
    * If mock was created with `vi.spyOn`, it will return `undefined` unless a custom implementation was provided.
    */
-<<<<<<< HEAD
-  getMockImplementation(): T | undefined
-=======
-  getMockImplementation: () => ((...args: TArgs) => TReturns) | undefined
->>>>>>> e40f9924
+  getMockImplementation: () => T | undefined
   /**
    * Accepts a function that will be used as an implementation of the mock.
    * @example
    * const increment = vi.fn().mockImplementation(count => count + 1);
    * expect(increment(3)).toBe(4);
    */
-<<<<<<< HEAD
-  mockImplementation(fn: T): this
-=======
-  mockImplementation: (fn: ((...args: TArgs) => TReturns)) => this
->>>>>>> e40f9924
+  mockImplementation: (fn: T) => this
   /**
    * Accepts a function that will be used as a mock implementation during the next call. Can be chained so that multiple function calls produce different results.
    * @example
@@ -174,11 +166,7 @@
    * expect(fn(3)).toBe(4);
    * expect(fn(3)).toBe(3);
    */
-<<<<<<< HEAD
-  mockImplementationOnce(fn: T): this
-=======
-  mockImplementationOnce: (fn: ((...args: TArgs) => TReturns)) => this
->>>>>>> e40f9924
+  mockImplementationOnce: (fn: T) => this
   /**
    * Overrides the original mock implementation temporarily while the callback is being executed.
    * @example
@@ -190,11 +178,7 @@
    *
    * myMockFn() // 'original'
    */
-<<<<<<< HEAD
-  withImplementation<T2>(fn: T, cb: () => T2): T2 extends Promise<unknown> ? Promise<this> : this
-=======
-  withImplementation: <T>(fn: ((...args: TArgs) => TReturns), cb: () => T) => T extends Promise<unknown> ? Promise<this> : this
->>>>>>> e40f9924
+  withImplementation: <T2>(fn: T, cb: () => T2) => T2 extends Promise<unknown> ? Promise<this> : this
   /**
    * Use this if you need to return `this` context from the method without invoking actual implementation.
    */
@@ -202,11 +186,7 @@
   /**
    * Accepts a value that will be returned whenever the mock function is called.
    */
-<<<<<<< HEAD
-  mockReturnValue(obj: ReturnType<T>): this
-=======
-  mockReturnValue: (obj: TReturns) => this
->>>>>>> e40f9924
+  mockReturnValue: (obj: ReturnType<T>) => this
   /**
    * Accepts a value that will be returned during the next function call. If chained, every consecutive call will return the specified value.
    *
@@ -221,22 +201,14 @@
    * // 'first call', 'second call', 'default'
    * console.log(myMockFn(), myMockFn(), myMockFn())
    */
-<<<<<<< HEAD
-  mockReturnValueOnce(obj: ReturnType<T>): this
-=======
-  mockReturnValueOnce: (obj: TReturns) => this
->>>>>>> e40f9924
+  mockReturnValueOnce: (obj: ReturnType<T>) => this
   /**
    * Accepts a value that will be resolved when async function is called.
    * @example
    * const asyncMock = vi.fn().mockResolvedValue(42)
    * asyncMock() // Promise<42>
    */
-<<<<<<< HEAD
-  mockResolvedValue(obj: Awaited<ReturnType<T>>): this
-=======
-  mockResolvedValue: (obj: Awaited<TReturns>) => this
->>>>>>> e40f9924
+  mockResolvedValue: (obj: Awaited<ReturnType<T>>) => this
   /**
    * Accepts a value that will be resolved during the next function call. If chained, every consecutive call will resolve specified value.
    * @example
@@ -249,11 +221,7 @@
    * // Promise<'first call'>, Promise<'second call'>, Promise<'default'>
    * console.log(myMockFn(), myMockFn(), myMockFn())
    */
-<<<<<<< HEAD
-  mockResolvedValueOnce(obj: Awaited<ReturnType<T>>): this
-=======
-  mockResolvedValueOnce: (obj: Awaited<TReturns>) => this
->>>>>>> e40f9924
+  mockResolvedValueOnce: (obj: Awaited<ReturnType<T>>) => this
   /**
    * Accepts an error that will be rejected when async function is called.
    * @example
