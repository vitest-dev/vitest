import type { SpyInternalImpl } from 'tinyspy'
import * as tinyspy from 'tinyspy'

interface MockResultReturn<T> {
  type: 'return'
  /**
   * The value that was returned from the function. If function returned a Promise, then this will be a resolved value.
   */
  value: T
}
interface MockResultIncomplete {
  type: 'incomplete'
  value: undefined
}
interface MockResultThrow {
  type: 'throw'
  /**
   * An error that was thrown during function execution.
   */
  value: any
}

interface MockSettledResultFulfilled<T> {
  type: 'fulfilled'
  value: T
}

interface MockSettledResultRejected {
  type: 'rejected'
  value: any
}

export type MockResult<T> =
  | MockResultReturn<T>
  | MockResultThrow
  | MockResultIncomplete
export type MockSettledResult<T> =
  | MockSettledResultFulfilled<T>
  | MockSettledResultRejected

export interface MockContext<T extends Procedure> {
  /**
   * This is an array containing all arguments for each call. One item of the array is the arguments of that call.
   *
   * @example
   * const fn = vi.fn()
   *
   * fn('arg1', 'arg2')
   * fn('arg3')
   *
   * fn.mock.calls === [
   *   ['arg1', 'arg2'], // first call
   *   ['arg3'], // second call
   * ]
   */
  calls: Parameters<T>[]
  /**
   * This is an array containing all instances that were instantiated when mock was called with a `new` keyword. Note that this is an actual context (`this`) of the function, not a return value.
   */
  instances: ReturnType<T>[]
  /**
   * The order of mock's execution. This returns an array of numbers which are shared between all defined mocks.
   *
   * @example
   * const fn1 = vi.fn()
   * const fn2 = vi.fn()
   *
   * fn1()
   * fn2()
   * fn1()
   *
   * fn1.mock.invocationCallOrder === [1, 3]
   * fn2.mock.invocationCallOrder === [2]
   */
  invocationCallOrder: number[]
  /**
   * This is an array containing all values that were `returned` from the function.
   *
   * The `value` property contains the returned value or thrown error. If the function returned a `Promise`, then `result` will always be `'return'` even if the promise was rejected.
   *
   * @example
   * const fn = vi.fn()
   *   .mockReturnValueOnce('result')
   *   .mockImplementationOnce(() => { throw new Error('thrown error') })
   *
   * const result = fn()
   *
   * try {
   *   fn()
   * }
   * catch {}
   *
   * fn.mock.results === [
   *   {
   *     type: 'return',
   *     value: 'result',
   *   },
   *   {
   *     type: 'throw',
   *     value: Error,
   *   },
   * ]
   */
  results: MockResult<ReturnType<T>>[]
  /**
   * An array containing all values that were `resolved` or `rejected` from the function.
   *
   * This array will be empty if the function was never resolved or rejected.
   *
   * @example
   * const fn = vi.fn().mockResolvedValueOnce('result')
   *
   * const result = fn()
   *
   * fn.mock.settledResults === []
   * fn.mock.results === [
   *   {
   *     type: 'return',
   *     value: Promise<'result'>,
   *   },
   * ]
   *
   * await result
   *
   * fn.mock.settledResults === [
   *   {
   *     type: 'fulfilled',
   *     value: 'result',
   *   },
   * ]
   */
  settledResults: MockSettledResult<Awaited<TReturns>>[]
  /**
   * This contains the arguments of the last call. If spy wasn't called, will return `undefined`.
   */
  lastCall: Parameters<T> | undefined
}

type Procedure = (...args: any[]) => any
type UnknownProcedure = (...args: unknown[]) => unknown

type Methods<T> = keyof {
  [K in keyof T as T[K] extends Procedure ? K : never]: T[K];
}
type Properties<T> = {
  [K in keyof T]: T[K] extends Procedure ? never : K;
}[keyof T] &
(string | symbol)
type Classes<T> = {
  [K in keyof T]: T[K] extends new (...args: any[]) => any ? K : never;
}[keyof T] &
(string | symbol)

<<<<<<< HEAD
/*
cf. https://typescript-eslint.io/rules/method-signature-style/
=======
/**
 * @deprecated Use MockInstance<A, R> instead
 */
export interface SpyInstance<TArgs extends any[] = any[], TReturns = any>
  extends MockInstance<TArgs, TReturns> {}
>>>>>>> 3fd15ba6

Typescript assignability is different between
  { foo: (f: T) => U } (this is "method-signature-style")
and
  { foo(f: T): U }

Jest uses the latter for `MockInstance.mockImplementation` etc... and it allows assignment such as:
  const boolFn: Jest.Mock<() => boolean> = jest.fn<() => true>(() => true)
*/
/* eslint-disable ts/method-signature-style */
export interface MockInstance<T extends Procedure = UnknownProcedure> {
  /**
   * Use it to return the name given to mock with method `.mockName(name)`.
   */
  getMockName(): string
  /**
   * Sets internal mock name. Useful to see the name of the mock if an assertion fails.
   */
  mockName(n: string): this
  /**
   * Current context of the mock. It stores information about all invocation calls, instances, and results.
   */
  mock: MockContext<T>
  /**
   * Clears all information about every call. After calling it, all properties on `.mock` will return an empty state. This method does not reset implementations.
   *
   * It is useful if you need to clean up mock between different assertions.
   */
  mockClear(): this
  /**
   * Does what `mockClear` does and makes inner implementation an empty function (returning `undefined` when invoked). This also resets all "once" implementations.
   *
   * This is useful when you want to completely reset a mock to the default state.
   */
  mockReset(): this
  /**
   * Does what `mockReset` does and restores inner implementation to the original function.
   *
   * Note that restoring mock from `vi.fn()` will set implementation to an empty function that returns `undefined`. Restoring a `vi.fn(impl)` will restore implementation to `impl`.
   */
  mockRestore(): void
  /**
   * Returns current mock implementation if there is one.
   *
   * If mock was created with `vi.fn`, it will consider passed down method as a mock implementation.
   *
   * If mock was created with `vi.spyOn`, it will return `undefined` unless a custom implementation was provided.
   */
  getMockImplementation(): T | undefined
  /**
   * Accepts a function that will be used as an implementation of the mock.
   * @example
   * const increment = vi.fn().mockImplementation(count => count + 1);
   * expect(increment(3)).toBe(4);
   */
<<<<<<< HEAD
  mockImplementation(fn: T): this
=======
  mockImplementation: (fn: (...args: TArgs) => TReturns) => this
>>>>>>> 3fd15ba6
  /**
   * Accepts a function that will be used as a mock implementation during the next call. Can be chained so that multiple function calls produce different results.
   * @example
   * const fn = vi.fn(count => count).mockImplementationOnce(count => count + 1);
   * expect(fn(3)).toBe(4);
   * expect(fn(3)).toBe(3);
   */
<<<<<<< HEAD
  mockImplementationOnce(fn: T): this
=======
  mockImplementationOnce: (fn: (...args: TArgs) => TReturns) => this
>>>>>>> 3fd15ba6
  /**
   * Overrides the original mock implementation temporarily while the callback is being executed.
   * @example
   * const myMockFn = vi.fn(() => 'original')
   *
   * myMockFn.withImplementation(() => 'temp', () => {
   *   myMockFn() // 'temp'
   * })
   *
   * myMockFn() // 'original'
   */
<<<<<<< HEAD
  withImplementation<T2>(fn: T, cb: () => T2): T2 extends Promise<unknown> ? Promise<this> : this

=======
  withImplementation: <T>(
    fn: (...args: TArgs) => TReturns,
    cb: () => T
  ) => T extends Promise<unknown> ? Promise<this> : this
>>>>>>> 3fd15ba6
  /**
   * Use this if you need to return `this` context from the method without invoking actual implementation.
   */
  mockReturnThis(): this
  /**
   * Accepts a value that will be returned whenever the mock function is called.
   */
  mockReturnValue(obj: ReturnType<T>): this
  /**
   * Accepts a value that will be returned during the next function call. If chained, every consecutive call will return the specified value.
   *
   * When there are no more `mockReturnValueOnce` values to use, mock will fallback to the previously defined implementation if there is one.
   * @example
   * const myMockFn = vi
   *   .fn()
   *   .mockReturnValue('default')
   *   .mockReturnValueOnce('first call')
   *   .mockReturnValueOnce('second call')
   *
   * // 'first call', 'second call', 'default'
   * console.log(myMockFn(), myMockFn(), myMockFn())
   */
  mockReturnValueOnce(obj: ReturnType<T>): this
  /**
   * Accepts a value that will be resolved when async function is called.
   * @example
   * const asyncMock = vi.fn().mockResolvedValue(42)
   * asyncMock() // Promise<42>
   */
  mockResolvedValue(obj: Awaited<ReturnType<T>>): this
  /**
   * Accepts a value that will be resolved during the next function call. If chained, every consecutive call will resolve specified value.
   * @example
   * const myMockFn = vi
   *   .fn()
   *   .mockResolvedValue('default')
   *   .mockResolvedValueOnce('first call')
   *   .mockResolvedValueOnce('second call')
   *
   * // Promise<'first call'>, Promise<'second call'>, Promise<'default'>
   * console.log(myMockFn(), myMockFn(), myMockFn())
   */
  mockResolvedValueOnce(obj: Awaited<ReturnType<T>>): this
  /**
   * Accepts an error that will be rejected when async function is called.
   * @example
   * const asyncMock = vi.fn().mockRejectedValue(new Error('Async error'))
   * await asyncMock() // throws 'Async error'
   */
  mockRejectedValue(obj: any): this
  /**
   * Accepts a value that will be rejected during the next function call. If chained, every consecutive call will reject specified value.
   * @example
   * const asyncMock = vi
   *   .fn()
   *   .mockResolvedValueOnce('first call')
   *   .mockRejectedValueOnce(new Error('Async error'))
   *
   * await asyncMock() // first call
   * await asyncMock() // throws "Async error"
   */
  mockRejectedValueOnce(obj: any): this
}
/* eslint-enable ts/method-signature-style */

<<<<<<< HEAD
export interface Mock<T extends Procedure = UnknownProcedure> extends MockInstance<T> {
  new (...args: Parameters<T>): ReturnType<T>
  (...args: Parameters<T>): ReturnType<T>
}

type PartialMaybePromise<T> = T extends Promise<Awaited<T>> ? Promise<Partial<Awaited<T>>> : Partial<T>

export interface PartialMock<T extends Procedure = UnknownProcedure> extends MockInstance<(...args: Parameters<T>) => PartialMaybePromise<ReturnType<T>>> {
  new (...args: Parameters<T>): ReturnType<T>
  (...args: Parameters<T>): ReturnType<T>
=======
export interface Mock<TArgs extends any[] = any, TReturns = any>
  extends MockInstance<TArgs, TReturns> {
  new (...args: TArgs): TReturns
  (...args: TArgs): TReturns
}
export interface PartialMock<TArgs extends any[] = any, TReturns = any>
  extends MockInstance<
    TArgs,
    TReturns extends Promise<Awaited<TReturns>>
      ? Promise<Partial<Awaited<TReturns>>>
      : Partial<TReturns>
  > {
  new (...args: TArgs): TReturns
  (...args: TArgs): TReturns
>>>>>>> 3fd15ba6
}

export type MaybeMockedConstructor<T> = T extends new (
  ...args: Array<any>
) => infer R
  ? Mock<(...args: ConstructorParameters<T>) => R>
  : T
<<<<<<< HEAD
export type MockedFunction<T extends Procedure> = Mock<T> & {
  [K in keyof T]: T[K];
}
export type PartiallyMockedFunction<T extends Procedure> = PartialMock<T> & {
  [K in keyof T]: T[K];
}
export type MockedFunctionDeep<T extends Procedure> = Mock<T> & MockedObjectDeep<T>
export type PartiallyMockedFunctionDeep<T extends Procedure> = PartialMock<T> & MockedObjectDeep<T>
=======
export type MockedFunction<T extends Procedure> = Mock<
  Parameters<T>,
  ReturnType<T>
> & {
  [K in keyof T]: T[K];
}
export type PartiallyMockedFunction<T extends Procedure> = PartialMock<
  Parameters<T>,
  ReturnType<T>
> & {
  [K in keyof T]: T[K];
}
export type MockedFunctionDeep<T extends Procedure> = Mock<
  Parameters<T>,
  ReturnType<T>
> &
MockedObjectDeep<T>
export type PartiallyMockedFunctionDeep<T extends Procedure> = PartialMock<
  Parameters<T>,
  ReturnType<T>
> &
MockedObjectDeep<T>
>>>>>>> 3fd15ba6
export type MockedObject<T> = MaybeMockedConstructor<T> & {
  [K in Methods<T>]: T[K] extends Procedure ? MockedFunction<T[K]> : T[K];
} & { [K in Properties<T>]: T[K] }
export type MockedObjectDeep<T> = MaybeMockedConstructor<T> & {
  [K in Methods<T>]: T[K] extends Procedure ? MockedFunctionDeep<T[K]> : T[K];
} & { [K in Properties<T>]: MaybeMockedDeep<T[K]> }

export type MaybeMockedDeep<T> = T extends Procedure
  ? MockedFunctionDeep<T>
  : T extends object
    ? MockedObjectDeep<T>
    : T

export type MaybePartiallyMockedDeep<T> = T extends Procedure
  ? PartiallyMockedFunctionDeep<T>
  : T extends object
    ? MockedObjectDeep<T>
    : T

export type MaybeMocked<T> = T extends Procedure
  ? MockedFunction<T>
  : T extends object
    ? MockedObject<T>
    : T

export type MaybePartiallyMocked<T> = T extends Procedure
  ? PartiallyMockedFunction<T>
  : T extends object
    ? MockedObject<T>
    : T

interface Constructable {
  new (...args: any[]): any
}

<<<<<<< HEAD
export type MockedClass<T extends Constructable> = MockInstance<(...args: ConstructorParameters<T>) => InstanceType<T>> & {
=======
export type MockedClass<T extends Constructable> = MockInstance<
  T extends new (...args: infer P) => any ? P : never,
  InstanceType<T>
> & {
>>>>>>> 3fd15ba6
  prototype: T extends { prototype: any } ? Mocked<T['prototype']> : never
} & T

export type Mocked<T> = {
  [P in keyof T]: T[P] extends Procedure
    ? MockInstance<T[P]>
    : T[P] extends Constructable
      ? MockedClass<T[P]>
      : T[P];
} & T

export const mocks = new Set<MockInstance>()

export function isMockFunction(fn: any): fn is MockInstance {
  return (
    typeof fn === 'function' && '_isMockFunction' in fn && fn._isMockFunction
  )
}

export function spyOn<T, S extends Properties<Required<T>>>(
  obj: T,
  methodName: S,
<<<<<<< HEAD
  accessType: 'get',
): MockInstance<() => T[S]>
export function spyOn<T, G extends Properties<Required<T>>>(
  obj: T,
  methodName: G,
  accessType: 'set',
): MockInstance<(arg: T[G]) => void>
export function spyOn<T, M extends (Classes<Required<T>> | Methods<Required<T>>)>(
  obj: T,
  methodName: M,
): Required<T>[M] extends ({ new (...args: infer A): infer R }) | ((...args: infer A) => infer R) ? MockInstance<(...args: A) => R> : never
=======
  accessType: 'get'
): MockInstance<[], T[S]>
export function spyOn<T, G extends Properties<Required<T>>>(
  obj: T,
  methodName: G,
  accessType: 'set'
): MockInstance<[T[G]], void>
export function spyOn<T, M extends Classes<Required<T>> | Methods<Required<T>>>(
  obj: T,
  methodName: M
): Required<T>[M] extends
| { new (...args: infer A): infer R }
| ((...args: infer A) => infer R)
  ? MockInstance<A, R>
  : never
>>>>>>> 3fd15ba6
export function spyOn<T, K extends keyof T>(
  obj: T,
  method: K,
  accessType?: 'get' | 'set',
): MockInstance {
  const dictionary = {
    get: 'getter',
    set: 'setter',
  } as const
  const objMethod = accessType ? { [dictionary[accessType]]: method } : method

  const stub = tinyspy.internalSpyOn(obj, objMethod as any)

  return enhanceSpy(stub) as MockInstance
}

let callOrder = 0

function enhanceSpy<T extends Procedure>(
  spy: SpyInternalImpl<Parameters<T>, ReturnType<T>>,
): MockInstance<T> {
  type TArgs = Parameters<T>
  type TReturns = ReturnType<T>

  const stub = spy as unknown as MockInstance<T>

  let implementation: T | undefined

  let instances: any[] = []
  let invocations: number[] = []

  const state = tinyspy.getInternalState(spy)

  const mockContext: MockContext<TArgs, TReturns> = {
    get calls() {
      return state.calls
    },
    get instances() {
      return instances
    },
    get invocationCallOrder() {
      return invocations
    },
    get results() {
      return state.results.map(([callType, value]) => {
        const type
          = callType === 'error' ? ('throw' as const) : ('return' as const)
        return { type, value }
      })
    },
    get settledResults() {
      return state.resolves.map(([callType, value]) => {
        const type
          = callType === 'error' ? ('rejected' as const) : ('fulfilled' as const)
        return { type, value }
      })
    },
    get lastCall() {
      return state.calls[state.calls.length - 1]
    },
  }

  let onceImplementations: ((...args: TArgs) => TReturns)[] = []
  let implementationChangedTemporarily = false

  function mockCall(this: unknown, ...args: any) {
    instances.push(this)
    invocations.push(++callOrder)
    const impl = implementationChangedTemporarily
      ? implementation!
      : onceImplementations.shift()
      || implementation
      || state.getOriginal()
      || (() => {})
    return impl.apply(this, args)
  }

  let name: string = (stub as any).name

  stub.getMockName = () => name || 'vi.fn()'
  stub.mockName = (n) => {
    name = n
    return stub
  }

  stub.mockClear = () => {
    state.reset()
    instances = []
    invocations = []
    return stub
  }

  stub.mockReset = () => {
    stub.mockClear()
    implementation = (() => undefined) as T
    onceImplementations = []
    return stub
  }

  stub.mockRestore = () => {
    stub.mockReset()
    state.restore()
    implementation = undefined
    return stub
  }

  stub.getMockImplementation = () => implementation
  stub.mockImplementation = (fn: T) => {
    implementation = fn
    state.willCall(mockCall)
    return stub
  }

  stub.mockImplementationOnce = (fn: T) => {
    onceImplementations.push(fn)
    return stub
  }

<<<<<<< HEAD
  function withImplementation(fn: T, cb: () => void): MockInstance<T>
  function withImplementation(fn: T, cb: () => Promise<void>): Promise<MockInstance<T>>
  function withImplementation(fn: T, cb: () => void | Promise<void>): MockInstance<T> | Promise<MockInstance<T>> {
=======
  function withImplementation(
    fn: (...args: TArgs) => TReturns,
    cb: () => void
  ): MockInstance<TArgs, TReturns>
  function withImplementation(
    fn: (...args: TArgs) => TReturns,
    cb: () => Promise<void>
  ): Promise<MockInstance<TArgs, TReturns>>
  function withImplementation(
    fn: (...args: TArgs) => TReturns,
    cb: () => void | Promise<void>,
  ): MockInstance<TArgs, TReturns> | Promise<MockInstance<TArgs, TReturns>> {
>>>>>>> 3fd15ba6
    const originalImplementation = implementation

    implementation = fn
    state.willCall(mockCall)
    implementationChangedTemporarily = true

    const reset = () => {
      implementation = originalImplementation
      implementationChangedTemporarily = false
    }

    const result = cb()

    if (result instanceof Promise) {
      return result.then(() => {
        reset()
        return stub
      })
    }

    reset()

    return stub
  }

  stub.withImplementation = withImplementation

  stub.mockReturnThis = () =>
    stub.mockImplementation((function (this: TReturns) {
      return this
    }) as any)

<<<<<<< HEAD
  stub.mockReturnValue = (val: TReturns) => stub.mockImplementation((() => val) as any)
  stub.mockReturnValueOnce = (val: TReturns) => stub.mockImplementationOnce((() => val) as any)
=======
  stub.mockReturnValue = (val: TReturns) => stub.mockImplementation(() => val)
  stub.mockReturnValueOnce = (val: TReturns) =>
    stub.mockImplementationOnce(() => val)
>>>>>>> 3fd15ba6

  stub.mockResolvedValue = (val: Awaited<TReturns>) =>
    stub.mockImplementation((() => Promise.resolve(val as TReturns)) as any)

  stub.mockResolvedValueOnce = (val: Awaited<TReturns>) =>
    stub.mockImplementationOnce((() => Promise.resolve(val as TReturns)) as any)

  stub.mockRejectedValue = (val: unknown) =>
    stub.mockImplementation((() => Promise.reject(val)) as any)

  stub.mockRejectedValueOnce = (val: unknown) =>
    stub.mockImplementationOnce((() => Promise.reject(val)) as any)

  Object.defineProperty(stub, 'mock', {
    get: () => mockContext,
  })

  state.willCall(mockCall)

  mocks.add(stub)

  return stub as any
}

<<<<<<< HEAD
export function fn<T extends Procedure = UnknownProcedure>(
  implementation?: T,
): Mock<T> {
  const enhancedSpy = enhanceSpy(tinyspy.internalSpyOn({ spy: implementation || (() => {}) }, 'spy'))
  if (implementation)
=======
export function fn<TArgs extends any[] = any, R = any>(): Mock<TArgs, R>
export function fn<TArgs extends any[] = any[], R = any>(
  implementation: (...args: TArgs) => R
): Mock<TArgs, R>
export function fn<TArgs extends any[] = any[], R = any>(
  implementation?: (...args: TArgs) => R,
): Mock<TArgs, R> {
  const enhancedSpy = enhanceSpy(
    tinyspy.internalSpyOn({ spy: implementation || (() => {}) }, 'spy'),
  )
  if (implementation) {
>>>>>>> 3fd15ba6
    enhancedSpy.mockImplementation(implementation)
  }

  return enhancedSpy as any
}<|MERGE_RESOLUTION|>--- conflicted
+++ resolved
@@ -151,16 +151,8 @@
 }[keyof T] &
 (string | symbol)
 
-<<<<<<< HEAD
 /*
 cf. https://typescript-eslint.io/rules/method-signature-style/
-=======
-/**
- * @deprecated Use MockInstance<A, R> instead
- */
-export interface SpyInstance<TArgs extends any[] = any[], TReturns = any>
-  extends MockInstance<TArgs, TReturns> {}
->>>>>>> 3fd15ba6
 
 Typescript assignability is different between
   { foo: (f: T) => U } (this is "method-signature-style")
@@ -216,11 +208,7 @@
    * const increment = vi.fn().mockImplementation(count => count + 1);
    * expect(increment(3)).toBe(4);
    */
-<<<<<<< HEAD
   mockImplementation(fn: T): this
-=======
-  mockImplementation: (fn: (...args: TArgs) => TReturns) => this
->>>>>>> 3fd15ba6
   /**
    * Accepts a function that will be used as a mock implementation during the next call. Can be chained so that multiple function calls produce different results.
    * @example
@@ -228,11 +216,7 @@
    * expect(fn(3)).toBe(4);
    * expect(fn(3)).toBe(3);
    */
-<<<<<<< HEAD
   mockImplementationOnce(fn: T): this
-=======
-  mockImplementationOnce: (fn: (...args: TArgs) => TReturns) => this
->>>>>>> 3fd15ba6
   /**
    * Overrides the original mock implementation temporarily while the callback is being executed.
    * @example
@@ -244,15 +228,8 @@
    *
    * myMockFn() // 'original'
    */
-<<<<<<< HEAD
   withImplementation<T2>(fn: T, cb: () => T2): T2 extends Promise<unknown> ? Promise<this> : this
 
-=======
-  withImplementation: <T>(
-    fn: (...args: TArgs) => TReturns,
-    cb: () => T
-  ) => T extends Promise<unknown> ? Promise<this> : this
->>>>>>> 3fd15ba6
   /**
    * Use this if you need to return `this` context from the method without invoking actual implementation.
    */
@@ -318,7 +295,6 @@
 }
 /* eslint-enable ts/method-signature-style */
 
-<<<<<<< HEAD
 export interface Mock<T extends Procedure = UnknownProcedure> extends MockInstance<T> {
   new (...args: Parameters<T>): ReturnType<T>
   (...args: Parameters<T>): ReturnType<T>
@@ -329,22 +305,6 @@
 export interface PartialMock<T extends Procedure = UnknownProcedure> extends MockInstance<(...args: Parameters<T>) => PartialMaybePromise<ReturnType<T>>> {
   new (...args: Parameters<T>): ReturnType<T>
   (...args: Parameters<T>): ReturnType<T>
-=======
-export interface Mock<TArgs extends any[] = any, TReturns = any>
-  extends MockInstance<TArgs, TReturns> {
-  new (...args: TArgs): TReturns
-  (...args: TArgs): TReturns
-}
-export interface PartialMock<TArgs extends any[] = any, TReturns = any>
-  extends MockInstance<
-    TArgs,
-    TReturns extends Promise<Awaited<TReturns>>
-      ? Promise<Partial<Awaited<TReturns>>>
-      : Partial<TReturns>
-  > {
-  new (...args: TArgs): TReturns
-  (...args: TArgs): TReturns
->>>>>>> 3fd15ba6
 }
 
 export type MaybeMockedConstructor<T> = T extends new (
@@ -352,7 +312,6 @@
 ) => infer R
   ? Mock<(...args: ConstructorParameters<T>) => R>
   : T
-<<<<<<< HEAD
 export type MockedFunction<T extends Procedure> = Mock<T> & {
   [K in keyof T]: T[K];
 }
@@ -361,30 +320,6 @@
 }
 export type MockedFunctionDeep<T extends Procedure> = Mock<T> & MockedObjectDeep<T>
 export type PartiallyMockedFunctionDeep<T extends Procedure> = PartialMock<T> & MockedObjectDeep<T>
-=======
-export type MockedFunction<T extends Procedure> = Mock<
-  Parameters<T>,
-  ReturnType<T>
-> & {
-  [K in keyof T]: T[K];
-}
-export type PartiallyMockedFunction<T extends Procedure> = PartialMock<
-  Parameters<T>,
-  ReturnType<T>
-> & {
-  [K in keyof T]: T[K];
-}
-export type MockedFunctionDeep<T extends Procedure> = Mock<
-  Parameters<T>,
-  ReturnType<T>
-> &
-MockedObjectDeep<T>
-export type PartiallyMockedFunctionDeep<T extends Procedure> = PartialMock<
-  Parameters<T>,
-  ReturnType<T>
-> &
-MockedObjectDeep<T>
->>>>>>> 3fd15ba6
 export type MockedObject<T> = MaybeMockedConstructor<T> & {
   [K in Methods<T>]: T[K] extends Procedure ? MockedFunction<T[K]> : T[K];
 } & { [K in Properties<T>]: T[K] }
@@ -420,14 +355,7 @@
   new (...args: any[]): any
 }
 
-<<<<<<< HEAD
 export type MockedClass<T extends Constructable> = MockInstance<(...args: ConstructorParameters<T>) => InstanceType<T>> & {
-=======
-export type MockedClass<T extends Constructable> = MockInstance<
-  T extends new (...args: infer P) => any ? P : never,
-  InstanceType<T>
-> & {
->>>>>>> 3fd15ba6
   prototype: T extends { prototype: any } ? Mocked<T['prototype']> : never
 } & T
 
@@ -450,7 +378,6 @@
 export function spyOn<T, S extends Properties<Required<T>>>(
   obj: T,
   methodName: S,
-<<<<<<< HEAD
   accessType: 'get',
 ): MockInstance<() => T[S]>
 export function spyOn<T, G extends Properties<Required<T>>>(
@@ -462,23 +389,6 @@
   obj: T,
   methodName: M,
 ): Required<T>[M] extends ({ new (...args: infer A): infer R }) | ((...args: infer A) => infer R) ? MockInstance<(...args: A) => R> : never
-=======
-  accessType: 'get'
-): MockInstance<[], T[S]>
-export function spyOn<T, G extends Properties<Required<T>>>(
-  obj: T,
-  methodName: G,
-  accessType: 'set'
-): MockInstance<[T[G]], void>
-export function spyOn<T, M extends Classes<Required<T>> | Methods<Required<T>>>(
-  obj: T,
-  methodName: M
-): Required<T>[M] extends
-| { new (...args: infer A): infer R }
-| ((...args: infer A) => infer R)
-  ? MockInstance<A, R>
-  : never
->>>>>>> 3fd15ba6
 export function spyOn<T, K extends keyof T>(
   obj: T,
   method: K,
@@ -597,24 +507,9 @@
     return stub
   }
 
-<<<<<<< HEAD
   function withImplementation(fn: T, cb: () => void): MockInstance<T>
   function withImplementation(fn: T, cb: () => Promise<void>): Promise<MockInstance<T>>
   function withImplementation(fn: T, cb: () => void | Promise<void>): MockInstance<T> | Promise<MockInstance<T>> {
-=======
-  function withImplementation(
-    fn: (...args: TArgs) => TReturns,
-    cb: () => void
-  ): MockInstance<TArgs, TReturns>
-  function withImplementation(
-    fn: (...args: TArgs) => TReturns,
-    cb: () => Promise<void>
-  ): Promise<MockInstance<TArgs, TReturns>>
-  function withImplementation(
-    fn: (...args: TArgs) => TReturns,
-    cb: () => void | Promise<void>,
-  ): MockInstance<TArgs, TReturns> | Promise<MockInstance<TArgs, TReturns>> {
->>>>>>> 3fd15ba6
     const originalImplementation = implementation
 
     implementation = fn
@@ -647,14 +542,8 @@
       return this
     }) as any)
 
-<<<<<<< HEAD
   stub.mockReturnValue = (val: TReturns) => stub.mockImplementation((() => val) as any)
   stub.mockReturnValueOnce = (val: TReturns) => stub.mockImplementationOnce((() => val) as any)
-=======
-  stub.mockReturnValue = (val: TReturns) => stub.mockImplementation(() => val)
-  stub.mockReturnValueOnce = (val: TReturns) =>
-    stub.mockImplementationOnce(() => val)
->>>>>>> 3fd15ba6
 
   stub.mockResolvedValue = (val: Awaited<TReturns>) =>
     stub.mockImplementation((() => Promise.resolve(val as TReturns)) as any)
@@ -679,25 +568,11 @@
   return stub as any
 }
 
-<<<<<<< HEAD
 export function fn<T extends Procedure = UnknownProcedure>(
   implementation?: T,
 ): Mock<T> {
   const enhancedSpy = enhanceSpy(tinyspy.internalSpyOn({ spy: implementation || (() => {}) }, 'spy'))
-  if (implementation)
-=======
-export function fn<TArgs extends any[] = any, R = any>(): Mock<TArgs, R>
-export function fn<TArgs extends any[] = any[], R = any>(
-  implementation: (...args: TArgs) => R
-): Mock<TArgs, R>
-export function fn<TArgs extends any[] = any[], R = any>(
-  implementation?: (...args: TArgs) => R,
-): Mock<TArgs, R> {
-  const enhancedSpy = enhanceSpy(
-    tinyspy.internalSpyOn({ spy: implementation || (() => {}) }, 'spy'),
-  )
   if (implementation) {
->>>>>>> 3fd15ba6
     enhancedSpy.mockImplementation(implementation)
   }
 
