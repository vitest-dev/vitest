--- conflicted
+++ resolved
@@ -72,11 +72,7 @@
     "magic-string": "^0.30.11"
   },
   "devDependencies": {
-<<<<<<< HEAD
     "@types/estree": "^1.0.6",
-=======
-    "@types/estree": "1.0.5",
->>>>>>> e03725af
     "@vitest/spy": "workspace:*",
     "@vitest/utils": "workspace:*",
     "acorn-walk": "^8.3.4",
