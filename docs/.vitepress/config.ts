import { defineConfig } from 'vitepress'

export default defineConfig({
  title: 'Vitest',
  description: 'A blazing fast unit test framework powered by Vite',
  head: [
    ['meta', { property: 'og:title', content: 'Vitest' }],
    ['meta', { property: 'og:description', content: 'A blazing fast unit test framework powered by Vite' }],
    ['meta', { property: 'og:url', content: 'https://vitest.dev/' }],
    ['meta', { property: 'og:image', content: 'https://vitest.dev/og.png' }],
    ['meta', { name: 'twitter:title', content: 'Vitest' }],
    ['meta', { name: 'twitter:description', content: 'A blazing fast unit test framework powered by Vite' }],
    ['meta', { name: 'twitter:image', content: 'https://vitest.dev/og.png' }],
    ['meta', { name: 'twitter:card', content: 'summary_large_image' }],
    ['link', { rel: 'icon', href: '/logo.svg', type: 'image/svg+xml' }],
    ['link', { href: 'https://fonts.googleapis.com/css2?family=Readex+Pro:wght@200;400;600&display=swap', rel: 'stylesheet' }],
  ],
  themeConfig: {
    repo: 'vitest-dev/vitest',
    logo: '/logo.svg',
    docsDir: 'docs',
    docsBranch: 'main',
    editLinks: true,
    editLinkText: 'Suggest changes to this page',

    /* TODO

    algolia: {
      apiKey: '...',
      indexName: 'vitest',
      searchParameters: {
        facetFilters: ['tags:en']
      }
    },

    carbonAds: {
      carbon: '...',
      placement: 'vitest'
    },
    */

    nav: [
      { text: 'Guide', link: '/guide/' },
      { text: 'API', link: '/api/' },
      { text: 'Config', link: '/config/' },
      // { text: 'Plugins', link: '/plugins/' },
      {
        text: 'Discord',
        link: 'https://chat.vitest.dev'
      },
      {
        text: 'Twitter',
        link: 'https://twitter.com/vitest_dev'
      },
      /* TODO
      {
        text: 'Languages',
        items: [
          {
            text: 'English',
            link: 'https://vitest.dev'
          },
          {
            text: '简体中文',
            link: 'https://cn.vitest.dev'
          },
          {
            text: '日本語',
            link: 'https://ja.vitest.dev'
          }
        ]
      }
      */
    ],

    sidebar: {
      '/config/': 'auto',
      '/api/': 'auto',
      // '/plugins': 'auto',
      // catch-all fallback
      '/': [
        {
          text: 'Guide',
          children: [
            {
              text: 'Why Vitest',
              link: '/guide/why',

            },
            {
              text: 'Getting Started',
              link: '/guide/'
            },
            {
              text: 'Features',
              link: '/guide/features'
            },
            {
              text: 'Mocking',
              link: '/guide/mocking'
            },
<<<<<<< HEAD
=======
            {
              text: 'Mocking Modules',
              link: '/guide/mocking-modules'
            },
            {
              text: 'Mocking Timers',
              link: '/guide/mocking-timers'
            },
            {
              text: 'Mocking Date',
              link: '/guide/mocking-date'
            },
            {
              text: 'Mocking Requests',
              link: '/guide/mocking-requests'
            },
            {
              text: 'Debugging',
              link: '/guide/debugging'
            },
>>>>>>> 480514d4
            /* TODO
            {
              text: 'Using Plugins',
              link: '/guide/using-plugins'
            },
            */
            {
              text: 'Comparisons',
              link: '/guide/comparisons'
            }
          ]
        },
        /* TODO
        {
          text: 'APIs',
          children: [
            {
              text: 'Plugin API',
              link: '/guide/api-plugin'
            },
            {
              text: 'Config Reference',
              link: '/config/'
            }
          ]
        },
        */
      ]
    }
  }
})<|MERGE_RESOLUTION|>--- conflicted
+++ resolved
@@ -99,29 +99,10 @@
               text: 'Mocking',
               link: '/guide/mocking'
             },
-<<<<<<< HEAD
-=======
-            {
-              text: 'Mocking Modules',
-              link: '/guide/mocking-modules'
-            },
-            {
-              text: 'Mocking Timers',
-              link: '/guide/mocking-timers'
-            },
-            {
-              text: 'Mocking Date',
-              link: '/guide/mocking-date'
-            },
-            {
-              text: 'Mocking Requests',
-              link: '/guide/mocking-requests'
-            },
             {
               text: 'Debugging',
               link: '/guide/debugging'
             },
->>>>>>> 480514d4
             /* TODO
             {
               text: 'Using Plugins',
