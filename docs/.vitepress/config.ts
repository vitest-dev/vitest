--- conflicted
+++ resolved
@@ -226,11 +226,6 @@
                 text: 'Features',
                 link: '/guide/features',
               },
-              {
-                text: 'Configuring Preview',
-                link: '/guide/browser/preview',
-                docFooterText: 'Configuring Preview | Browser Mode',
-              },
             ],
           },
           {
@@ -409,6 +404,10 @@
                   },
                 ],
               },
+              {
+                text: 'Recipes',
+                link: '/guide/recipes',
+              },
             ],
           },
           {
@@ -508,11 +507,15 @@
             items: [
               {
                 text: 'playwright',
-                link: '/config/playwright',
+                link: '/config/browser/playwright',
               },
               {
                 text: 'webdriverio',
-                link: '/config/webdriverio',
+                link: '/config/browser/webdriverio',
+              },
+              {
+                text: 'preview',
+                link: '/config/browser/preview',
               },
               // TODO: generate
               {
@@ -683,219 +686,4 @@
     pwa,
     transformHead,
   }))
-<<<<<<< HEAD
-=======
-}
-
-function footer(): DefaultTheme.SidebarItem[] {
-  return [
-    {
-      text: 'Config Reference',
-      link: '/config/',
-    },
-    {
-      text: 'Test API Reference',
-      link: '/api/',
-    },
-  ]
-}
-
-function introduction(): DefaultTheme.SidebarItem[] {
-  return [
-    {
-      text: 'Why Vitest',
-      link: '/guide/why',
-    },
-    {
-      text: 'Getting Started',
-      link: '/guide/',
-    },
-    {
-      text: 'Features',
-      link: '/guide/features',
-    },
-    {
-      text: 'Config Reference',
-      link: '/config/',
-    },
-  ]
-}
-
-function guide(): DefaultTheme.SidebarItem[] {
-  return [
-    {
-      text: 'CLI',
-      link: '/guide/cli',
-    },
-    {
-      text: 'Test Filtering',
-      link: '/guide/filtering',
-    },
-    {
-      text: 'Test Projects',
-      link: '/guide/projects',
-    },
-    {
-      text: 'Reporters',
-      link: '/guide/reporters',
-    },
-    {
-      text: 'Coverage',
-      link: '/guide/coverage',
-    },
-    {
-      text: 'Snapshot',
-      link: '/guide/snapshot',
-    },
-    {
-      text: 'Mocking',
-      link: '/guide/mocking',
-      collapsed: true,
-      items: [
-        {
-          text: 'Mocking Dates',
-          link: '/guide/mocking/dates',
-        },
-        {
-          text: 'Mocking Functions',
-          link: '/guide/mocking/functions',
-        },
-        {
-          text: 'Mocking Globals',
-          link: '/guide/mocking/globals',
-        },
-        {
-          text: 'Mocking Modules',
-          link: '/guide/mocking/modules',
-        },
-        {
-          text: 'Mocking the File System',
-          link: '/guide/mocking/file-system',
-        },
-        {
-          text: 'Mocking Requests',
-          link: '/guide/mocking/requests',
-        },
-        {
-          text: 'Mocking Timers',
-          link: '/guide/mocking/timers',
-        },
-        {
-          text: 'Mocking Classes',
-          link: '/guide/mocking/classes',
-        },
-      ],
-    },
-    {
-      text: 'Parallelism',
-      link: '/guide/parallelism',
-    },
-    {
-      text: 'Testing Types',
-      link: '/guide/testing-types',
-    },
-    {
-      text: 'Vitest UI',
-      link: '/guide/ui',
-    },
-    {
-      text: 'In-Source Testing',
-      link: '/guide/in-source',
-    },
-    {
-      text: 'Test Context',
-      link: '/guide/test-context',
-    },
-    {
-      text: 'Test Annotations',
-      link: '/guide/test-annotations',
-    },
-    {
-      text: 'Environment',
-      link: '/guide/environment',
-    },
-    {
-      text: 'Extending Matchers',
-      link: '/guide/extending-matchers',
-    },
-    {
-      text: 'IDE Integration',
-      link: '/guide/ide',
-    },
-    {
-      text: 'Debugging',
-      link: '/guide/debugging',
-    },
-    {
-      text: 'Common Errors',
-      link: '/guide/common-errors',
-    },
-    {
-      text: 'Migration Guide',
-      link: '/guide/migration',
-      collapsed: false,
-      items: [
-        {
-          text: 'Migrating to Vitest 4.0',
-          link: '/guide/migration#vitest-4',
-        },
-        {
-          text: 'Migrating from Jest',
-          link: '/guide/migration#jest',
-        },
-      ],
-    },
-    {
-      text: 'Performance',
-      collapsed: false,
-      items: [
-        {
-          text: 'Profiling Test Performance',
-          link: '/guide/profiling-test-performance',
-        },
-        {
-          text: 'Improving Performance',
-          link: '/guide/improving-performance',
-        },
-      ],
-    },
-    {
-      text: 'Recipes',
-      link: '/guide/recipes',
-    },
-  ]
-}
-
-function api(): DefaultTheme.SidebarItem[] {
-  return [
-    {
-      text: 'Test API Reference',
-      link: '/api/',
-    },
-    {
-      text: 'Mocks',
-      link: '/api/mock',
-    },
-    {
-      text: 'Vi Utility',
-      link: '/api/vi',
-    },
-    {
-      text: 'Expect',
-      link: '/api/expect',
-    },
-    {
-      text: 'ExpectTypeOf',
-      link: '/api/expect-typeof',
-    },
-    {
-      text: 'Assert',
-      link: '/api/assert',
-    },
-    {
-      text: 'AssertType',
-      link: '/api/assert-type',
-    },
-  ]
->>>>>>> 1a290f80
 }