--- conflicted
+++ resolved
@@ -32,14 +32,9 @@
     "unplugin-vue-components": "catalog:",
     "vite": "^6.3.5",
     "vite-plugin-pwa": "^0.21.2",
-<<<<<<< HEAD
-    "vitepress": "2.0.0-alpha.6",
-    "vitepress-plugin-group-icons": "^1.6.0",
-    "vitepress-plugin-llms": "^1.3.4",
-=======
     "vitepress": "2.0.0-alpha.8",
     "vitepress-plugin-group-icons": "^1.6.1",
->>>>>>> bea87461
+    "vitepress-plugin-llms": "^1.3.4",
     "vitepress-plugin-tabs": "^0.7.1",
     "workbox-window": "^7.3.0"
   }
