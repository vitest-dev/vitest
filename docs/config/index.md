--- conflicted
+++ resolved
@@ -693,7 +693,10 @@
 
 Enable watch mode
 
-<<<<<<< HEAD
+In interactive environments, this is the default, unless `--run` is specified explicitly.
+
+In CI, or when run from a non-interactive shell, "watch" mode is not the default, but can be enabled explicitly with this flag.
+
 ### watchTriggerPatterns <Version>3.2.0</Version><NonProjectOption /> {#watchtriggerpatterns}
 
 - **Type:** `WatcherTriggerPattern`
@@ -723,11 +726,6 @@
 ::: warning
 Returned files should be either absolute or relative to the root. Note that this is a global option, and it cannot be used inside of [project](/guide/workspace) configs.
 :::
-=======
-In interactive environments, this is the default, unless `--run` is specified explicitly.
-
-In CI, or when run from a non-interactive shell, "watch" mode is not the default, but can be enabled explicitly with this flag.
->>>>>>> 465bdb3d
 
 ### root
 
