--- conflicted
+++ resolved
@@ -4,11 +4,7 @@
 
 ```ts
 type Awaitable<T> = T | PromiseLike<T>
-<<<<<<< HEAD
 type TestFunction = () => Awaitable<void>
-=======
-type TestFunction = () => Awaitable<void> | ((done: DoneCallback) => void)
->>>>>>> cdf61b2e
 ```
 
 When a test function returns a promise, the runner will wait until it is resolved to collect async expectations. If the promise is rejected, the test will fail.
