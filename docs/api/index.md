--- conflicted
+++ resolved
@@ -1085,7 +1085,6 @@
 ### vi.getMockedSystemTime
 
 - **Type**: `() => Date | null`
-<<<<<<< HEAD
 
   Returns mocked current date that was set using `setSystemTime`. If date is not mocked, will return `null`.
 
@@ -1093,15 +1092,6 @@
 
 - **Type**: `() => number`
 
-=======
-
-  Returns mocked current date that was set using `setSystemTime`. If date is not mocked, will return `null`.
-
-### vi.getRealSystemTime
-
-- **Type**: `() => number`
-
->>>>>>> 487e22e3
   When using `vi.useFakeTimers`, `Date.now` calls are mocked. If you need to get real time in milliseconds, you can call this function.
 
 ### vi.mock
@@ -1129,10 +1119,6 @@
 
   vi.useFakeTimers()
   vi.setSystemTime(date)
-<<<<<<< HEAD
-  vi.useRealTimers()
-=======
->>>>>>> 487e22e3
 
   expect(Date.now()).toBe(date.valueOf())
 
