--- conflicted
+++ resolved
@@ -748,22 +748,12 @@
 
 The same as [`toMatchSnapshot`](#tomatchsnapshot), but expects the same value as [`toThrowError`](#tothrowerror).
 
-<<<<<<< HEAD
-=======
-If the function throws an `Error`, the snapshot will be the error message. Otherwise, snapshot will be the value thrown by the function.
-
->>>>>>> 9fe38737
 ## toThrowErrorMatchingInlineSnapshot
 
 - **Type:** `(snapshot?: string, message?: string) => void`
 
 The same as [`toMatchInlineSnapshot`](#tomatchinlinesnapshot), but expects the same value as [`toThrowError`](#tothrowerror).
 
-<<<<<<< HEAD
-=======
-If the function throws an `Error`, the snapshot will be the error message. Otherwise, snapshot will be the value thrown by the function.
-
->>>>>>> 9fe38737
 ## toHaveBeenCalled
 
 - **Type:** `() => Awaitable<void>`
