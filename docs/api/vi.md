--- conflicted
+++ resolved
@@ -70,11 +70,7 @@
 
 ## vi.clearAllMocks
 
-<<<<<<< HEAD
   Will call [`.mockClear()`](/api/mock#mockclear) on all spies. This will clear mock history, but not reset its implementation to the default one.
-=======
-  Will call [`.mockClear()`](/api/mock.html#mockclear) on all spies. This will clear mock history, but not reset its implementation to the default one.
->>>>>>> 445c7b35
 
 ## vi.clearAllTimers
 
@@ -285,11 +281,7 @@
 
 ## vi.resetAllMocks
 
-<<<<<<< HEAD
   Will call [`.mockReset()`](/api/mock#mockreset) on all spies. This will clear mock history and reset its implementation to an empty function (will return `undefined`).
-=======
-  Will call [`.mockReset()`](/api/mock.html#mockreset) on all spies. This will clear mock history and reset its implementation to an empty function (will return `undefined`).
->>>>>>> 445c7b35
 
 ## vi.resetConfig
 
@@ -328,11 +320,7 @@
 
 ## vi.restoreAllMocks
 
-<<<<<<< HEAD
   Will call [`.mockRestore()`](/api/mock#mockrestore) on all spies. This will clear mock history and reset its implementation to the original one.
-=======
-  Will call [`.mockRestore()`](/api/mock.html#mockrestore) on all spies. This will clear mock history and reset its implementation to the original one.
->>>>>>> 445c7b35
 
 ## vi.restoreCurrentDate
 
