--- conflicted
+++ resolved
@@ -160,7 +160,6 @@
 ### vi.doMock
 
 - **Type**: `(path: string, factory?: (importOriginal: () => unknown) => unknown) => void`
-<<<<<<< HEAD
 - **Type**: `<T>(path: Promise<T>, factory?: (importOriginal: () => T) => T | Promise<T>) => void`
 
 ::: warning
@@ -183,9 +182,6 @@
 })
 ```
 :::
-=======
-- **Type**: `<T>(path: Promise<T>, factory?: (importOriginal: () => T) => unknown) => void`
->>>>>>> e6cce09f
 
 The same as [`vi.mock`](#vi-mock), but it's not hoisted to the top of the file, so you can reference variables in the global file scope. The next [dynamic import](https://developer.mozilla.org/en-US/docs/Web/JavaScript/Reference/Operators/import) of the module will be mocked.
 
