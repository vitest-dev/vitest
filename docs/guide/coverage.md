---
title: Coverage | Guide
---

# Coverage

Vitest supports Native code coverage via [`c8`](https://github.com/bcoe/c8) and instrumented code coverage via [`istanbul`](https://istanbul.js.org/).

## Coverage Providers

:::tip
Since Vitest v0.22.0
:::

Both `c8` and `istanbul` support are optional. By default, `c8` will be used.

You can select the coverage tool by setting `test.coverage.provider` to either `c8` or `istanbul`:

```ts
// vite.config.ts
import { defineConfig } from 'vitest/config'

export default defineConfig({
  test: {
    coverage: {
      provider: 'istanbul' // or 'c8'
    },
  },
})
```

When you start the Vitest process, it will prompt you to install the corresponding support package automatically.

Or if you prefer to install them manually:

```bash
# For c8
npm i -D @vitest/coverage-c8

# For istanbul
npm i -D @vitest/coverage-istanbul
```

## Coverage Setup

To test with coverage enabled, you can pass the `--coverage` flag in CLI.

```json
{
  "scripts": {
    "test": "vitest",
    "coverage": "vitest run --coverage"
  }
}
```

To configure it, set `test.coverage` options in your config file:

```ts
// vite.config.ts
import { defineConfig } from 'vitest/config'

export default defineConfig({
  test: {
    coverage: {
      reporter: ['text', 'json', 'html'],
    },
  },
})
```

## Custom Coverage Provider

It's also possible to provide your custom coverage provider by passing an object to the `test.coverage.provider`:

```ts
// vite.config.ts
import { defineConfig } from 'vitest/config'
import CustomCoverageProvider from 'my-custom-coverage-provider'

export default defineConfig({
  test: {
    coverage: {
      provider: CustomCoverageProvider()
    },
  },
})
```

Please refer to the type definition for more details.

<<<<<<< HEAD
## Changing the default coverage folder location

When running a coverage report, a `coverage` folder is created in the root directory of your project. If you want to move it to a different directory, use the `test.coverage.reportsDirectory` property in the `vite.config.js` file.

```js
import { defineConfig } from 'vite'

export default defineConfig({
  test: {
    coverage: {
      reportsDirectory: './tests/unit/coverage'
    }
  }
})
```
=======
## Ignoring code

Both coverage providers have their own ways how to ignore code from coverage reports.

- `c8`: https://github.com/bcoe/c8#ignoring-uncovered-lines-functions-and-blocks
- `ìstanbul` https://github.com/istanbuljs/nyc#parsing-hints-ignoring-lines

When using Typescript the source codes are transpiled using `esbuild`, which strips all comments from the source codes ([esbuild#516](https://github.com/evanw/esbuild/issues/516)).
Comments which are considered as [legal comments](https://esbuild.github.io/api/#legal-comments) are preserved.

For `istanbul` provider you can include a `@preserve` keyword in the ignore hint.
Beware that these ignore hints may now be included in final production build as well.

```diff
-/* istanbul ignore if */
+/* istanbul ignore if -- @preserve */
if (condition) {
```

Unfortunately this does not work for `c8` at the moment.
>>>>>>> e11986d6
<|MERGE_RESOLUTION|>--- conflicted
+++ resolved
@@ -89,7 +89,6 @@
 
 Please refer to the type definition for more details.
 
-<<<<<<< HEAD
 ## Changing the default coverage folder location
 
 When running a coverage report, a `coverage` folder is created in the root directory of your project. If you want to move it to a different directory, use the `test.coverage.reportsDirectory` property in the `vite.config.js` file.
@@ -105,7 +104,7 @@
   }
 })
 ```
-=======
+
 ## Ignoring code
 
 Both coverage providers have their own ways how to ignore code from coverage reports.
@@ -125,5 +124,4 @@
 if (condition) {
 ```
 
-Unfortunately this does not work for `c8` at the moment.
->>>>>>> e11986d6
+Unfortunately this does not work for `c8` at the moment.