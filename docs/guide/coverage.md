---
title: Coverage | Guide
---

# Coverage

Vitest supports Native code coverage via [`c8`](https://github.com/bcoe/c8) and instrumented code coverage via [`istanbul`](https://istanbul.js.org/).

## Coverage Providers

:::tip
Since Vitest v0.22.0
:::

Both `c8` and `istanbul` support are optional. By default, `c8` will be used.

You can select the coverage tool by setting `test.coverage.provider` to either `c8` or `istanbul`:

```ts
// vite.config.ts
import { defineConfig } from 'vitest/config'

export default defineConfig({
  test: {
    coverage: {
      provider: 'istanbul' // or 'c8'
    },
  },
})
```

When you start the Vitest process, it will prompt you to install the corresponding support package automatically.

Or if you prefer to install them manually:

```bash
# For c8
npm i -D @vitest/coverage-c8

# For istanbul
npm i -D @vitest/coverage-istanbul
```

## Coverage Setup

To test with coverage enabled, you can pass the `--coverage` flag in CLI.

```json
{
  "scripts": {
    "test": "vitest",
    "coverage": "vitest run --coverage"
  }
}
```

To configure it, set `test.coverage` options in your config file:

```ts
// vite.config.ts
import { defineConfig } from 'vitest/config'

export default defineConfig({
  test: {
    coverage: {
      reporter: ['text', 'json', 'html'],
    },
  },
})
```

## Custom Coverage Provider

It's also possible to provide your custom coverage provider by passing `'custom'` in `test.coverage.provider`:

```ts
// vite.config.ts
import { defineConfig } from 'vitest/config'

export default defineConfig({
  test: {
    coverage: {
      provider: 'custom',
      customProviderModule: 'my-custom-coverage-provider'
    },
  },
})
```

The custom providers require a `customProviderModule` option which is a module name or path where to load the `CoverageProviderModule` from. It must export an object that implements `CoverageProviderModule` as default export:

```ts
// my-custom-coverage-provider.ts
import type { CoverageProvider, CoverageProviderModule, ResolvedCoverageOptions, Vitest } from 'vitest'

const CustomCoverageProviderModule: CoverageProviderModule = {
  getProvider(): CoverageProvider {
    return new CustomCoverageProvider()
  },

  // Implements rest of the CoverageProviderModule ...
}

class CustomCoverageProvider implements CoverageProvider {
  name = 'custom-coverage-provider'
  options!: ResolvedCoverageOptions

  initialize(ctx: Vitest) {
    this.options = ctx.config.coverage
  }

  // Implements rest of the CoverageProvider ...
}

export default CustomCoverageProviderModule
```

Please refer to the type definition for more details.

## Changing the default coverage folder location

When running a coverage report, a `coverage` folder is created in the root directory of your project. If you want to move it to a different directory, use the `test.coverage.reportsDirectory` property in the `vite.config.js` file.

```js
import { defineConfig } from 'vite'

export default defineConfig({
  test: {
    coverage: {
      reportsDirectory: './tests/unit/coverage'
    }
  }
})
```

## Ignoring code

Both coverage providers have their own ways how to ignore code from coverage reports:

- [`c8`](https://github.com/bcoe/c8#ignoring-uncovered-lines-functions-and-blocks)
- [`ìstanbul`](https://github.com/istanbuljs/nyc#parsing-hints-ignoring-lines)

When using TypeScript the source codes are transpiled using `esbuild`, which strips all comments from the source codes ([esbuild#516](https://github.com/evanw/esbuild/issues/516)).
Comments which are considered as [legal comments](https://esbuild.github.io/api/#legal-comments) are preserved.

For `istanbul` provider you can include a `@preserve` keyword in the ignore hint.
Beware that these ignore hints may now be included in final production build as well.

```diff
-/* istanbul ignore if */
+/* istanbul ignore if -- @preserve */
if (condition) {
```

<<<<<<< HEAD
Unfortunately this does not work for `c8` at the moment.

## Other Options

To see all configurable options for coverage, see the [coverage Config Reference](https://vitest.dev/config/#coverage).
=======
For `c8` this does not cause any issues. You can use `c8 ignore` comments with Typescript as usual:

<!-- eslint-skip -->
```ts
/* c8 ignore next 3 */
if (condition) {
```
>>>>>>> 7c8f0ba9
<|MERGE_RESOLUTION|>--- conflicted
+++ resolved
@@ -152,13 +152,6 @@
 if (condition) {
 ```
 
-<<<<<<< HEAD
-Unfortunately this does not work for `c8` at the moment.
-
-## Other Options
-
-To see all configurable options for coverage, see the [coverage Config Reference](https://vitest.dev/config/#coverage).
-=======
 For `c8` this does not cause any issues. You can use `c8 ignore` comments with Typescript as usual:
 
 <!-- eslint-skip -->
@@ -166,4 +159,7 @@
 /* c8 ignore next 3 */
 if (condition) {
 ```
->>>>>>> 7c8f0ba9
+
+## Other Options
+
+To see all configurable options for coverage, see the [coverage Config Reference](https://vitest.dev/config/#coverage).