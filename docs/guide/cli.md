---
title: Command Line Interface | Guide
---

# Command Line Interface

## Commands

### `vitest`

Start Vitest in the current directory. Will enter the watch mode in development environment and run mode in CI automatically.

You can pass an additional argument as the filter of the test files to run. For example:

```bash
vitest foobar
```

Will run only the test file that contains `foobar` in their paths. This filter only checks inclusion and doesn't support regexp or glob patterns (unless your terminal processes it before Vitest receives the filter).

### `vitest run`

Perform a single run without watch mode.

### `vitest watch`

Run all test suites but watch for changes and rerun tests when they change. Same as calling `vitest` without an argument. Will fallback to `vitest run` in CI.

### `vitest dev`

Alias to `vitest watch`.

### `vitest related`

Run only tests that cover a list of source files. Works with static imports (e.g., `import('./index.ts')` or `import index from './index.ts`), but not the dynamic ones (e.g., `import(filepath)`). All files should be relative to root folder.

Useful to run with [`lint-staged`](https://github.com/okonet/lint-staged) or with your CI setup.

```bash
vitest related /src/index.ts /src/hello-world.js
```

::: tip
Don't forget that Vitest runs with enabled watch mode by default. If you are using tools like `lint-staged`, you  should also pass `--run` option, so that command can exit normally.

```js
// .lintstagedrc.js
export default {
  '*.{js,ts}': 'vitest related --run',
}
```
:::

### `vitest bench`

Run only [benchmark](https://vitest.dev/guide/features.html#benchmarking-experimental) tests, which compare performance results.

## Options

| Options       |               |
| ------------- | ------------- |
| `-v, --version` | Display version number |
| `-r, --root <path>` | Define the project root |
| `-c, --config <path>` | Path to config file |
| `-u, --update` | Update snapshots |
| `-w, --watch` | Smart & instant watch mode |
| `-t, --testNamePattern <pattern>` | Run tests with full names matching the pattern |
| `--dir <path>`| Base directory to scan for the test files |
| `--ui` | Enable UI |
| `--open` | Open the UI automatically if enabled (default: `true`) |
| `--api [api]` | Serve API, available options: `--api.port <port>`, `--api.host [host]` and `--api.strictPort` |
| `--pool <pool>` | Specify pool, if not running in the browser (default: `threads`)  |
| `--poolOptions <options>` | Specify pool options |
| `--poolOptions.threads.isolate` | Isolate tests in threads pool (default: `true`)  |
| `--poolOptions.forks.isolate` | Isolate tests in forks pool (default: `true`)  |
| `--silent` | Silent console output from tests |
| `--reporter <name>` | Select reporter: `default`, `verbose`, `dot`, `junit`, `json`, or a path to a custom reporter |
| `--outputFile <filename/-s>` | Write test results to a file when the `--reporter=json` or `--reporter=junit` option is also specified <br /> Via [cac's dot notation] you can specify individual outputs for multiple reporters |
| `--coverage` | Enable coverage report |
| `--run` | Do not watch |
| `--mode` | Override Vite mode (default: `test`) |
| `--mode <name>` | Override Vite mode (default: `test`) |
| `--globals` | Inject APIs globally |
| `--dom` | Mock browser api with happy-dom |
| `--browser [options]` | Run tests in [the browser](/guide/browser) (default: `false`) |
| `--environment <env>` | Runner environment (default: `node`) |
| `--passWithNoTests` | Pass when no tests found |
| `--logHeapUsage` | Show the size of heap for each test |
| `--allowOnly` | Allow tests and suites that are marked as `only` (default: false in CI, true otherwise) |
| `--dangerouslyIgnoreUnhandledErrors` | Ignore any unhandled errors that occur |
| `--changed [since]` | Run tests that are affected by the changed files (default: false). See [docs](#changed) |
| `--shard <shard>` | Execute tests in a specified shard |
| `--sequence` | Define in what order to run tests. Use [cac's dot notation] to specify options (for example, use `--sequence.shuffle` to run tests in random order or `--sequence.shuffle --sequence.seed SEED_ID` to run a specific order) |
| `--no-color` | Removes colors from the console output |
| `--inspect` | Enables Node.js inspector |
| `--inspect-brk` | Enables Node.js inspector with break |
| `--bail <number>` | Stop test execution when given number of tests have failed |
| `--retry <times>` | Retry the test specific number of times if it fails |
<<<<<<< HEAD
| `--exclude <glob>` | Additional file globs to be excluded from test |
=======
| `--typecheck [options]` | Custom options for typecheck pool. If passed without options, enables typechecking |
| `--typecheck.enabled` | Enable typechecking alongside tests (default: `false`) |
| `--typecheck.only` | Run only typecheck tests. This automatically enables typecheck (default: `false`) |
>>>>>>> b3bc866d
| `-h, --help` | Display available CLI options |

::: tip
Vitest supports both camel case and kebab case for CLI arguments. For example, `--passWithNoTests` and `--pass-with-no-tests` will both work (`--no-color` and `--inspect-brk` are the exceptions).

Vitest also supports different ways of specifying the value: `--reporter dot` and `--reporter=dot` are both valid.

If option supports an array of values, you need to pass the option multiple times:

```
vitest --reporter=dot --reporter=default
```

Boolean options can be negated with `no-` prefix. Specifying the value as `false` also works:

```
vitest --no-api
vitest --api=false
```
:::

### changed

- **Type**: `boolean | string`
- **Default**: false

  Run tests only against changed files. If no value is provided, it will run tests against uncommitted changes (including staged and unstaged).

  To run tests against changes made in the last commit, you can use `--changed HEAD~1`. You can also pass commit hash or branch name.

  If paired with the `forceRerunTriggers` config option it will run the whole test suite if a match is found.

### shard

- **Type**: `string`
- **Default**: disabled

  Test suite shard to execute in a format of `<index>`/`<count>`, where

  - `count` is a positive integer, count of divided parts
  - `index` is a positive integer, index of divided part

  This command will divide all tests into `count` equal parts, and will run only those that happen to be in an `index` part. For example, to split your tests suite into three parts, use this:

  ```sh
  vitest run --shard=1/3
  vitest run --shard=2/3
  vitest run --shard=3/3
  ```

:::warning
You cannot use this option with `--watch` enabled (enabled in dev by default).
:::

[cac's dot notation]: https://github.com/cacjs/cac#dot-nested-options<|MERGE_RESOLUTION|>--- conflicted
+++ resolved
@@ -96,13 +96,10 @@
 | `--inspect-brk` | Enables Node.js inspector with break |
 | `--bail <number>` | Stop test execution when given number of tests have failed |
 | `--retry <times>` | Retry the test specific number of times if it fails |
-<<<<<<< HEAD
 | `--exclude <glob>` | Additional file globs to be excluded from test |
-=======
 | `--typecheck [options]` | Custom options for typecheck pool. If passed without options, enables typechecking |
 | `--typecheck.enabled` | Enable typechecking alongside tests (default: `false`) |
 | `--typecheck.only` | Run only typecheck tests. This automatically enables typecheck (default: `false`) |
->>>>>>> b3bc866d
 | `-h, --help` | Display available CLI options |
 
 ::: tip
