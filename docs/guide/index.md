# Getting Started

## Overview

Vitest is a blazing fast unit test framework powered by Vite.

You can learn more about the rationale behind the project in the [Why Vitest](./why) section.

## Trying Vitest Online

You can try Vitest online on [StackBlitz](https://vitest.new). It runs Vitest directly in the browser, and it is almost identical to the local setup but doesn't require installing anything on your machine.

## Adding Vitest to your Project

```bash
// with npm
$ npm install -D vitest

// or with yarn
$ yarn add -D vitest

// or with pnpm
$ pnpm add -D vitest
```

:::tip
Vitest requires Vite >=v2.7.10 and Node >=v14
:::

## Configuring Vitest

One of the main advantages of Vitest is its unified configuration with Vite. If present, `vitest` will read your root `vite.config.ts` to match with the plugins and setup as your Vite app. For example, your Vite [resolve.alias](https://vitejs.dev/config/#resolve-alias) and [plugins](https://vitejs.dev/guide/using-plugins.html) configuration will work out-of-the-box. If you want a different configuration during testing, you can:

- Create `vitest.config.ts`, which will have the higher priority
- Pass `--config` option to CLI, e.g. `vitest --config ./path/to/vitest.config.ts`
- Use `process.env.VITEST` or `mode` property on `defineConfig` (will be set to `test` if not overridden) to conditionally apply different configuration in `vite.config.ts`

To configure `vitest` itself, add `test` property in your Vite config. You'll also need to add a reference to Vitest types using a [triple slash command](https://www.typescriptlang.org/docs/handbook/triple-slash-directives.html#-reference-types-) at the top of your config file, if you are importing `defineConfig` from `vite` itself.

```ts
import { defineConfig } from 'vitest/config'

export default defineConfig({
  test: {
    // ...
  },
})
```

See the list of config options in the [Config Reference](../config/)

## Command Line Interface

In a project where Vitest is installed, you can use the `vitest` binary in your npm scripts, or run it directly with `npx vitest`. Here are the default npm scripts in a scaffolded Vitest project:

<!-- prettier-ignore -->
```json5
{
  "scripts": {
    "test": "vitest",
    "coverage": "vitest run --coverage"
  }
}
```

To run tests once without watching for file changes, use `vitest run`.
You can specify additional CLI options like `--port` or `--https`. For a full list of CLI options, run `npx vitest --help` in your project.

### Commands

* `vitest watch`

  Run all test suites but watch for changes and rerun tests when they change. Same as calling `vitest` without a command. In CI environments this command will fallback to `vitest run`

* `vitest run`

  Perform a single run without watch mode.

* `vitest dev`

  Run vitest in development mode.

* `vitest related`

  Run only tests that cover a list of source files. Works with static lazy imports, but not the dynamic ones. All files should be relative to root folder.

  Useful to run with [`lint-staged`](https://github.com/okonet/lint-staged) or with your CI setup.

  ```bash
  vitest related /src/index.ts /src/hello-world.js
  ```

### Options

| Options       |               |
| ------------- | ------------- |
| `-v, --version` | Display version number |
| `-r, --root <path>` | Define the project root |
| `-c, --config <path>` | Path to config file |
| `-u, --update` | Update snapshots |
| `-w, --watch` | Smart & instant watch mode |
| `-t, --testNamePattern <pattern>` | Run tests with full names matching the pattern |
| `--dir <path>`| Base directory to scan for the test files |
| `--ui` | Enable UI |
| `--open` | Open the UI automatically if enabled (default: `true`) |
| `--api [api]` | Serve API, available options: `--api.port <port>`, `--api.host [host]` and `--api.strictPort` |
| `--threads` | Enable Threads (default: `true`) |
| `--silent` | Silent console output from tests |
| `--isolate` | Isolate environment for each test file (default: `true`) |
| `--reporter <name>` | Select reporter: `default`, `verbose`, `dot`, `junit` or `json` |
| `--outputFile <filename>` | Write test results to a file when the `--reporter=json` or `--reporter=junit` option is also specified |
| `--coverage` | Use c8 for coverage |
| `--run` | Do not watch |
<<<<<<< HEAD
| `--mode` | Override Vite mode (default: `test`) |
=======
| `--mode <name>` | Override Vite mode (default: `test`) |
| `--global` | Inject APIs globally `deprecated` use `--globals` |
>>>>>>> 33263325
| `--globals` | Inject APIs globally |
| `--dom` | Mock browser api with happy-dom |
| `--environment <env>` | Runner environment (default: `node`) |
| `--passWithNoTests` | Pass when no tests found |
| `--allowOnly` | Allow tests and suites that are marked as `only` (default: false in CI, true otherwise) |
| `-h, --help` | Display available CLI options |

## Examples

[@@include](../../../examples/README.md)

## Projects using Vitest

- [unocss](https://github.com/antfu/unocss)
- [unplugin-auto-import](https://github.com/antfu/unplugin-auto-import)
- [unplugin-vue-components](https://github.com/antfu/unplugin-vue-components)
- [vitesse](https://github.com/antfu/vitesse)
- [vitesse-lite](https://github.com/antfu/vitesse-lite)
- [fluent-vue](https://github.com/demivan/fluent-vue)
- [vueuse](https://github.com/vueuse/vueuse)
- [milkdown](https://github.com/Saul-Mirone/milkdown)
- [gridjs-svelte](https://github.com/iamyuu/gridjs-svelte)
- [spring-easing](https://github.com/okikio/spring-easing)
- [bytemd](https://github.com/bytedance/bytemd)
- [faker](https://github.com/faker-js/faker)
- [million](https://github.com/aidenybai/million)
- [Vitamin](https://github.com/wtchnm/Vitamin)
- [neodrag](https://github.com/PuruVJ/neodrag)
- [svelte-multiselect](https://github.com/janosh/svelte-multiselect)
- [iconify](https://github.com/iconify/iconify)

## Using Unreleased Commits

If you can't wait for a new release to test the latest features, you will need to clone the [vitest repo](https://github.com/vitest-dev/vitest) to your local machine and then build and link it yourself ([pnpm](https://pnpm.io/) is required):

```bash
git clone https://github.com/vitest-dev/vitest.git
cd vitest
pnpm install
cd packages/vitest
pnpm run build
pnpm link --global # you can use your preferred package manager for this step
```

Then go to the project where you are using Vitest and run `pnpm link --global vitest` (or the package manager that you used to link `vitest` globally).

## Community

If you have questions or need help, reach out to the community at [Discord](https://chat.vitest.dev) and [GitHub Discussions](https://github.com/vitest-dev/vitest/discussions).<|MERGE_RESOLUTION|>--- conflicted
+++ resolved
@@ -111,12 +111,8 @@
 | `--outputFile <filename>` | Write test results to a file when the `--reporter=json` or `--reporter=junit` option is also specified |
 | `--coverage` | Use c8 for coverage |
 | `--run` | Do not watch |
-<<<<<<< HEAD
 | `--mode` | Override Vite mode (default: `test`) |
-=======
 | `--mode <name>` | Override Vite mode (default: `test`) |
-| `--global` | Inject APIs globally `deprecated` use `--globals` |
->>>>>>> 33263325
 | `--globals` | Inject APIs globally |
 | `--dom` | Mock browser api with happy-dom |
 | `--environment <env>` | Runner environment (default: `node`) |
