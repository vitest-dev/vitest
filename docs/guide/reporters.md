---
title: Reporters | Guide
outline: deep
---

# Reporters

Vitest provides several built-in reporters to display test output in different formats, as well as the ability to use custom reporters. You can select different reporters either by using the `--reporter` command line option, or by including a `reporters` property in your [configuration file](/config/#reporters). If no reporter is specified, Vitest will use the `default` reporter as described below.

Using reporters via command line:

```bash
npx vitest --reporter=verbose
```

Using reporters via [`vitest.config.ts`](/config/):

```ts
import { defineConfig } from 'vitest/config'

export default defineConfig({
  test: {
    reporters: ['verbose']
  },
})
```

Some reporters can be customized by passing additional options to them. Reporter specific options are described in sections below.

```ts
export default defineConfig({
  test: {
    reporters: [
      'default',
      ['junit', { suiteName: 'UI tests' }]
    ],
  },
})
```

## Reporter Output

By default, Vitest's reporters will print their output to the terminal. When using the `json`, `html` or `junit` reporters, you can instead write your tests' output to a file by including an `outputFile` [configuration option](/config/#outputfile) either in your Vite configuration file or via CLI.

:::code-group
```bash [CLI]
npx vitest --reporter=json --outputFile=./test-output.json
```

```ts [vitest.config.ts]
export default defineConfig({
  test: {
    reporters: ['json'],
    outputFile: './test-output.json'
  },
})
```
:::

## Combining Reporters

You can use multiple reporters simultaneously to print your test results in different formats. For example:

```bash
npx vitest --reporter=json --reporter=default
```

```ts
export default defineConfig({
  test: {
    reporters: ['json', 'default'],
    outputFile: './test-output.json'
  },
})
```

The above example will both print the test results to the terminal in the default style and write them as JSON to the designated output file.

When using multiple reporters, it's also possible to designate multiple output files, as follows:

```ts
export default defineConfig({
  test: {
    reporters: ['junit', 'json', 'verbose'],
    outputFile: {
      junit: './junit-report.xml',
      json: './json-report.json',
    },
  },
})
```

This example will write separate JSON and XML reports as well as printing a verbose report to the terminal.

## Built-in Reporters

### Default Reporter

By default (i.e. if no reporter is specified), Vitest will display results for each test suite hierarchically as they run, and then collapse after a suite passes. When all tests have finished running, the final terminal output will display a summary of results and details of any failed tests.

Example output for tests in progress:

```bash
✓ __tests__/file1.test.ts (2) 725ms
✓ __tests__/file2.test.ts (5) 746ms
  ✓ second test file (2) 746ms
    ✓ 1 + 1 should equal 2
    ✓ 2 - 1 should equal 1
```

Final output after tests have finished:

```bash
✓ __tests__/file1.test.ts (2) 725ms
✓ __tests__/file2.test.ts (2) 746ms

 Test Files  2 passed (2)
      Tests  4 passed (4)
   Start at  12:34:32
   Duration  1.26s (transform 35ms, setup 1ms, collect 90ms, tests 1.47s, environment 0ms, prepare 267ms)
```

### Basic Reporter

The `basic` reporter displays the test files that have run and a summary of results after the entire suite has finished running. Individual tests are not included in the report unless they fail.

:::code-group
```bash [CLI]
npx vitest --reporter=basic
```

```ts [vitest.config.ts]
export default defineConfig({
  test: {
    reporters: ['basic']
  },
})
```
:::

Example output using basic reporter:
```bash
✓ __tests__/file1.test.ts (2) 725ms
✓ __tests__/file2.test.ts (2) 746ms

 Test Files  2 passed (2)
      Tests  4 passed (4)
   Start at  12:34:32
   Duration  1.26s (transform 35ms, setup 1ms, collect 90ms, tests 1.47s, environment 0ms, prepare 267ms)
```

### Verbose Reporter

Follows the same hierarchical structure as the `default` reporter, but does not collapse sub-trees for passed test suites. The final terminal output displays all tests that have run, including those that have passed.

:::code-group
```bash [CLI]
npx vitest --reporter=verbose
```

```ts [vitest.config.ts]
export default defineConfig({
  test: {
    reporters: ['verbose']
  },
})
```
:::

Example of final terminal output for a passing test suite:

```bash
✓ __tests__/file1.test.ts (2) 725ms
   ✓ first test file (2) 725ms
     ✓ 2 + 2 should equal 4
     ✓ 4 - 2 should equal 2
✓ __tests__/file2.test.ts (2) 746ms
  ✓ second test file (2) 746ms
    ✓ 1 + 1 should equal 2
    ✓ 2 - 1 should equal 1

 Test Files  2 passed (2)
      Tests  4 passed (4)
   Start at  12:34:32
   Duration  1.26s (transform 35ms, setup 1ms, collect 90ms, tests 1.47s, environment 0ms, prepare 267ms)
```

### Dot Reporter

Prints a single dot for each completed test to provide minimal output while still showing all tests that have run. Details are only provided for failed tests, along with the `basic` reporter summary for the suite.

:::code-group
```bash [CLI]
npx vitest --reporter=dot
```

```ts [vitest.config.ts]
export default defineConfig({
  test: {
    reporters: ['dot']
  },
})
```
:::

Example terminal output for a passing test suite:

```bash
....

 Test Files  2 passed (2)
      Tests  4 passed (4)
   Start at  12:34:32
   Duration  1.26s (transform 35ms, setup 1ms, collect 90ms, tests 1.47s, environment 0ms, prepare 267ms)
```

### JUnit Reporter

Outputs a report of the test results in JUnit XML format. Can either be printed to the terminal or written to an XML file using the [`outputFile`](/config/#outputfile) configuration option.

:::code-group
```bash [CLI]
npx vitest --reporter=junit
```

```ts [vitest.config.ts]
export default defineConfig({
  test: {
    reporters: ['junit']
  },
})
```
:::

Example of a JUnit XML report:
```xml
<?xml version="1.0" encoding="UTF-8" ?>
<testsuites name="vitest tests" tests="2" failures="1" errors="0" time="0.503">
    <testsuite name="__tests__/test-file-1.test.ts" timestamp="2023-10-19T17:41:58.580Z" hostname="My-Computer.local" tests="2" failures="1" errors="0" skipped="0" time="0.013">
        <testcase classname="__tests__/test-file-1.test.ts" name="first test file &gt; 2 + 2 should equal 4" time="0.01">
            <failure message="expected 5 to be 4 // Object.is equality" type="AssertionError">
AssertionError: expected 5 to be 4 // Object.is equality
 ❯ __tests__/test-file-1.test.ts:20:28
            </failure>
        </testcase>
        <testcase classname="__tests__/test-file-1.test.ts" name="first test file &gt; 4 - 2 should equal 2" time="0">
        </testcase>
    </testsuite>
</testsuites>
```

<<<<<<< HEAD
The outputted XML contains nested `testsuites` and `testcase` tags. You can use the environment variables `VITEST_JUNIT_SUITE_NAME` and `VITEST_JUNIT_CLASSNAME` to configure their `name` and `classname` attributes, respectively. These can also be customized via reporter options `suiteName` and `classnameTemplate`. `classnameTemplate` can either be a template string or a function.

The supported placeholders for the `classnameTemplate` option are:
- filename
- filepath
=======
The outputted XML contains nested `testsuites` and `testcase` tags. You can use the reporter options to configure these attributes:
>>>>>>> 6324a00e

```ts
export default defineConfig({
  test: {
    reporters: [
      ['junit', { suiteName: 'custom suite name', classnameTemplate: 'filename:{filename} - filepath:{filepath}' }]
    ]
  },
})
```

### JSON Reporter

Generates a report of the test results in a JSON format compatible with Jest's `--json` option. Can either be printed to the terminal or written to a file using the [`outputFile`](/config/#outputfile) configuration option.

:::code-group
```bash [CLI]
npx vitest --reporter=json
```

```ts [vitest.config.ts]
export default defineConfig({
  test: {
    reporters: ['json']
  },
})
```
:::

Example of a JSON report:

```json
{
  "numTotalTestSuites": 4,
  "numPassedTestSuites": 2,
  "numFailedTestSuites": 1,
  "numPendingTestSuites": 1,
  "numTotalTests": 4,
  "numPassedTests": 1,
  "numFailedTests": 1,
  "numPendingTests": 1,
  "numTodoTests": 1,
  "startTime": 1697737019307,
  "success": false,
  "testResults": [
    {
      "assertionResults": [
        {
          "ancestorTitles": [
            "",
            "first test file"
          ],
          "fullName": " first test file 2 + 2 should equal 4",
          "status": "failed",
          "title": "2 + 2 should equal 4",
          "duration": 9,
          "failureMessages": [
            "expected 5 to be 4 // Object.is equality"
          ],
          "location": {
            "line": 20,
            "column": 28
          },
          "meta": {}
        }
      ],
      "startTime": 1697737019787,
      "endTime": 1697737019797,
      "status": "failed",
      "message": "",
      "name": "/root-directory/__tests__/test-file-1.test.ts"
    }
  ],
  "coverageMap": {}
}
```

::: info
Since Vitest 2.2, the JSON reporter includes coverage information in `coverageMap` if coverage is enabled.
:::

### HTML Reporter

Generates an HTML file to view test results through an interactive [GUI](/guide/ui). After the file has been generated, Vitest will keep a local development server running and provide a link to view the report in a browser.

Output file can be specified using the [`outputFile`](/config/#outputfile) configuration option. If no `outputFile` option is provided, a new HTML file will be created.

:::code-group
```bash [CLI]
npx vitest --reporter=html
```

```ts [vitest.config.ts]
export default defineConfig({
  test: {
    reporters: ['html']
  },
})
```
:::

::: tip
This reporter requires installed [`@vitest/ui`](/guide/ui) package.
:::

### TAP Reporter

Outputs a report following [Test Anything Protocol](https://testanything.org/) (TAP).

:::code-group
```bash [CLI]
npx vitest --reporter=tap
```

```ts [vitest.config.ts]
export default defineConfig({
  test: {
    reporters: ['tap']
  },
})
```
:::

Example of a TAP report:
```bash
TAP version 13
1..1
not ok 1 - __tests__/test-file-1.test.ts # time=14.00ms {
    1..1
    not ok 1 - first test file # time=13.00ms {
        1..2
        not ok 1 - 2 + 2 should equal 4 # time=11.00ms
            ---
            error:
                name: "AssertionError"
                message: "expected 5 to be 4 // Object.is equality"
            at: "/root-directory/__tests__/test-file-1.test.ts:20:28"
            actual: "5"
            expected: "4"
            ...
        ok 2 - 4 - 2 should equal 2 # time=1.00ms
    }
}
```

### TAP Flat Reporter

Outputs a TAP flat report. Like the `tap` reporter, test results are formatted to follow TAP standards, but test suites are formatted as a flat list rather than a nested hierarchy.

:::code-group
```bash [CLI]
npx vitest --reporter=tap-flat
```

```ts [vitest.config.ts]
export default defineConfig({
  test: {
    reporters: ['tap-flat']
  },
})
```
:::

Example of a TAP flat report:
```bash
TAP version 13
1..2
not ok 1 - __tests__/test-file-1.test.ts > first test file > 2 + 2 should equal 4 # time=11.00ms
    ---
    error:
        name: "AssertionError"
        message: "expected 5 to be 4 // Object.is equality"
    at: "/root-directory/__tests__/test-file-1.test.ts:20:28"
    actual: "5"
    expected: "4"
    ...
ok 2 - __tests__/test-file-1.test.ts > first test file > 4 - 2 should equal 2 # time=0.00ms
```

### Hanging Process Reporter

Displays a list of hanging processes, if any are preventing Vitest from exiting safely. The `hanging-process` reporter does not itself display test results, but can be used in conjunction with another reporter to monitor processes while tests run. Using this reporter can be resource-intensive, so should generally be reserved for debugging purposes in situations where Vitest consistently cannot exit the process.

:::code-group
```bash [CLI]
npx vitest --reporter=hanging-process
```

```ts [vitest.config.ts]
export default defineConfig({
  test: {
    reporters: ['hanging-process']
  },
})
```
:::

### Github Actions Reporter {#github-actions-reporter}

Output [workflow commands](https://docs.github.com/en/actions/using-workflows/workflow-commands-for-github-actions#setting-an-error-message)
to provide annotations for test failures. This reporter is automatically enabled with a [`default`](#default-reporter) reporter when `process.env.GITHUB_ACTIONS === 'true'`.

If you configure non-default reporters, you need to explicitly add `github-actions`.

```ts
export default defineConfig({
  test: {
    reporters: process.env.GITHUB_ACTIONS ? ['dot', 'github-actions'] : ['dot'],
  },
})
```

<img alt="Github Actions" img-dark src="https://github.com/vitest-dev/vitest/assets/4232207/336cddc2-df6b-4b8a-8e72-4d00010e37f5">
<img alt="Github Actions" img-light src="https://github.com/vitest-dev/vitest/assets/4232207/ce8447c1-0eab-4fe1-abef-d0d322290dca">

### Blob Reporter

Stores test results on the machine so they can be later merged using [`--merge-reports`](/guide/cli#merge-reports) command.
By default, stores all results in `.vitest-reports` folder, but can be overriden with `--outputFile` or `--outputFile.blob` flags.

```bash
npx vitest --reporter=blob --outputFile=reports/blob-1.json
```

We recommend using this reporter if you are running Vitest on different machines with the [`--shard`](/guide/cli#shard) flag.
All blob reports can be merged into any report by using `--merge-reports` command at the end of your CI pipeline:

```bash
npx vitest --merge-reports=reports --reporter=json --reporter=default
```

::: tip
Both `--reporter=blob` and `--merge-reports` do not work in watch mode.
:::

## Custom Reporters

You can use third-party custom reporters installed from NPM by specifying their package name in the reporters' option:

:::code-group
```bash [CLI]
npx vitest --reporter=some-published-vitest-reporter
```

```ts [vitest.config.ts]
export default defineConfig({
  test: {
    reporters: ['some-published-vitest-reporter']
  },
})
```
:::

Additionally, you can define your own [custom reporters](/advanced/reporters) and use them by specifying their file path:

```bash
npx vitest --reporter=./path/to/reporter.ts
```

Custom reporters should implement the [Reporter interface](https://github.com/vitest-dev/vitest/blob/main/packages/vitest/src/node/types/reporter.ts).<|MERGE_RESOLUTION|>--- conflicted
+++ resolved
@@ -249,15 +249,11 @@
 </testsuites>
 ```
 
-<<<<<<< HEAD
-The outputted XML contains nested `testsuites` and `testcase` tags. You can use the environment variables `VITEST_JUNIT_SUITE_NAME` and `VITEST_JUNIT_CLASSNAME` to configure their `name` and `classname` attributes, respectively. These can also be customized via reporter options `suiteName` and `classnameTemplate`. `classnameTemplate` can either be a template string or a function.
+The outputted XML contains nested `testsuites` and `testcase` tags. These can also be customized via reporter options `suiteName` and `classnameTemplate`. `classnameTemplate` can either be a template string or a function.
 
 The supported placeholders for the `classnameTemplate` option are:
 - filename
 - filepath
-=======
-The outputted XML contains nested `testsuites` and `testcase` tags. You can use the reporter options to configure these attributes:
->>>>>>> 6324a00e
 
 ```ts
 export default defineConfig({
