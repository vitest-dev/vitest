lockfileVersion: 5.3

importers:

  .:
    specifiers:
      '@antfu/eslint-config': ^0.13.1
      '@antfu/ni': ^0.12.0
      '@rollup/plugin-alias': ^3.1.8
      '@rollup/plugin-commonjs': ^21.0.1
      '@rollup/plugin-json': ^4.1.0
      '@rollup/plugin-node-resolve': ^13.0.6
      '@types/chai': ^4.3.0
      '@types/chai-subset': ^1.3.3
      '@types/diff': ^5.0.1
      '@types/jsdom': ^16.2.13
      '@types/micromatch': ^4.0.2
      '@types/natural-compare': ^1.4.1
      '@types/node': ^16.11.12
      '@types/sade': ^1.7.3
      '@types/sinon': ^10.0.6
      '@types/sinon-chai': ^3.2.6
      bumpp: ^7.1.1
      c8: ^7.10.0
      cac: ^6.7.12
      chai: ^4.3.4
      chai-subset: ^1.6.0
      cli-truncate: ^3.1.0
      cross-env: ^7.0.3
      diff: ^5.0.0
      eslint: ^8.4.1
      esno: ^0.12.1
      fast-glob: ^3.2.7
      find-up: ^6.2.0
      happy-dom: ^2.24.5
<<<<<<< HEAD
      jest-matcher-utils: ^27.4.2
      jest-snapshot: ^27.4.2
      jest-util: ^27.4.2
=======
>>>>>>> 290b481b
      jsdom: ^19.0.0
      log-update: ^5.0.0
      micromatch: ^4.0.4
      nanoid: ^3.1.30
      natural-compare: ^1.4.0
      npm-run-all: ^4.1.5
      picocolors: ^1.0.0
      piscina: ^3.2.0
      pretty-format: ^27.4.2
      rimraf: ^3.0.2
      rollup-plugin-dts: ^4.0.1
      rollup-plugin-esbuild: ^4.7.2
      sinon: ^12.0.1
      sinon-chai: ^3.7.0
      source-map: ^0.7.3
      strip-ansi: ^7.0.1
      tsup: ^5.11.1
      typescript: ^4.5.3
      vite: ^2.7.1
    dependencies:
      '@types/chai': 4.3.0
      '@types/sinon-chai': 3.2.6
      chai: 4.3.4
      chai-subset: 1.6.0
      fast-glob: 3.2.7
<<<<<<< HEAD
      figures: 4.0.0
      find-up: 6.2.0
      happy-dom: 2.24.5
      jest-matcher-utils: 27.4.2
      jest-snapshot: 27.4.2
      jest-util: 27.4.2
      jsdom: 19.0.0
      log-symbols: 4.1.0
      log-update: 5.0.0
      mlly: 0.3.15
      nanoid: 3.1.30
      picocolors: 1.0.0
      piscina: 3.1.0
      sade: 1.7.4
=======
      micromatch: 4.0.4
      piscina: 3.2.0
>>>>>>> 290b481b
      sinon: 12.0.1
      sinon-chai: 3.7.0_chai@4.3.4+sinon@12.0.1
      source-map: 0.7.3
    devDependencies:
      '@antfu/eslint-config': 0.13.1_eslint@8.4.1+typescript@4.5.3
      '@antfu/ni': 0.12.0
      '@rollup/plugin-alias': 3.1.8
      '@rollup/plugin-commonjs': 21.0.1
      '@rollup/plugin-json': 4.1.0
      '@rollup/plugin-node-resolve': 13.0.6
      '@types/chai-subset': 1.3.3
      '@types/diff': 5.0.1
      '@types/jsdom': 16.2.13
      '@types/micromatch': 4.0.2
      '@types/natural-compare': 1.4.1
      '@types/node': 16.11.12
      '@types/sade': 1.7.3
      '@types/sinon': 10.0.6
      bumpp: 7.1.1
      c8: 7.10.0
      cac: 6.7.12
      cli-truncate: 3.1.0
      cross-env: 7.0.3
      diff: 5.0.0
      eslint: 8.4.1
      esno: 0.12.1_typescript@4.5.3
      find-up: 6.2.0
      happy-dom: 2.24.5
      jsdom: 19.0.0
      log-update: 5.0.0
      nanoid: 3.1.30
      natural-compare: 1.4.0
      npm-run-all: 4.1.5
      picocolors: 1.0.0
      pretty-format: 27.4.2
      rimraf: 3.0.2
      rollup-plugin-dts: 4.0.1_typescript@4.5.3
      rollup-plugin-esbuild: 4.7.2
      strip-ansi: 7.0.1
      tsup: 5.11.1_typescript@4.5.3
      typescript: 4.5.3
      vite: 2.7.1

  docs:
    specifiers:
      vitepress: ^0.20.4
    devDependencies:
      vitepress: 0.20.4

  test/cjs:
    specifiers:
      prettier: ^2.5.1
      vitest: workspace:*
    devDependencies:
      prettier: 2.5.1
      vitest: link:../..

  test/core:
    specifiers:
      vitest: workspace:*
    devDependencies:
      vitest: link:../..

  test/fails:
    specifiers:
      execa: ^6.0.0
      vitest: workspace:*
    devDependencies:
      execa: 6.0.0
      vitest: link:../..

  test/lit:
    specifiers:
      happy-dom: '*'
      lit: ^2.0.2
      vite: ^2.7.1
      vitest: workspace:*
    dependencies:
      lit: 2.0.2
    devDependencies:
      happy-dom: 2.24.5
      vite: 2.7.1
      vitest: link:../..

  test/react:
    specifiers:
      '@types/react': ^17.0.37
      '@types/react-test-renderer': ^17.0.1
      '@vitejs/plugin-react': 1.1.1
      jsdom: '*'
      react: ^17.0.2
      react-test-renderer: 17.0.2
      vitest: workspace:*
    dependencies:
      react: 17.0.2
    devDependencies:
      '@types/react': 17.0.37
      '@types/react-test-renderer': 17.0.1
      '@vitejs/plugin-react': 1.1.1
      jsdom: 19.0.0
      react-test-renderer: 17.0.2_react@17.0.2
      vitest: link:../..

  test/single-thread:
    specifiers:
      vitest: workspace:*
    devDependencies:
      vitest: link:../..

  test/svelte:
    specifiers:
      '@sveltejs/vite-plugin-svelte': ^1.0.0-next.31
      '@testing-library/svelte': ^3.0.3
      svelte: ^3.44.2
      vitest: workspace:*
    devDependencies:
      '@sveltejs/vite-plugin-svelte': 1.0.0-next.31_svelte@3.44.2+vite@2.7.1
      '@testing-library/svelte': 3.0.3_svelte@3.44.2
      svelte: 3.44.2
      vitest: link:../..

  test/testing-lib-react:
    specifiers:
      '@testing-library/react': ^12.1.2
      '@types/react': ^17.0.37
      '@types/react-dom': ^17.0.11
      '@vitejs/plugin-react': ^1.1.1
      happy-dom: '*'
      react: ^17.0.2
      react-dom: ^17.0.2
      vite: ^2.7.1
      vitest: workspace:*
    dependencies:
      react: 17.0.2
      react-dom: 17.0.2_react@17.0.2
    devDependencies:
      '@testing-library/react': 12.1.2_react-dom@17.0.2+react@17.0.2
      '@types/react': 17.0.37
      '@types/react-dom': 17.0.11
      '@vitejs/plugin-react': 1.1.1
      happy-dom: 2.24.5
      vite: 2.7.1
      vitest: link:../..

  test/testing-library-jest-dom:
    specifiers:
      '@testing-library/jest-dom': ^5.16.1
      typescript: ^4.4.4
      vite: ^2.7.0
      vitest: workspace:*
    devDependencies:
      '@testing-library/jest-dom': 5.16.1
      typescript: 4.5.2
      vite: 2.7.1
      vitest: link:../..

  test/vitesse:
    specifiers:
      '@vitejs/plugin-vue': ^1.10.2
      '@vue/test-utils': ^2.0.0-rc.17
      happy-dom: '*'
      unplugin-auto-import: ^0.5.3
      unplugin-vue-components: ^0.17.8
      vitest: workspace:*
      vue: ^3.2.24
    dependencies:
      vue: 3.2.24
    devDependencies:
      '@vitejs/plugin-vue': 1.10.2_vite@2.7.1
      '@vue/test-utils': 2.0.0-rc.17_vue@3.2.24
      happy-dom: 2.24.5
      unplugin-auto-import: 0.5.3_vite@2.7.1
      unplugin-vue-components: 0.17.8_vite@2.7.1+vue@3.2.24
      vitest: link:../..

  test/vue:
    specifiers:
      '@vitejs/plugin-vue': ^1.10.2
      '@vue/test-utils': ^2.0.0-rc.17
      happy-dom: '*'
      vitest: workspace:*
      vue: ^3.2.24
    dependencies:
      vue: 3.2.24
    devDependencies:
      '@vitejs/plugin-vue': 1.10.2_vite@2.7.1
      '@vue/test-utils': 2.0.0-rc.17_vue@3.2.24
      happy-dom: 2.24.5
      vitest: link:../..

packages:

  /@algolia/autocomplete-core/1.5.0:
    resolution: {integrity: sha512-E7+VJwcvwMM8vPeaVn7fNUgix8WHV8A1WUeHDi2KHemCaaGc8lvUnP3QnvhMxiDhTe7OpMEv4o2TBUMyDgThaw==}
    dependencies:
      '@algolia/autocomplete-shared': 1.5.0
    dev: true

  /@algolia/autocomplete-preset-algolia/1.5.0_algoliasearch@4.11.0:
    resolution: {integrity: sha512-iiFxKERGHkvkiupmrFJbvESpP/zv5jSgH714XRiP5LDvUHaYOo4GLAwZCFf2ef/L5tdtPBARvekn6k1Xf33gjA==}
    peerDependencies:
      '@algolia/client-search': ^4.9.1
      algoliasearch: ^4.9.1
    dependencies:
      '@algolia/autocomplete-shared': 1.5.0
      algoliasearch: 4.11.0
    dev: true

  /@algolia/autocomplete-shared/1.5.0:
    resolution: {integrity: sha512-bRSkqHHHSwZYbFY3w9hgMyQRm86Wz27bRaGCbNldLfbk0zUjApmE4ajx+ZCVSLqxvcUEjMqZFJzDsder12eKsg==}
    dev: true

  /@algolia/cache-browser-local-storage/4.11.0:
    resolution: {integrity: sha512-4sr9vHIG1fVA9dONagdzhsI/6M5mjs/qOe2xUP0yBmwsTsuwiZq3+Xu6D3dsxsuFetcJgC6ydQoCW8b7fDJHYQ==}
    dependencies:
      '@algolia/cache-common': 4.11.0
    dev: true

  /@algolia/cache-common/4.11.0:
    resolution: {integrity: sha512-lODcJRuPXqf+6mp0h6bOxPMlbNoyn3VfjBVcQh70EDP0/xExZbkpecgHyyZK4kWg+evu+mmgvTK3GVHnet/xKw==}
    dev: true

  /@algolia/cache-in-memory/4.11.0:
    resolution: {integrity: sha512-aBz+stMSTBOBaBEQ43zJXz2DnwS7fL6dR0e2myehAgtfAWlWwLDHruc/98VOy1ZAcBk1blE2LCU02bT5HekGxQ==}
    dependencies:
      '@algolia/cache-common': 4.11.0
    dev: true

  /@algolia/client-account/4.11.0:
    resolution: {integrity: sha512-jwmFBoUSzoMwMqgD3PmzFJV/d19p1RJXB6C1ADz4ju4mU7rkaQLtqyZroQpheLoU5s5Tilmn/T8/0U2XLoJCRQ==}
    dependencies:
      '@algolia/client-common': 4.11.0
      '@algolia/client-search': 4.11.0
      '@algolia/transporter': 4.11.0
    dev: true

  /@algolia/client-analytics/4.11.0:
    resolution: {integrity: sha512-v5U9585aeEdYml7JqggHAj3E5CQ+jPwGVztPVhakBk8H/cmLyPS2g8wvmIbaEZCHmWn4TqFj3EBHVYxAl36fSA==}
    dependencies:
      '@algolia/client-common': 4.11.0
      '@algolia/client-search': 4.11.0
      '@algolia/requester-common': 4.11.0
      '@algolia/transporter': 4.11.0
    dev: true

  /@algolia/client-common/4.11.0:
    resolution: {integrity: sha512-Qy+F+TZq12kc7tgfC+FM3RvYH/Ati7sUiUv/LkvlxFwNwNPwWGoZO81AzVSareXT/ksDDrabD4mHbdTbBPTRmQ==}
    dependencies:
      '@algolia/requester-common': 4.11.0
      '@algolia/transporter': 4.11.0
    dev: true

  /@algolia/client-personalization/4.11.0:
    resolution: {integrity: sha512-mI+X5IKiijHAzf9fy8VSl/GTT67dzFDnJ0QAM8D9cMPevnfX4U72HRln3Mjd0xEaYUOGve8TK/fMg7d3Z5yG6g==}
    dependencies:
      '@algolia/client-common': 4.11.0
      '@algolia/requester-common': 4.11.0
      '@algolia/transporter': 4.11.0
    dev: true

  /@algolia/client-search/4.11.0:
    resolution: {integrity: sha512-iovPLc5YgiXBdw2qMhU65sINgo9umWbHFzInxoNErWnYoTQWfXsW6P54/NlKx5uscoLVjSf+5RUWwFu5BX+lpw==}
    dependencies:
      '@algolia/client-common': 4.11.0
      '@algolia/requester-common': 4.11.0
      '@algolia/transporter': 4.11.0
    dev: true

  /@algolia/logger-common/4.11.0:
    resolution: {integrity: sha512-pRMJFeOY8hoWKIxWuGHIrqnEKN/kqKh7UilDffG/+PeEGxBuku+Wq5CfdTFG0C9ewUvn8mAJn5BhYA5k8y0Jqg==}
    dev: true

  /@algolia/logger-console/4.11.0:
    resolution: {integrity: sha512-wXztMk0a3VbNmYP8Kpc+F7ekuvaqZmozM2eTLok0XIshpAeZ/NJDHDffXK2Pw+NF0wmHqurptLYwKoikjBYvhQ==}
    dependencies:
      '@algolia/logger-common': 4.11.0
    dev: true

  /@algolia/requester-browser-xhr/4.11.0:
    resolution: {integrity: sha512-Fp3SfDihAAFR8bllg8P5ouWi3+qpEVN5e7hrtVIYldKBOuI/qFv80Zv/3/AMKNJQRYglS4zWyPuqrXm58nz6KA==}
    dependencies:
      '@algolia/requester-common': 4.11.0
    dev: true

  /@algolia/requester-common/4.11.0:
    resolution: {integrity: sha512-+cZGe/9fuYgGuxjaBC+xTGBkK7OIYdfapxhfvEf03dviLMPmhmVYFJtJlzAjQ2YmGDJpHrGgAYj3i/fbs8yhiA==}
    dev: true

  /@algolia/requester-node-http/4.11.0:
    resolution: {integrity: sha512-qJIk9SHRFkKDi6dMT9hba8X1J1z92T5AZIgl+tsApjTGIRQXJLTIm+0q4yOefokfu4CoxYwRZ9QAq+ouGwfeOg==}
    dependencies:
      '@algolia/requester-common': 4.11.0
    dev: true

  /@algolia/transporter/4.11.0:
    resolution: {integrity: sha512-k4dyxiaEfYpw4UqybK9q7lrFzehygo6KV3OCYJMMdX0IMWV0m4DXdU27c1zYRYtthaFYaBzGF4Kjcl8p8vxCKw==}
    dependencies:
      '@algolia/cache-common': 4.11.0
      '@algolia/logger-common': 4.11.0
      '@algolia/requester-common': 4.11.0
    dev: true

  /@antfu/eslint-config-basic/0.13.0_eslint@8.4.1:
    resolution: {integrity: sha512-M0R4PQGOR7ZyphYXt3FM+U4m67bxWcZzxqnPKumPiNo7HbtTg7jl48AQWfWgfJ1TVhJ/k1ePqpLRoX8+cMaT5w==}
    peerDependencies:
      eslint: '>=7.4.0'
    dependencies:
      eslint: 8.4.1
      eslint-config-standard: 16.0.3_30a57c34e0c5b1459e457247aae504c4
      eslint-plugin-eslint-comments: 3.2.0_eslint@8.4.1
      eslint-plugin-html: 6.2.0
      eslint-plugin-import: 2.25.3_eslint@8.4.1
      eslint-plugin-jsonc: 2.0.0_eslint@8.4.1
      eslint-plugin-node: 11.1.0_eslint@8.4.1
      eslint-plugin-promise: 5.1.1_eslint@8.4.1
      eslint-plugin-unicorn: 39.0.0_eslint@8.4.1
      eslint-plugin-yml: 0.12.0_eslint@8.4.1
      jsonc-eslint-parser: 2.0.4_eslint@8.4.1
      yaml-eslint-parser: 0.5.0
    transitivePeerDependencies:
      - supports-color
    dev: true

  /@antfu/eslint-config-react/0.13.1_eslint@8.4.1+typescript@4.5.3:
    resolution: {integrity: sha512-UETmPYO8zbw74EsJbQYr+0IS0vBnzH5dTt7//xVc2rbNsWG0w8ntHInciFxQa1FkABeUvIr8DhPAfh2BtO5ClA==}
    peerDependencies:
      eslint: '>=7.4.0'
    dependencies:
      '@antfu/eslint-config-ts': 0.13.1_eslint@8.4.1+typescript@4.5.3
      eslint: 8.4.1
      eslint-plugin-react: 7.27.1_eslint@8.4.1
    transitivePeerDependencies:
      - supports-color
      - typescript
    dev: true

  /@antfu/eslint-config-ts/0.13.1_eslint@8.4.1+typescript@4.5.3:
    resolution: {integrity: sha512-X86hmQ8sCuUkPc6HwkYL1IfPA7WOHdlIOa/4Fx4oNeU0WMqr7bH+bllMHOKJoeRSxITkG43Vx9n+5X5k0s1HFA==}
    peerDependencies:
      eslint: '>=7.4.0'
      typescript: '>=3.9'
    dependencies:
      '@antfu/eslint-config-basic': 0.13.0_eslint@8.4.1
      '@typescript-eslint/eslint-plugin': 5.4.0_5eff67422e73291846d46492fc9e7dd5
      '@typescript-eslint/parser': 5.4.0_eslint@8.4.1+typescript@4.5.3
      eslint: 8.4.1
      typescript: 4.5.3
    transitivePeerDependencies:
      - supports-color
    dev: true

  /@antfu/eslint-config-vue/0.13.1_eslint@8.4.1+typescript@4.5.3:
    resolution: {integrity: sha512-PST8kbTxIL58zUk9b9Utj96hXPKj8TpftHYMOmgp514OMIivtEPLK0HHm1O+dZp4pD+f8BKdTn3/3o9nX+Lv0g==}
    peerDependencies:
      eslint: '>=7.4.0'
    dependencies:
      '@antfu/eslint-config-ts': 0.13.1_eslint@8.4.1+typescript@4.5.3
      eslint: 8.4.1
      eslint-plugin-vue: 8.1.1_eslint@8.4.1
    transitivePeerDependencies:
      - supports-color
      - typescript
    dev: true

  /@antfu/eslint-config/0.13.1_eslint@8.4.1+typescript@4.5.3:
    resolution: {integrity: sha512-07zdPne/6ArLrLPy7Ac68p/EpGtU6HLIUQhM3nLj7JgCa8pKCzcYC6Q2KQoS36kepblg79LTdikbqM3YLR+66A==}
    peerDependencies:
      eslint: '>=7.4.0'
    dependencies:
      '@antfu/eslint-config-react': 0.13.1_eslint@8.4.1+typescript@4.5.3
      '@antfu/eslint-config-vue': 0.13.1_eslint@8.4.1+typescript@4.5.3
      '@typescript-eslint/eslint-plugin': 5.4.0_5eff67422e73291846d46492fc9e7dd5
      '@typescript-eslint/parser': 5.4.0_eslint@8.4.1+typescript@4.5.3
      eslint: 8.4.1
      eslint-config-standard: 16.0.3_30a57c34e0c5b1459e457247aae504c4
      eslint-plugin-eslint-comments: 3.2.0_eslint@8.4.1
      eslint-plugin-html: 6.2.0
      eslint-plugin-import: 2.25.3_eslint@8.4.1
      eslint-plugin-jsonc: 2.0.0_eslint@8.4.1
      eslint-plugin-node: 11.1.0_eslint@8.4.1
      eslint-plugin-promise: 5.1.1_eslint@8.4.1
      eslint-plugin-unicorn: 39.0.0_eslint@8.4.1
      eslint-plugin-vue: 8.1.1_eslint@8.4.1
      eslint-plugin-yml: 0.12.0_eslint@8.4.1
      jsonc-eslint-parser: 2.0.4_eslint@8.4.1
      yaml-eslint-parser: 0.5.0
    transitivePeerDependencies:
      - supports-color
      - typescript
    dev: true

  /@antfu/ni/0.12.0:
    resolution: {integrity: sha512-f+uqWBuXoShLpLSaQKHeFUnoUdvMGx8xcXrtyfxK95RGx5guKJVo3kVb2JtLNWkzwYzQvtQ+q0hU9YwSDSTVSw==}
    hasBin: true
    dev: true

  /@antfu/utils/0.3.0:
    resolution: {integrity: sha512-UU8TLr/EoXdg7OjMp0h9oDoIAVr+Z/oW9cpOxQQyrsz6Qzd2ms/1CdWx8fl2OQdFpxGmq5Vc4TwfLHId6nAZjA==}
    dependencies:
      '@types/throttle-debounce': 2.1.0
    dev: true

  /@assemblyscript/loader/0.10.1:
    resolution: {integrity: sha512-H71nDOOL8Y7kWRLqf6Sums+01Q5msqBW2KhDUTemh1tvY04eSkSXrK0uj/4mmY0Xr16/3zyZmsrxN7CKuRbNRg==}
    dev: false

  /@babel/code-frame/7.16.0:
    resolution: {integrity: sha512-IF4EOMEV+bfYwOmNxGzSnjR2EmQod7f1UXOpZM3l4i4o4QNwzjtJAu/HxdjHq0aYBvdqMuQEY1eg0nqW9ZPORA==}
    engines: {node: '>=6.9.0'}
    requiresBuild: true
    dependencies:
      '@babel/highlight': 7.16.0
    dev: true

  /@babel/compat-data/7.16.4:
    resolution: {integrity: sha512-1o/jo7D+kC9ZjHX5v+EHrdjl3PhxMrLSOTGsOdHJ+KL8HCaEK6ehrVL2RS6oHDZp+L7xLirLrPmQtEng769J/Q==}
    engines: {node: '>=6.9.0'}
    dev: true

<<<<<<< HEAD
  /@babel/core/7.12.16:
    resolution: {integrity: sha512-t/hHIB504wWceOeaOoONOhu+gX+hpjfeN6YRBT209X/4sibZQfSF1I0HFRRlBe97UZZosGx5XwUg1ZgNbelmNw==}
    engines: {node: '>=6.9.0'}
    dependencies:
      '@babel/code-frame': 7.16.0
      '@babel/generator': 7.12.15
      '@babel/helper-module-transforms': 7.12.13
      '@babel/helpers': 7.12.13
      '@babel/parser': 7.12.16
      '@babel/template': 7.12.13
      '@babel/traverse': 7.12.13
      '@babel/types': 7.12.13
      convert-source-map: 1.7.0
      debug: 4.3.2
      gensync: 1.0.0-beta.2
      json5: 2.2.0
      lodash: 4.17.21
      semver: 5.7.1
      source-map: 0.5.7
    transitivePeerDependencies:
      - supports-color
    dev: false

=======
>>>>>>> 290b481b
  /@babel/core/7.16.0:
    resolution: {integrity: sha512-mYZEvshBRHGsIAiyH5PzCFTCfbWfoYbO/jcSdXQSUQu1/pW0xDZAUP7KEc32heqWTAfAHhV9j1vH8Sav7l+JNQ==}
    engines: {node: '>=6.9.0'}
    dependencies:
      '@babel/code-frame': 7.16.0
      '@babel/generator': 7.16.0
      '@babel/helper-compilation-targets': 7.16.3_@babel+core@7.16.0
      '@babel/helper-module-transforms': 7.16.0
      '@babel/helpers': 7.16.3
      '@babel/parser': 7.16.4
      '@babel/template': 7.16.0
      '@babel/traverse': 7.16.3
      '@babel/types': 7.16.0
      convert-source-map: 1.7.0
      debug: 4.3.2
      gensync: 1.0.0-beta.2
      json5: 2.2.0
      semver: 6.3.0
      source-map: 0.5.7
    transitivePeerDependencies:
      - supports-color
    dev: true

  /@babel/eslint-parser/7.12.16_@babel+core@7.16.0+eslint@8.4.1:
    resolution: {integrity: sha512-NZHtJr2pLRYcQjvo/GVU3kFxIGEHveswoWfY5Wm2tJ7pb3AoqoQ+PP17rRTDh+POFWM15VvH+23x2/9Od0CYxQ==}
    engines: {node: ^10.13.0 || ^12.13.0 || >=14.0.0}
    peerDependencies:
      '@babel/core': '>=7.11.0'
      eslint: '>=7.5.0'
    dependencies:
      '@babel/core': 7.16.0
      eslint: 8.4.1
      eslint-scope: 5.1.0
      eslint-visitor-keys: 1.3.0
      semver: 6.3.0
    dev: true

  /@babel/generator/7.16.0:
    resolution: {integrity: sha512-RR8hUCfRQn9j9RPKEVXo9LiwoxLPYn6hNZlvUOR8tSnaxlD0p0+la00ZP9/SnRt6HchKr+X0fO2r8vrETiJGew==}
    engines: {node: '>=6.9.0'}
    dependencies:
      '@babel/types': 7.16.0
      jsesc: 2.5.2
      source-map: 0.5.7
    dev: true

  /@babel/helper-annotate-as-pure/7.16.0:
    resolution: {integrity: sha512-ItmYF9vR4zA8cByDocY05o0LGUkp1zhbTQOH1NFyl5xXEqlTJQCEJjieriw+aFpxo16swMxUnUiKS7a/r4vtHg==}
    engines: {node: '>=6.9.0'}
    dependencies:
      '@babel/types': 7.16.0
    dev: true

  /@babel/helper-compilation-targets/7.16.3_@babel+core@7.16.0:
    resolution: {integrity: sha512-vKsoSQAyBmxS35JUOOt+07cLc6Nk/2ljLIHwmq2/NM6hdioUaqEXq/S+nXvbvXbZkNDlWOymPanJGOc4CBjSJA==}
    engines: {node: '>=6.9.0'}
    peerDependencies:
      '@babel/core': ^7.0.0
    dependencies:
      '@babel/compat-data': 7.16.4
      '@babel/core': 7.16.0
      '@babel/helper-validator-option': 7.14.5
      browserslist: 4.18.1
      semver: 6.3.0
    dev: true

  /@babel/helper-function-name/7.16.0:
    resolution: {integrity: sha512-BZh4mEk1xi2h4HFjWUXRQX5AEx4rvaZxHgax9gcjdLWdkjsY7MKt5p0otjsg5noXw+pB+clMCjw+aEVYADMjog==}
    engines: {node: '>=6.9.0'}
    dependencies:
      '@babel/helper-get-function-arity': 7.16.0
      '@babel/template': 7.16.0
      '@babel/types': 7.16.0
    dev: true

  /@babel/helper-get-function-arity/7.16.0:
    resolution: {integrity: sha512-ASCquNcywC1NkYh/z7Cgp3w31YW8aojjYIlNg4VeJiHkqyP4AzIvr4qx7pYDb4/s8YcsZWqqOSxgkvjUz1kpDQ==}
    engines: {node: '>=6.9.0'}
    dependencies:
      '@babel/types': 7.16.0
    dev: true

  /@babel/helper-hoist-variables/7.16.0:
    resolution: {integrity: sha512-1AZlpazjUR0EQZQv3sgRNfM9mEVWPK3M6vlalczA+EECcPz3XPh6VplbErL5UoMpChhSck5wAJHthlj1bYpcmg==}
    engines: {node: '>=6.9.0'}
    dependencies:
      '@babel/types': 7.16.0
    dev: true

  /@babel/helper-member-expression-to-functions/7.16.0:
    resolution: {integrity: sha512-bsjlBFPuWT6IWhl28EdrQ+gTvSvj5tqVP5Xeftp07SEuz5pLnsXZuDkDD3Rfcxy0IsHmbZ+7B2/9SHzxO0T+sQ==}
    engines: {node: '>=6.9.0'}
    dependencies:
      '@babel/types': 7.16.0
    dev: true

  /@babel/helper-module-imports/7.16.0:
    resolution: {integrity: sha512-kkH7sWzKPq0xt3H1n+ghb4xEMP8k0U7XV3kkB+ZGy69kDk2ySFW1qPi06sjKzFY3t1j6XbJSqr4mF9L7CYVyhg==}
    engines: {node: '>=6.9.0'}
    dependencies:
      '@babel/types': 7.16.0
    dev: true

  /@babel/helper-module-transforms/7.16.0:
    resolution: {integrity: sha512-My4cr9ATcaBbmaEa8M0dZNA74cfI6gitvUAskgDtAFmAqyFKDSHQo5YstxPbN+lzHl2D9l/YOEFqb2mtUh4gfA==}
    engines: {node: '>=6.9.0'}
    dependencies:
      '@babel/helper-module-imports': 7.16.0
      '@babel/helper-replace-supers': 7.16.0
      '@babel/helper-simple-access': 7.16.0
      '@babel/helper-split-export-declaration': 7.16.0
      '@babel/helper-validator-identifier': 7.15.7
      '@babel/template': 7.16.0
      '@babel/traverse': 7.16.3
      '@babel/types': 7.16.0
    transitivePeerDependencies:
      - supports-color
    dev: true

  /@babel/helper-optimise-call-expression/7.16.0:
    resolution: {integrity: sha512-SuI467Gi2V8fkofm2JPnZzB/SUuXoJA5zXe/xzyPP2M04686RzFKFHPK6HDVN6JvWBIEW8tt9hPR7fXdn2Lgpw==}
    engines: {node: '>=6.9.0'}
    dependencies:
      '@babel/types': 7.16.0
    dev: true

  /@babel/helper-plugin-utils/7.14.5:
    resolution: {integrity: sha512-/37qQCE3K0vvZKwoK4XU/irIJQdIfCJuhU5eKnNxpFDsOkgFaUAwbv+RYw6eYgsC0E4hS7r5KqGULUogqui0fQ==}
    engines: {node: '>=6.9.0'}
    dev: true

  /@babel/helper-replace-supers/7.16.0:
    resolution: {integrity: sha512-TQxuQfSCdoha7cpRNJvfaYxxxzmbxXw/+6cS7V02eeDYyhxderSoMVALvwupA54/pZcOTtVeJ0xccp1nGWladA==}
    engines: {node: '>=6.9.0'}
    dependencies:
      '@babel/helper-member-expression-to-functions': 7.16.0
      '@babel/helper-optimise-call-expression': 7.16.0
      '@babel/traverse': 7.16.3
      '@babel/types': 7.16.0
    transitivePeerDependencies:
      - supports-color
    dev: true

  /@babel/helper-simple-access/7.16.0:
    resolution: {integrity: sha512-o1rjBT/gppAqKsYfUdfHq5Rk03lMQrkPHG1OWzHWpLgVXRH4HnMM9Et9CVdIqwkCQlobnGHEJMsgWP/jE1zUiw==}
    engines: {node: '>=6.9.0'}
    dependencies:
      '@babel/types': 7.16.0
    dev: true

  /@babel/helper-split-export-declaration/7.16.0:
    resolution: {integrity: sha512-0YMMRpuDFNGTHNRiiqJX19GjNXA4H0E8jZ2ibccfSxaCogbm3am5WN/2nQNj0YnQwGWM1J06GOcQ2qnh3+0paw==}
    engines: {node: '>=6.9.0'}
    dependencies:
      '@babel/types': 7.16.0
    dev: true

  /@babel/helper-validator-identifier/7.15.7:
    resolution: {integrity: sha512-K4JvCtQqad9OY2+yTU8w+E82ywk/fe+ELNlt1G8z3bVGlZfn/hOcQQsUhGhW/N+tb3fxK800wLtKOE/aM0m72w==}
    engines: {node: '>=6.9.0'}
    dev: true

  /@babel/helper-validator-option/7.14.5:
    resolution: {integrity: sha512-OX8D5eeX4XwcroVW45NMvoYaIuFI+GQpA2a8Gi+X/U/cDUIRsV37qQfF905F0htTRCREQIB4KqPeaveRJUl3Ow==}
    engines: {node: '>=6.9.0'}
    dev: true

  /@babel/helpers/7.16.3:
    resolution: {integrity: sha512-Xn8IhDlBPhvYTvgewPKawhADichOsbkZuzN7qz2BusOM0brChsyXMDJvldWaYMMUNiCQdQzNEioXTp3sC8Nt8w==}
    engines: {node: '>=6.9.0'}
    dependencies:
      '@babel/template': 7.16.0
      '@babel/traverse': 7.16.3
      '@babel/types': 7.16.0
    transitivePeerDependencies:
      - supports-color
    dev: true

  /@babel/highlight/7.16.0:
    resolution: {integrity: sha512-t8MH41kUQylBtu2+4IQA3atqevA2lRgqA2wyVB/YiWmsDSuylZZuXOUy9ric30hfzauEFfdsuk/eXTRrGrfd0g==}
    engines: {node: '>=6.9.0'}
    dependencies:
      '@babel/helper-validator-identifier': 7.15.7
      chalk: 2.4.2
      js-tokens: 4.0.0
    dev: true

  /@babel/parser/7.16.4:
    resolution: {integrity: sha512-6V0qdPUaiVHH3RtZeLIsc+6pDhbYzHR8ogA8w+f+Wc77DuXto19g2QUwveINoS34Uw+W8/hQDGJCx+i4n7xcng==}
    engines: {node: '>=6.0.0'}
    hasBin: true

  /@babel/plugin-syntax-jsx/7.16.0_@babel+core@7.16.0:
    resolution: {integrity: sha512-8zv2+xiPHwly31RK4RmnEYY5zziuF3O7W2kIDW+07ewWDh6Oi0dRq8kwvulRkFgt6DB97RlKs5c1y068iPlCUg==}
    engines: {node: '>=6.9.0'}
    peerDependencies:
      '@babel/core': ^7.0.0-0
    dependencies:
      '@babel/core': 7.16.0
      '@babel/helper-plugin-utils': 7.14.5
    dev: true

  /@babel/plugin-transform-react-jsx-development/7.16.0_@babel+core@7.16.0:
    resolution: {integrity: sha512-qq65iSqBRq0Hr3wq57YG2AmW0H6wgTnIzpffTphrUWUgLCOK+zf1f7G0vuOiXrp7dU1qq+fQBoqZ3wCDAkhFzw==}
    engines: {node: '>=6.9.0'}
    peerDependencies:
      '@babel/core': ^7.0.0-0
    dependencies:
      '@babel/core': 7.16.0
      '@babel/plugin-transform-react-jsx': 7.16.0_@babel+core@7.16.0
    dev: true

  /@babel/plugin-transform-react-jsx-self/7.16.0_@babel+core@7.16.0:
    resolution: {integrity: sha512-97yCFY+2GvniqOThOSjPor8xUoDiQ0STVWAQMl3pjhJoFVe5DuXDLZCRSZxu9clx+oRCbTiXGgKEG/Yoyo6Y+w==}
    engines: {node: '>=6.9.0'}
    peerDependencies:
      '@babel/core': ^7.0.0-0
    dependencies:
      '@babel/core': 7.16.0
      '@babel/helper-plugin-utils': 7.14.5
    dev: true

  /@babel/plugin-transform-react-jsx-source/7.16.0_@babel+core@7.16.0:
    resolution: {integrity: sha512-8yvbGGrHOeb/oyPc9tzNoe9/lmIjz3HLa9Nc5dMGDyNpGjfFrk8D2KdEq9NRkftZzeoQEW6yPQ29TMZtrLiUUA==}
    engines: {node: '>=6.9.0'}
    peerDependencies:
      '@babel/core': ^7.0.0-0
    dependencies:
      '@babel/core': 7.16.0
      '@babel/helper-plugin-utils': 7.14.5
    dev: true

  /@babel/plugin-transform-react-jsx/7.16.0_@babel+core@7.16.0:
    resolution: {integrity: sha512-rqDgIbukZ44pqq7NIRPGPGNklshPkvlmvqjdx3OZcGPk4zGIenYkxDTvl3LsSL8gqcc3ZzGmXPE6hR/u/voNOw==}
    engines: {node: '>=6.9.0'}
    peerDependencies:
      '@babel/core': ^7.0.0-0
    dependencies:
      '@babel/core': 7.16.0
      '@babel/helper-annotate-as-pure': 7.16.0
      '@babel/helper-module-imports': 7.16.0
      '@babel/helper-plugin-utils': 7.14.5
      '@babel/plugin-syntax-jsx': 7.16.0_@babel+core@7.16.0
      '@babel/types': 7.16.0
    dev: true

  /@babel/runtime-corejs3/7.16.3:
    resolution: {integrity: sha512-IAdDC7T0+wEB4y2gbIL0uOXEYpiZEeuFUTVbdGq+UwCcF35T/tS8KrmMomEwEc5wBbyfH3PJVpTSUqrhPDXFcQ==}
    engines: {node: '>=6.9.0'}
    dependencies:
      core-js-pure: 3.19.3
      regenerator-runtime: 0.13.9
    dev: true

  /@babel/runtime/7.16.3:
    resolution: {integrity: sha512-WBwekcqacdY2e9AF/Q7WLFUWmdJGJTkbjqTjoMDgXkVZ3ZRUvOPsLb5KdwISoQVsbP+DQzVZW4Zhci0DvpbNTQ==}
    engines: {node: '>=6.9.0'}
    dependencies:
      regenerator-runtime: 0.13.9
    dev: true

<<<<<<< HEAD
  /@babel/template/7.12.13:
    resolution: {integrity: sha512-/7xxiGA57xMo/P2GVvdEumr8ONhFOhfgq2ihK3h1e6THqzTAkHbkXgB0xI9yeTfIUoH3+oAeHhqm/I43OTbbjA==}
    dependencies:
      '@babel/code-frame': 7.16.0
      '@babel/parser': 7.12.16
      '@babel/types': 7.12.13
    dev: false

=======
>>>>>>> 290b481b
  /@babel/template/7.16.0:
    resolution: {integrity: sha512-MnZdpFD/ZdYhXwiunMqqgyZyucaYsbL0IrjoGjaVhGilz+x8YB++kRfygSOIj1yOtWKPlx7NBp+9I1RQSgsd5A==}
    engines: {node: '>=6.9.0'}
    dependencies:
      '@babel/code-frame': 7.16.0
      '@babel/parser': 7.16.4
      '@babel/types': 7.16.0
    dev: true

<<<<<<< HEAD
  /@babel/traverse/7.12.13:
    resolution: {integrity: sha512-3Zb4w7eE/OslI0fTp8c7b286/cQps3+vdLW3UcwC8VSJC6GbKn55aeVVu2QJNuCDoeKyptLOFrPq8WqZZBodyA==}
    dependencies:
      '@babel/code-frame': 7.16.0
      '@babel/generator': 7.12.15
      '@babel/helper-function-name': 7.12.13
      '@babel/helper-split-export-declaration': 7.12.13
      '@babel/parser': 7.12.16
      '@babel/types': 7.12.13
      debug: 4.3.2
      globals: 11.12.0
      lodash: 4.17.21
    transitivePeerDependencies:
      - supports-color
    dev: false

=======
>>>>>>> 290b481b
  /@babel/traverse/7.16.3:
    resolution: {integrity: sha512-eolumr1vVMjqevCpwVO99yN/LoGL0EyHiLO5I043aYQvwOJ9eR5UsZSClHVCzfhBduMAsSzgA/6AyqPjNayJag==}
    engines: {node: '>=6.9.0'}
    dependencies:
      '@babel/code-frame': 7.16.0
      '@babel/generator': 7.16.0
      '@babel/helper-function-name': 7.16.0
      '@babel/helper-hoist-variables': 7.16.0
      '@babel/helper-split-export-declaration': 7.16.0
      '@babel/parser': 7.16.4
      '@babel/types': 7.16.0
      debug: 4.3.2
      globals: 11.12.0
    transitivePeerDependencies:
      - supports-color
    dev: true

  /@babel/types/7.16.0:
    resolution: {integrity: sha512-PJgg/k3SdLsGb3hhisFvtLOw5ts113klrpLuIPtCJIU+BB24fqq6lf8RWqKJEjzqXR9AEH1rIb5XTqwBHB+kQg==}
    engines: {node: '>=6.9.0'}
    dependencies:
      '@babel/helper-validator-identifier': 7.15.7
      to-fast-properties: 2.0.0
    dev: true

  /@bcoe/v8-coverage/0.2.3:
    resolution: {integrity: sha512-0hYQ8SB4Db5zvZB4axdMHGwEaQjkZzFjQiN9LVYvIFB2nSUHW9tYpxWriPrWDASIxiaXax83REcLxuSdnGPZtw==}
    dev: true

  /@docsearch/css/3.0.0-alpha.42:
    resolution: {integrity: sha512-AGwI2AXUacYhVOHmYnsXoYDJKO6Ued2W+QO80GERbMLhC7GH5tfvtW5REs/s7jSdcU3vzFoxT8iPDBCh/PkrlQ==}
    dev: true

  /@docsearch/js/3.0.0-alpha.42:
    resolution: {integrity: sha512-8rxxsvFKS5GzDX2MYMETeib4EOwAkoxVUHFP5R4tSENXojhuCEy3np+k3Q0c9WPT+MUmWLxKJab5jyl0jmaeBQ==}
    dependencies:
      '@docsearch/react': 3.0.0-alpha.42
      preact: 10.6.4
    transitivePeerDependencies:
      - '@algolia/client-search'
      - '@types/react'
      - react
      - react-dom
    dev: true

  /@docsearch/react/3.0.0-alpha.42:
    resolution: {integrity: sha512-1aOslZJDxwUUcm2QRNmlEePUgL8P5fOAeFdOLDMctHQkV2iTja9/rKVbkP8FZbIUnZxuuCCn8ErLrjD/oXWOag==}
    peerDependencies:
      '@types/react': '>= 16.8.0 < 18.0.0'
      react: '>= 16.8.0 < 18.0.0'
      react-dom: '>= 16.8.0 < 18.0.0'
    dependencies:
      '@algolia/autocomplete-core': 1.5.0
      '@algolia/autocomplete-preset-algolia': 1.5.0_algoliasearch@4.11.0
      '@docsearch/css': 3.0.0-alpha.42
      algoliasearch: 4.11.0
    transitivePeerDependencies:
      - '@algolia/client-search'
    dev: true

  /@eslint/eslintrc/1.0.5:
    resolution: {integrity: sha512-BLxsnmK3KyPunz5wmCCpqy0YelEoxxGmH73Is+Z74oOTMtExcjkr3dDR6quwrjh1YspA8DH9gnX1o069KiS9AQ==}
    engines: {node: ^12.22.0 || ^14.17.0 || >=16.0.0}
    dependencies:
      ajv: 6.12.6
      debug: 4.3.2
      espree: 9.2.0
      globals: 13.10.0
      ignore: 4.0.6
      import-fresh: 3.3.0
      js-yaml: 4.1.0
      minimatch: 3.0.4
      strip-json-comments: 3.1.1
    transitivePeerDependencies:
      - supports-color
    dev: true

  /@humanwhocodes/config-array/0.9.2:
    resolution: {integrity: sha512-UXOuFCGcwciWckOpmfKDq/GyhlTf9pN/BzG//x8p8zTOFEcGuA68ANXheFS0AGvy3qgZqLBUkMs7hqzqCKOVwA==}
    engines: {node: '>=10.10.0'}
    dependencies:
      '@humanwhocodes/object-schema': 1.2.1
      debug: 4.3.2
      minimatch: 3.0.4
    transitivePeerDependencies:
      - supports-color
    dev: true

  /@humanwhocodes/object-schema/1.2.1:
    resolution: {integrity: sha512-ZnQMnLV4e7hDlUvw8H+U8ASL02SS2Gn6+9Ac3wGGLIe7+je2AeAOxPY+izIPJDfFDb7eDjev0Us8MO1iFRN8hA==}
    dev: true

  /@istanbuljs/schema/0.1.3:
    resolution: {integrity: sha512-ZXRY4jNvVgSVQ8DL3LTcakaAtXwTVUxE81hslsyD2AtoXW/wVob10HkOJ1X/pAlcI7D+2YoZKg5do8G/w6RYgA==}
    engines: {node: '>=8'}
    dev: true

  /@jest/types/26.6.2:
    resolution: {integrity: sha512-fC6QCp7Sc5sX6g8Tvbmj4XUTbyrik0akgRy03yjXbQaBWWNWGE7SGtJk98m0N8nzegD/7SggrUlivxo5ax4KWQ==}
    engines: {node: '>= 10.14.2'}
    dependencies:
      '@types/istanbul-lib-coverage': 2.0.3
      '@types/istanbul-reports': 3.0.0
      '@types/node': 16.11.12
      '@types/yargs': 15.0.14
      chalk: 4.1.2
    dev: true

  /@jest/types/27.4.2:
    resolution: {integrity: sha512-j35yw0PMTPpZsUoOBiuHzr1zTYoad1cVIE0ajEjcrJONxxrko/IRGKkXx3os0Nsi4Hu3+5VmDbVfq5WhG/pWAg==}
    engines: {node: ^10.13.0 || ^12.13.0 || ^14.15.0 || >=15.0.0}
    dependencies:
      '@types/istanbul-lib-coverage': 2.0.3
      '@types/istanbul-reports': 3.0.0
      '@types/node': 16.11.12
      '@types/yargs': 16.0.4
      chalk: 4.1.2
    dev: true

  /@jsdevtools/ez-spawn/3.0.4:
    resolution: {integrity: sha512-f5DRIOZf7wxogefH03RjMPMdBF7ADTWUMoOs9kaJo06EfwF+aFhMZMDZxHg/Xe12hptN9xoZjGso2fdjapBRIA==}
    engines: {node: '>=10'}
    dependencies:
      call-me-maybe: 1.0.1
      cross-spawn: 7.0.3
      string-argv: 0.3.1
      type-detect: 4.0.8
    dev: true

  /@lit/reactive-element/1.0.2:
    resolution: {integrity: sha512-oz3d3MKjQ2tXynQgyaQaMpGTDNyNDeBdo6dXf1AbjTwhA1IRINHmA7kSaVYv9ttKweNkEoNqp9DqteDdgWzPEg==}
    dev: false

  /@nodelib/fs.scandir/2.1.4:
    resolution: {integrity: sha512-33g3pMJk3bg5nXbL/+CY6I2eJDzZAni49PfJnL5fghPTggPvBd/pFNSgJsdAgWptuFu7qq/ERvOYFlhvsLTCKA==}
    engines: {node: '>= 8'}
    dependencies:
      '@nodelib/fs.stat': 2.0.4
      run-parallel: 1.2.0

  /@nodelib/fs.stat/2.0.4:
    resolution: {integrity: sha512-IYlHJA0clt2+Vg7bccq+TzRdJvv19c2INqBSsoOLp1je7xjtr7J26+WXR72MCdvU9q1qTzIWDfhMf+DRvQJK4Q==}
    engines: {node: '>= 8'}

  /@nodelib/fs.walk/1.2.6:
    resolution: {integrity: sha512-8Broas6vTtW4GIXTAHDoE32hnN2M5ykgCpWGbuXHQ15vEMqr23pB76e/GZcYsZCHALv50ktd24qhEyKr6wBtow==}
    engines: {node: '>= 8'}
    dependencies:
      '@nodelib/fs.scandir': 2.1.4
      fastq: 1.10.1

  /@rollup/plugin-alias/3.1.8:
    resolution: {integrity: sha512-tf7HeSs/06wO2LPqKNY3Ckbvy0JRe7Jyn98bXnt/gfrxbe+AJucoNJlsEVi9sdgbQtXemjbakCpO/76JVgnHpA==}
    engines: {node: '>=8.0.0'}
    peerDependencies:
      rollup: ^1.20.0||^2.0.0
    dependencies:
      slash: 3.0.0
    dev: true

  /@rollup/plugin-commonjs/21.0.1:
    resolution: {integrity: sha512-EA+g22lbNJ8p5kuZJUYyhhDK7WgJckW5g4pNN7n4mAFUM96VuwUnNT3xr2Db2iCZPI1pJPbGyfT5mS9T1dHfMg==}
    engines: {node: '>= 8.0.0'}
    peerDependencies:
      rollup: ^2.38.3
    dependencies:
      '@rollup/pluginutils': 3.1.0
      commondir: 1.0.1
      estree-walker: 2.0.2
      glob: 7.1.6
      is-reference: 1.2.1
      magic-string: 0.25.7
      resolve: 1.20.0
    dev: true

  /@rollup/plugin-json/4.1.0:
    resolution: {integrity: sha512-yfLbTdNS6amI/2OpmbiBoW12vngr5NW2jCJVZSBEz+H5KfUJZ2M7sDjk0U6GOOdCWFVScShte29o9NezJ53TPw==}
    peerDependencies:
      rollup: ^1.20.0 || ^2.0.0
    dependencies:
      '@rollup/pluginutils': 3.1.0
    dev: true

  /@rollup/plugin-node-resolve/13.0.6:
    resolution: {integrity: sha512-sFsPDMPd4gMqnh2gS0uIxELnoRUp5kBl5knxD2EO0778G1oOJv4G1vyT2cpWz75OU2jDVcXhjVUuTAczGyFNKA==}
    engines: {node: '>= 10.0.0'}
    peerDependencies:
      rollup: ^2.42.0
    dependencies:
      '@rollup/pluginutils': 3.1.0
      '@types/resolve': 1.17.1
      builtin-modules: 3.2.0
      deepmerge: 4.2.2
      is-module: 1.0.0
      resolve: 1.20.0
    dev: true

  /@rollup/pluginutils/3.1.0:
    resolution: {integrity: sha512-GksZ6pr6TpIjHm8h9lSQ8pi8BE9VeubNT0OMJ3B5uZJ8pz73NPiqOtCog/x2/QzM1ENChPKxMDhiQuRHsqc+lg==}
    engines: {node: '>= 8.0.0'}
    peerDependencies:
      rollup: ^1.20.0||^2.0.0
    dependencies:
      '@types/estree': 0.0.39
      estree-walker: 1.0.1
      picomatch: 2.3.0
    dev: true

  /@rollup/pluginutils/4.1.1:
    resolution: {integrity: sha512-clDjivHqWGXi7u+0d2r2sBi4Ie6VLEAzWMIkvJLnDmxoOhBYOTfzGbOQBA32THHm11/LiJbd01tJUpJsbshSWQ==}
    engines: {node: '>= 8.0.0'}
    dependencies:
      estree-walker: 2.0.2
      picomatch: 2.3.0
    dev: true

  /@sinonjs/commons/1.8.3:
    resolution: {integrity: sha512-xkNcLAn/wZaX14RPlwizcKicDk9G3F8m2nU3L7Ukm5zBgTwiT0wsoFAHx9Jq56fJA1z/7uKGtCRu16sOUCLIHQ==}
    dependencies:
      type-detect: 4.0.8

  /@sinonjs/fake-timers/7.1.2:
    resolution: {integrity: sha512-iQADsW4LBMISqZ6Ci1dupJL9pprqwcVFTcOsEmQOEhW+KLCVn/Y4Jrvg2k19fIHCp+iFprriYPTdRcQR8NbUPg==}
    dependencies:
      '@sinonjs/commons': 1.8.3

  /@sinonjs/fake-timers/8.1.0:
    resolution: {integrity: sha512-OAPJUAtgeINhh/TAlUID4QTs53Njm7xzddaVlEs/SXwgtiD1tW22zAB/W1wdqfrpmikgaWQ9Fw6Ws+hsiRm5Vg==}
    dependencies:
      '@sinonjs/commons': 1.8.3
    dev: false

  /@sinonjs/samsam/6.0.2:
    resolution: {integrity: sha512-jxPRPp9n93ci7b8hMfJOFDPRLFYadN6FSpeROFTR4UNF4i5b+EK6m4QXPO46BDhFgRy1JuS87zAnFOzCUwMJcQ==}
    dependencies:
      '@sinonjs/commons': 1.8.3
      lodash.get: 4.4.2
      type-detect: 4.0.8
    dev: false

  /@sinonjs/text-encoding/0.7.1:
    resolution: {integrity: sha512-+iTbntw2IZPb/anVDbypzfQa+ay64MW0Zo8aJ8gZPWMMK6/OubMVb6lUPMagqjOPnmtauXnFCACVl3O7ogjeqQ==}
    dev: false

  /@sveltejs/vite-plugin-svelte/1.0.0-next.31_svelte@3.44.2+vite@2.7.1:
    resolution: {integrity: sha512-8K3DcGP1V+XBv389u32S6wt8xiun6hHd5wn28AKLSoNTIhOmJOA2RJUJzp0seTRI86Shme4lzHI2Fgq4qz1wXQ==}
    engines: {node: ^14.13.1 || >= 16}
    peerDependencies:
      diff-match-patch: ^1.0.5
      svelte: ^3.44.0
      vite: ^2.6.0
    peerDependenciesMeta:
      diff-match-patch:
        optional: true
    dependencies:
      '@rollup/pluginutils': 4.1.1
      debug: 4.3.3
      kleur: 4.1.4
      magic-string: 0.25.7
      require-relative: 0.8.7
      svelte: 3.44.2
      svelte-hmr: 0.14.7_svelte@3.44.2
      vite: 2.7.1
    transitivePeerDependencies:
      - supports-color
    dev: true

  /@testing-library/dom/7.31.2:
    resolution: {integrity: sha512-3UqjCpey6HiTZT92vODYLPxTBWlM8ZOOjr3LX5F37/VRipW2M1kX6I/Cm4VXzteZqfGfagg8yXywpcOgQBlNsQ==}
    engines: {node: '>=10'}
    dependencies:
      '@babel/code-frame': 7.16.0
      '@babel/runtime': 7.16.3
      '@types/aria-query': 4.2.2
      aria-query: 4.2.2
      chalk: 4.1.2
      dom-accessibility-api: 0.5.10
      lz-string: 1.4.4
      pretty-format: 26.6.2
    dev: true

  /@testing-library/dom/8.11.1:
    resolution: {integrity: sha512-3KQDyx9r0RKYailW2MiYrSSKEfH0GTkI51UGEvJenvcoDoeRYs0PZpi2SXqtnMClQvCqdtTTpOfFETDTVADpAg==}
    engines: {node: '>=12'}
    dependencies:
      '@babel/code-frame': 7.16.0
      '@babel/runtime': 7.16.3
      '@types/aria-query': 4.2.2
      aria-query: 5.0.0
      chalk: 4.1.2
      dom-accessibility-api: 0.5.10
      lz-string: 1.4.4
      pretty-format: 27.4.2
    dev: true

  /@testing-library/jest-dom/5.16.1:
    resolution: {integrity: sha512-ajUJdfDIuTCadB79ukO+0l8O+QwN0LiSxDaYUTI4LndbbUsGi6rWU1SCexXzBA2NSjlVB9/vbkasQIL3tmPBjw==}
    engines: {node: '>=8', npm: '>=6', yarn: '>=1'}
    dependencies:
      '@babel/runtime': 7.16.3
      '@types/testing-library__jest-dom': 5.14.2
      aria-query: 5.0.0
      chalk: 3.0.0
      css: 3.0.0
      css.escape: 1.5.1
      dom-accessibility-api: 0.5.10
      lodash: 4.17.21
      redent: 3.0.0
    dev: true

  /@testing-library/react/12.1.2_react-dom@17.0.2+react@17.0.2:
    resolution: {integrity: sha512-ihQiEOklNyHIpo2Y8FREkyD1QAea054U0MVbwH1m8N9TxeFz+KoJ9LkqoKqJlzx2JDm56DVwaJ1r36JYxZM05g==}
    engines: {node: '>=12'}
    peerDependencies:
      react: '*'
      react-dom: '*'
    dependencies:
      '@babel/runtime': 7.16.3
      '@testing-library/dom': 8.11.1
      react: 17.0.2
      react-dom: 17.0.2_react@17.0.2
    dev: true

  /@testing-library/svelte/3.0.3_svelte@3.44.2:
    resolution: {integrity: sha512-GxafAllShGM2nkntFGURZ7fYVlUYwv7K62lqv1aFqtTYzzeZ2Cu8zTVhtE/Qt3bk2zMl6+FPKP03wjLip/G8mA==}
    engines: {node: '>= 8'}
    peerDependencies:
      svelte: 3.x
    dependencies:
      '@testing-library/dom': 7.31.2
      svelte: 3.44.2
    dev: true

  /@tootallnate/once/2.0.0:
    resolution: {integrity: sha512-XCuKFP5PS55gnMVu3dty8KPatLqUoy/ZYzDzAGCQ8JNFCkLXzmI7vNHCR+XpbZaMWQK/vQubr7PkYq8g470J/A==}
    engines: {node: '>= 10'}
    dev: true

  /@types/aria-query/4.2.2:
    resolution: {integrity: sha512-HnYpAE1Y6kRyKM/XkEuiRQhTHvkzMBurTHnpFLYLBGPIylZNPs9jJcuOOYWxPLJCSEtmZT0Y8rHDokKN7rRTig==}
    dev: true

  /@types/braces/3.0.1:
    resolution: {integrity: sha512-+euflG6ygo4bn0JHtn4pYqcXwRtLvElQ7/nnjDu7iYG56H0+OhCd7d6Ug0IE3WcFpZozBKW2+80FUbv5QGk5AQ==}
    dev: true

  /@types/chai-subset/1.3.3:
    resolution: {integrity: sha512-frBecisrNGz+F4T6bcc+NLeolfiojh5FxW2klu669+8BARtyQv2C/GkNW6FUodVe4BroGMP/wER/YDGc7rEllw==}
    dependencies:
      '@types/chai': 4.3.0
    dev: true

  /@types/chai/4.3.0:
    resolution: {integrity: sha512-/ceqdqeRraGolFTcfoXNiqjyQhZzbINDngeoAq9GoHa8PPK1yNzTaxWjA6BFWp5Ua9JpXEMSS4s5i9tS0hOJtw==}

  /@types/concat-stream/1.6.1:
    resolution: {integrity: sha512-eHE4cQPoj6ngxBZMvVf6Hw7Mh4jMW4U9lpGmS5GBPB9RYxlFg+CHaVN7ErNY4W9XfLIEn20b4VDYaIrbq0q4uA==}
    dependencies:
      '@types/node': 16.11.12
    dev: true

  /@types/diff/5.0.1:
    resolution: {integrity: sha512-XIpxU6Qdvp1ZE6Kr3yrkv1qgUab0fyf4mHYvW8N3Bx3PCsbN6or1q9/q72cv5jIFWolaGH08U9XyYoLLIykyKQ==}
    dev: true

  /@types/estree/0.0.39:
    resolution: {integrity: sha512-EYNwp3bU+98cpU4lAWYYL7Zz+2gryWH1qbdDTidVd6hkiR6weksdbMadyXKXNPEkQFhXM+hVO9ZygomHXp+AIw==}
    dev: true

  /@types/form-data/0.0.33:
    resolution: {integrity: sha1-yayFsqX9GENbjIXZ7LUObWyJP/g=}
    dependencies:
      '@types/node': 16.11.12
    dev: true

  /@types/istanbul-lib-coverage/2.0.3:
    resolution: {integrity: sha512-sz7iLqvVUg1gIedBOvlkxPlc8/uVzyS5OwGz1cKjXzkl3FpL3al0crU8YGU1WoHkxn0Wxbw5tyi6hvzJKNzFsw==}
    dev: true

  /@types/istanbul-lib-report/3.0.0:
    resolution: {integrity: sha512-plGgXAPfVKFoYfa9NpYDAkseG+g6Jr294RqeqcqDixSbU34MZVJRi/P+7Y8GDpzkEwLaGZZOpKIEmeVZNtKsrg==}
    dependencies:
      '@types/istanbul-lib-coverage': 2.0.3
    dev: true

  /@types/istanbul-reports/3.0.0:
    resolution: {integrity: sha512-nwKNbvnwJ2/mndE9ItP/zc2TCzw6uuodnF4EHYWD+gCQDVBuRQL5UzbZD0/ezy1iKsFU2ZQiDqg4M9dN4+wZgA==}
    dependencies:
      '@types/istanbul-lib-report': 3.0.0
    dev: true

  /@types/jest/27.0.3:
    resolution: {integrity: sha512-cmmwv9t7gBYt7hNKH5Spu7Kuu/DotGa+Ff+JGRKZ4db5eh8PnKS4LuebJ3YLUoyOyIHraTGyULn23YtEAm0VSg==}
    dependencies:
      jest-diff: 27.4.2
      pretty-format: 27.4.2
    dev: true

  /@types/jsdom/16.2.13:
    resolution: {integrity: sha512-8JQCjdeAidptSsOcRWk2iTm9wCcwn9l+kRG6k5bzUacrnm1ezV4forq0kWjUih/tumAeoG+OspOvQEbbRucBTw==}
    dependencies:
      '@types/node': 16.11.12
      '@types/parse5': 6.0.3
      '@types/tough-cookie': 4.0.1
    dev: true

  /@types/json-schema/7.0.9:
    resolution: {integrity: sha512-qcUXuemtEu+E5wZSJHNxUXeCZhAfXKQ41D+duX+VYPde7xyEVZci+/oXKJL13tnRs9lR2pr4fod59GT6/X1/yQ==}
    dev: true

  /@types/json5/0.0.29:
    resolution: {integrity: sha1-7ihweulOEdK4J7y+UnC86n8+ce4=}
    dev: true

  /@types/micromatch/4.0.2:
    resolution: {integrity: sha512-oqXqVb0ci19GtH0vOA/U2TmHTcRY9kuZl4mqUxe0QmJAlIW13kzhuK5pi1i9+ngav8FjpSb9FVS/GE00GLX1VA==}
    dependencies:
      '@types/braces': 3.0.1
    dev: true

  /@types/mri/1.1.1:
    resolution: {integrity: sha512-nJOuiTlsvmClSr3+a/trTSx4DTuY/VURsWGKSf/eeavh0LRMqdsK60ti0TlwM5iHiGOK3/Ibkxsbr7i9rzGreA==}
    dev: true

  /@types/natural-compare/1.4.1:
    resolution: {integrity: sha512-9dr4UakpvN0QUvwNefk9+o14Sr1pPPIDWkgCxPkHcg3kyjtc9eKK1ng6dZ23vRwByloCqXYtZ1T5nJxkk3Ib3A==}
    dev: true

  /@types/node/10.17.60:
    resolution: {integrity: sha512-F0KIgDJfy2nA3zMLmWGKxcH2ZVEtCZXHHdOQs2gSaQ27+lNeEfGxzkIw90aXswATX7AZ33tahPbzy6KAfUreVw==}
    dev: true

  /@types/node/16.11.12:
    resolution: {integrity: sha512-+2Iggwg7PxoO5Kyhvsq9VarmPbIelXP070HMImEpbtGCoyWNINQj4wzjbQCXzdHTRXnqufutJb5KAURZANNBAw==}
    dev: true

  /@types/node/8.10.66:
    resolution: {integrity: sha512-tktOkFUA4kXx2hhhrB8bIFb5TbwzS4uOhKEmwiD+NoiL0qtP2OQ9mFldbgD4dV1djrlBYP6eBuQZiWjuHUpqFw==}
    dev: true

  /@types/normalize-package-data/2.4.0:
    resolution: {integrity: sha512-f5j5b/Gf71L+dbqxIpQ4Z2WlmI/mPJ0fOkGGmFgtb6sAu97EPczzbS3/tJKxmcYDj55OX6ssqwDAWOHIYDRDGA==}
    dev: true

  /@types/parse5/6.0.3:
    resolution: {integrity: sha512-SuT16Q1K51EAVPz1K29DJ/sXjhSQ0zjvsypYJ6tlwVsRV9jwW5Adq2ch8Dq8kDBCkYnELS7N7VNCSB5nC56t/g==}
    dev: true

  /@types/prop-types/15.7.4:
    resolution: {integrity: sha512-rZ5drC/jWjrArrS8BR6SIr4cWpW09RNTYt9AMZo3Jwwif+iacXAqgVjm0B0Bv/S1jhDXKHqRVNCbACkJ89RAnQ==}
    dev: true

  /@types/qs/6.9.7:
    resolution: {integrity: sha512-FGa1F62FT09qcrueBA6qYTrJPVDzah9a+493+o2PCXsesWHIn27G98TsSMs3WPNbZIEj4+VJf6saSFpvD+3Zsw==}
    dev: true

  /@types/react-dom/17.0.11:
    resolution: {integrity: sha512-f96K3k+24RaLGVu/Y2Ng3e1EbZ8/cVJvypZWd7cy0ofCBaf2lcM46xNhycMZ2xGwbBjRql7hOlZ+e2WlJ5MH3Q==}
    dependencies:
      '@types/react': 17.0.37
    dev: true

  /@types/react-test-renderer/17.0.1:
    resolution: {integrity: sha512-3Fi2O6Zzq/f3QR9dRnlnHso9bMl7weKCviFmfF6B4LS1Uat6Hkm15k0ZAQuDz+UBq6B3+g+NM6IT2nr5QgPzCw==}
    dependencies:
      '@types/react': 17.0.37
    dev: true

  /@types/react/17.0.37:
    resolution: {integrity: sha512-2FS1oTqBGcH/s0E+CjrCCR9+JMpsu9b69RTFO+40ua43ZqP5MmQ4iUde/dMjWR909KxZwmOQIFq6AV6NjEG5xg==}
    dependencies:
      '@types/prop-types': 15.7.4
      '@types/scheduler': 0.16.2
      csstype: 3.0.10
    dev: true

  /@types/resolve/1.17.1:
    resolution: {integrity: sha512-yy7HuzQhj0dhGpD8RLXSZWEkLsV9ibvxvi6EiJ3bkqLAO1RGo0WbkWQiwpRlSFymTJRz0d3k5LM3kkx8ArDbLw==}
    dependencies:
      '@types/node': 16.11.12
    dev: true

  /@types/sade/1.7.3:
    resolution: {integrity: sha512-OFZ2ZotV3+kA3utubCtPDDM8PTdqmpgmEM+hqxyqzfX2ACpUtTnFUxDCSJIJ/249JbIyfjKWyO0FFtIlrLS9YA==}
    dependencies:
      '@types/mri': 1.1.1
    dev: true

  /@types/scheduler/0.16.2:
    resolution: {integrity: sha512-hppQEBDmlwhFAXKJX2KnWLYu5yMfi91yazPb2l+lbJiwW+wdo1gNeRA+3RgNSO39WYX2euey41KEwnqesU2Jew==}
    dev: true

  /@types/sinon-chai/3.2.6:
    resolution: {integrity: sha512-Z57LprQ+yOQNu9d6mWdHNvnmncPXzDWGSeLj+8L075/QahToapC4Q13zAFRVKV4clyBmdJ5gz4xBfVkOso5lXw==}
    dependencies:
      '@types/chai': 4.3.0
      '@types/sinon': 10.0.6
    dev: false

  /@types/sinon/10.0.6:
    resolution: {integrity: sha512-6EF+wzMWvBNeGrfP3Nx60hhx+FfwSg1JJBLAAP/IdIUq0EYkqCYf70VT3PhuhPX9eLD+Dp+lNdpb/ZeHG8Yezg==}
    dependencies:
      '@sinonjs/fake-timers': 7.1.2

<<<<<<< HEAD
  /@types/source-map-support/0.5.4:
    resolution: {integrity: sha512-9zGujX1sOPg32XLyfgEB/0G9ZnrjthL/Iv1ZfuAjj8LEilHZEpQSQs1scpRXPhHzGYgWiLz9ldF1cI8JhL+yMw==}
    dependencies:
      source-map: 0.6.1
    dev: true

  /@types/stack-utils/2.0.0:
    resolution: {integrity: sha512-RJJrrySY7A8havqpGObOB4W92QXKJo63/jFLLgpvOtsGUqbQZ9Sbgl35KMm1DjC6j7AvmmU2bIno+3IyEaemaw==}
    dev: false

  /@types/testing-library__jest-dom/5.14.2:
    resolution: {integrity: sha512-vehbtyHUShPxIa9SioxDwCvgxukDMH//icJG90sXQBUm5lJOHLT5kNeU9tnivhnA/TkOFMzGIXN2cTc4hY8/kg==}
    dependencies:
      '@types/jest': 27.0.3
    dev: true

=======
>>>>>>> 290b481b
  /@types/throttle-debounce/2.1.0:
    resolution: {integrity: sha512-5eQEtSCoESnh2FsiLTxE121IiE60hnMqcb435fShf4bpLRjEu1Eoekht23y6zXS9Ts3l+Szu3TARnTsA0GkOkQ==}
    dev: true

  /@types/tough-cookie/4.0.1:
    resolution: {integrity: sha512-Y0K95ThC3esLEYD6ZuqNek29lNX2EM1qxV8y2FTLUB0ff5wWrk7az+mLrnNFUnaXcgKye22+sFBRXOgpPILZNg==}
    dev: true

  /@types/trusted-types/2.0.2:
    resolution: {integrity: sha512-F5DIZ36YVLE+PN+Zwws4kJogq47hNgX3Nx6WyDJ3kcplxyke3XIzB8uK5n/Lpm1HBsbGzd6nmGehL8cPekP+Tg==}
    dev: false

  /@types/yargs-parser/20.2.0:
    resolution: {integrity: sha512-37RSHht+gzzgYeobbG+KWryeAW8J33Nhr69cjTqSYymXVZEN9NbRYWoYlRtDhHKPVT1FyNKwaTPC1NynKZpzRA==}
    dev: true

  /@types/yargs/15.0.14:
    resolution: {integrity: sha512-yEJzHoxf6SyQGhBhIYGXQDSCkJjB6HohDShto7m8vaKg9Yp0Yn8+71J9eakh2bnPg6BfsH9PRMhiRTZnd4eXGQ==}
    dependencies:
      '@types/yargs-parser': 20.2.0
    dev: true

  /@types/yargs/16.0.4:
    resolution: {integrity: sha512-T8Yc9wt/5LbJyCaLiHPReJa0kApcIgJ7Bn735GjItUfh08Z1pJvu8QZqb9s+mMvKV6WUQRV7K2R46YbjMXTTJw==}
    dependencies:
      '@types/yargs-parser': 20.2.0
    dev: true

  /@typescript-eslint/eslint-plugin/5.4.0_5eff67422e73291846d46492fc9e7dd5:
    resolution: {integrity: sha512-9/yPSBlwzsetCsGEn9j24D8vGQgJkOTr4oMLas/w886ZtzKIs1iyoqFrwsX2fqYEeUwsdBpC21gcjRGo57u0eg==}
    engines: {node: ^12.22.0 || ^14.17.0 || >=16.0.0}
    peerDependencies:
      '@typescript-eslint/parser': ^5.0.0
      eslint: ^6.0.0 || ^7.0.0 || ^8.0.0
      typescript: '*'
    peerDependenciesMeta:
      typescript:
        optional: true
    dependencies:
      '@typescript-eslint/experimental-utils': 5.4.0_eslint@8.4.1+typescript@4.5.3
      '@typescript-eslint/parser': 5.4.0_eslint@8.4.1+typescript@4.5.3
      '@typescript-eslint/scope-manager': 5.4.0
      debug: 4.3.3
      eslint: 8.4.1
      functional-red-black-tree: 1.0.1
      ignore: 5.1.8
      regexpp: 3.2.0
      semver: 7.3.5
      tsutils: 3.21.0_typescript@4.5.3
      typescript: 4.5.3
    transitivePeerDependencies:
      - supports-color
    dev: true

  /@typescript-eslint/experimental-utils/5.4.0_eslint@8.4.1+typescript@4.5.3:
    resolution: {integrity: sha512-Nz2JDIQUdmIGd6p33A+naQmwfkU5KVTLb/5lTk+tLVTDacZKoGQisj8UCxk7onJcrgjIvr8xWqkYI+DbI3TfXg==}
    engines: {node: ^12.22.0 || ^14.17.0 || >=16.0.0}
    peerDependencies:
      eslint: '*'
    dependencies:
      '@types/json-schema': 7.0.9
      '@typescript-eslint/scope-manager': 5.4.0
      '@typescript-eslint/types': 5.4.0
      '@typescript-eslint/typescript-estree': 5.4.0_typescript@4.5.3
      eslint: 8.4.1
      eslint-scope: 5.1.1
      eslint-utils: 3.0.0_eslint@8.4.1
    transitivePeerDependencies:
      - supports-color
      - typescript
    dev: true

  /@typescript-eslint/parser/5.4.0_eslint@8.4.1+typescript@4.5.3:
    resolution: {integrity: sha512-JoB41EmxiYpaEsRwpZEYAJ9XQURPFer8hpkIW9GiaspVLX8oqbqNM8P4EP8HOZg96yaALiLEVWllA2E8vwsIKw==}
    engines: {node: ^12.22.0 || ^14.17.0 || >=16.0.0}
    peerDependencies:
      eslint: ^6.0.0 || ^7.0.0 || ^8.0.0
      typescript: '*'
    peerDependenciesMeta:
      typescript:
        optional: true
    dependencies:
      '@typescript-eslint/scope-manager': 5.4.0
      '@typescript-eslint/types': 5.4.0
      '@typescript-eslint/typescript-estree': 5.4.0_typescript@4.5.3
      debug: 4.3.3
      eslint: 8.4.1
      typescript: 4.5.3
    transitivePeerDependencies:
      - supports-color
    dev: true

  /@typescript-eslint/scope-manager/5.4.0:
    resolution: {integrity: sha512-pRxFjYwoi8R+n+sibjgF9iUiAELU9ihPBtHzocyW8v8D8G8KeQvXTsW7+CBYIyTYsmhtNk50QPGLE3vrvhM5KA==}
    engines: {node: ^12.22.0 || ^14.17.0 || >=16.0.0}
    dependencies:
      '@typescript-eslint/types': 5.4.0
      '@typescript-eslint/visitor-keys': 5.4.0
    dev: true

  /@typescript-eslint/types/5.4.0:
    resolution: {integrity: sha512-GjXNpmn+n1LvnttarX+sPD6+S7giO+9LxDIGlRl4wK3a7qMWALOHYuVSZpPTfEIklYjaWuMtfKdeByx0AcaThA==}
    engines: {node: ^12.22.0 || ^14.17.0 || >=16.0.0}
    dev: true

  /@typescript-eslint/typescript-estree/5.4.0_typescript@4.5.3:
    resolution: {integrity: sha512-nhlNoBdhKuwiLMx6GrybPT3SFILm5Gij2YBdPEPFlYNFAXUJWX6QRgvi/lwVoadaQEFsizohs6aFRMqsXI2ewA==}
    engines: {node: ^12.22.0 || ^14.17.0 || >=16.0.0}
    peerDependencies:
      typescript: '*'
    peerDependenciesMeta:
      typescript:
        optional: true
    dependencies:
      '@typescript-eslint/types': 5.4.0
      '@typescript-eslint/visitor-keys': 5.4.0
      debug: 4.3.3
      globby: 11.0.4
      is-glob: 4.0.3
      semver: 7.3.5
      tsutils: 3.21.0_typescript@4.5.3
      typescript: 4.5.3
    transitivePeerDependencies:
      - supports-color
    dev: true

  /@typescript-eslint/visitor-keys/5.4.0:
    resolution: {integrity: sha512-PVbax7MeE7tdLfW5SA0fs8NGVVr+buMPrcj+CWYWPXsZCH8qZ1THufDzbXm1xrZ2b2PA1iENJ0sRq5fuUtvsJg==}
    engines: {node: ^12.22.0 || ^14.17.0 || >=16.0.0}
    dependencies:
      '@typescript-eslint/types': 5.4.0
      eslint-visitor-keys: 3.1.0
    dev: true

  /@vitejs/plugin-react/1.1.1:
    resolution: {integrity: sha512-IJSRD4culdwQ6cRK0D1mstV1vdvYSb2HK1JQ1FDo6Hr7j5ppWJEwBC2v/Gy0h/A1lMmi4AnXACY/d10EgbQNEA==}
    engines: {node: '>=12.0.0'}
    dependencies:
      '@babel/core': 7.16.0
      '@babel/plugin-transform-react-jsx': 7.16.0_@babel+core@7.16.0
      '@babel/plugin-transform-react-jsx-development': 7.16.0_@babel+core@7.16.0
      '@babel/plugin-transform-react-jsx-self': 7.16.0_@babel+core@7.16.0
      '@babel/plugin-transform-react-jsx-source': 7.16.0_@babel+core@7.16.0
      '@rollup/pluginutils': 4.1.1
      react-refresh: 0.11.0
      resolve: 1.20.0
    transitivePeerDependencies:
      - supports-color
    dev: true

  /@vitejs/plugin-vue/1.10.2_vite@2.7.1:
    resolution: {integrity: sha512-/QJ0Z9qfhAFtKRY+r57ziY4BSbGUTGsPRMpB/Ron3QPwBZM4OZAZHdTa4a8PafCwU5DTatXG8TMDoP8z+oDqJw==}
    engines: {node: '>=12.0.0'}
    peerDependencies:
      vite: ^2.5.10
    dependencies:
      vite: 2.7.1
    dev: true

  /@vue/compiler-core/3.2.24:
    resolution: {integrity: sha512-A0SxB2HAggKzP57LDin5gfgWOTwFyGCtQ5MTMNBADnfQYALWnYuC8kMI0DhRSplGTWRvn9Z2DAnG8f35BnojuA==}
    dependencies:
      '@babel/parser': 7.16.4
      '@vue/shared': 3.2.24
      estree-walker: 2.0.2
      source-map: 0.6.1

  /@vue/compiler-dom/3.2.24:
    resolution: {integrity: sha512-KQEm8r0JFsrNNIfbD28pcwMvHpcJcwjVR1XWFcD0yyQ8eREd7IXhT7J6j7iNCSE/TIo78NOvkwbyX+lnIm836w==}
    dependencies:
      '@vue/compiler-core': 3.2.24
      '@vue/shared': 3.2.24

  /@vue/compiler-sfc/3.2.24:
    resolution: {integrity: sha512-YGPcIvVJp2qTPkuT6kT43Eo1xjstyY4bmuiSV31my4bQMBFVR26ANmifUSt759Blok71gK0WzfIZHbcOKYOeKA==}
    dependencies:
      '@babel/parser': 7.16.4
      '@vue/compiler-core': 3.2.24
      '@vue/compiler-dom': 3.2.24
      '@vue/compiler-ssr': 3.2.24
      '@vue/ref-transform': 3.2.24
      '@vue/shared': 3.2.24
      estree-walker: 2.0.2
      magic-string: 0.25.7
      postcss: 8.4.4
      source-map: 0.6.1

  /@vue/compiler-ssr/3.2.24:
    resolution: {integrity: sha512-E1HHShNsGVWXxs68LDOUuI+Bzak9W/Ier/366aKDBFuwvfwgruwq6abhMfj6pSDZpwZ/PXnfliyl/m7qBSq6gw==}
    dependencies:
      '@vue/compiler-dom': 3.2.24
      '@vue/shared': 3.2.24

  /@vue/reactivity/3.2.24:
    resolution: {integrity: sha512-5eVsO9wfQ5erCMSRBjpqLkkI+LglJS7E0oLZJs2gsChpvOjH2Uwt3Hk1nVv0ywStnWg71Ykn3SyQwtnl7PknOQ==}
    dependencies:
      '@vue/shared': 3.2.24

  /@vue/ref-transform/3.2.24:
    resolution: {integrity: sha512-j6oNbsGLvea2rF8GQB9w6q7UFL1So7J+t6ducaMeWPSyjYZ+slWpwPVK6mmyghg5oGqC41R+HC5BV036Y0KhXQ==}
    dependencies:
      '@babel/parser': 7.16.4
      '@vue/compiler-core': 3.2.24
      '@vue/shared': 3.2.24
      estree-walker: 2.0.2
      magic-string: 0.25.7

  /@vue/runtime-core/3.2.24:
    resolution: {integrity: sha512-ReI06vGgYuW0G8FlOcAOzMklVDJSxKuRhYzT8j+a8BTfs1945kxo1Th28BPvasyYx8J+LMeZ0HqpPH9yGXvWvg==}
    dependencies:
      '@vue/reactivity': 3.2.24
      '@vue/shared': 3.2.24

  /@vue/runtime-dom/3.2.24:
    resolution: {integrity: sha512-piqsabtIEUKkMGSJlOyKUonZEDtdwOpR6teQ8EKbH8PX9sxfAt9snLnFJldUhhyYrLIyDtnjwajfJ7/XtpD4JA==}
    dependencies:
      '@vue/runtime-core': 3.2.24
      '@vue/shared': 3.2.24
      csstype: 2.6.19

  /@vue/server-renderer/3.2.24_vue@3.2.24:
    resolution: {integrity: sha512-DqiCRDxTbv67Hw5ImiqnLIQbPGtIwWLLfEcVHoEnu1f21EMTB6LfoS69EQddd8VyfN5kfX3Fmz27/hrFPpRaMQ==}
    peerDependencies:
      vue: 3.2.24
    dependencies:
      '@vue/compiler-ssr': 3.2.24
      '@vue/shared': 3.2.24
      vue: 3.2.24

  /@vue/shared/3.2.24:
    resolution: {integrity: sha512-BUgRiZCkCrqDps5aQ9av05xcge3rn092ztKIh17tHkeEFgP4zfXMQWBA2zfdoCdCEdBL26xtOv+FZYiOp9RUDA==}

  /@vue/test-utils/2.0.0-rc.17_vue@3.2.24:
    resolution: {integrity: sha512-7LHZKsFRV/HqDoMVY+cJamFzgHgsrmQFalROHC5FMWrzPzd+utG5e11krj1tVsnxYufGA2ABShX4nlcHXED+zQ==}
    peerDependencies:
      vue: ^3.0.1
    dependencies:
      vue: 3.2.24
    dev: true

  /abab/2.0.5:
    resolution: {integrity: sha512-9IK9EadsbHo6jLWIpxpR6pL0sazTXV6+SQv25ZB+F7Bj9mJNaOc4nCRabwd5M/JwmUa8idz6Eci6eKfJryPs6Q==}
    dev: true

  /acorn-globals/6.0.0:
    resolution: {integrity: sha512-ZQl7LOWaF5ePqqcX4hLuv/bLXYQNfNWw2c0/yX/TsPRKamzHcTGQnlCjHT3TsmkOUVEPS3crCxiPfdzE/Trlhg==}
    dependencies:
      acorn: 7.4.1
      acorn-walk: 7.2.0
    dev: true

  /acorn-jsx/5.3.1_acorn@8.6.0:
    resolution: {integrity: sha512-K0Ptm/47OKfQRpNQ2J/oIN/3QYiK6FwW+eJbILhsdxh2WTLdl+30o8aGdTbm5JbffpFFAg/g+zi1E+jvJha5ng==}
    peerDependencies:
      acorn: ^6.0.0 || ^7.0.0 || ^8.0.0
    dependencies:
      acorn: 8.6.0
    dev: true

  /acorn-walk/7.2.0:
    resolution: {integrity: sha512-OPdCF6GsMIP+Az+aWfAAOEt2/+iVDKE7oy6lJ098aoe59oAmK76qV6Gw60SbZ8jHuG2wH058GF4pLFbYamYrVA==}
    engines: {node: '>=0.4.0'}
    dev: true

  /acorn/7.4.1:
    resolution: {integrity: sha512-nQyp0o1/mNdbTO1PO6kHkwSrmgZ0MT/jCCpNiwbUjGoRN4dlBhqJtoQuCnEOKzgTVwg0ZWiCoQy6SxMebQVh8A==}
    engines: {node: '>=0.4.0'}
    hasBin: true
    dev: true

  /acorn/8.6.0:
    resolution: {integrity: sha512-U1riIR+lBSNi3IbxtaHOIKdH8sLFv3NYfNv8sg7ZsNhcfl4HF2++BfqqrNAxoCLQW1iiylOj76ecnaUxz+z9yw==}
    engines: {node: '>=0.4.0'}
    hasBin: true
    dev: true

  /agent-base/6.0.2:
    resolution: {integrity: sha512-RZNwNclF7+MS/8bDg70amg32dyeZGZxiDuQmZxKLAlQjr3jGyLx+4Kkk58UO7D2QdgFIQCovuSuZESne6RG6XQ==}
    engines: {node: '>= 6.0.0'}
    dependencies:
      debug: 4.3.3
    transitivePeerDependencies:
      - supports-color
    dev: true

  /ajv/6.12.6:
    resolution: {integrity: sha512-j3fVLgvTo527anyYyJOGTYJbG+vnnQYvE0m5mmkc1TK+nxAppkCLMIL0aZ4dblVCNoGShhm+kzE4ZUykBoMg4g==}
    dependencies:
      fast-deep-equal: 3.1.3
      fast-json-stable-stringify: 2.1.0
      json-schema-traverse: 0.4.1
      uri-js: 4.4.1
    dev: true

  /algoliasearch/4.11.0:
    resolution: {integrity: sha512-IXRj8kAP2WrMmj+eoPqPc6P7Ncq1yZkFiyDrjTBObV1ADNL8Z/KdZ+dWC5MmYcBLAbcB/mMCpak5N/D1UIZvsA==}
    dependencies:
      '@algolia/cache-browser-local-storage': 4.11.0
      '@algolia/cache-common': 4.11.0
      '@algolia/cache-in-memory': 4.11.0
      '@algolia/client-account': 4.11.0
      '@algolia/client-analytics': 4.11.0
      '@algolia/client-common': 4.11.0
      '@algolia/client-personalization': 4.11.0
      '@algolia/client-search': 4.11.0
      '@algolia/logger-common': 4.11.0
      '@algolia/logger-console': 4.11.0
      '@algolia/requester-browser-xhr': 4.11.0
      '@algolia/requester-common': 4.11.0
      '@algolia/requester-node-http': 4.11.0
      '@algolia/transporter': 4.11.0
    dev: true

  /ansi-colors/4.1.1:
    resolution: {integrity: sha512-JoX0apGbHaUJBNl6yF+p6JAFYZ666/hhCGKN5t9QFjbJQKUU/g8MNbFDbvfrgKXvI1QpZplPOnwIo99lX/AAmA==}
    engines: {node: '>=6'}
    dev: true

  /ansi-escapes/5.0.0:
    resolution: {integrity: sha512-5GFMVX8HqE/TB+FuBJGuO5XG0WrsA6ptUqoODaT/n9mmUaZFkqnBueB4leqGBCmrUHnCnC4PCZTCd0E7QQ83bA==}
    engines: {node: '>=12'}
    dependencies:
      type-fest: 1.4.0
    dev: true

  /ansi-regex/5.0.1:
    resolution: {integrity: sha512-quJQXlTSUGL2LH9SUXo8VwsY4soanhgo6LNSm84E1LBcE8s3O0wpdiRzyR9z/ZZJMlMWv37qOOb9pdJlMUEKFQ==}
    engines: {node: '>=8'}
    dev: true

  /ansi-regex/6.0.1:
    resolution: {integrity: sha512-n5M855fKb2SsfMIiFFoVrABHJC8QtHwVx+mHWP3QcEqBHYienj5dHSgjbxtC0WEZXYt4wcD6zrQElDPhFuZgfA==}
    engines: {node: '>=12'}
    dev: true

  /ansi-styles/3.2.1:
    resolution: {integrity: sha512-VT0ZI6kZRdTh8YyJw3SMbYm/u+NqfsAxEpWO0Pf9sq8/e94WxxOpPKx9FR1FlyCtOVDNOQ+8ntlqFxiRc+r5qA==}
    engines: {node: '>=4'}
    dependencies:
      color-convert: 1.9.3
    dev: true

  /ansi-styles/4.3.0:
    resolution: {integrity: sha512-zbB9rCJAT1rbjiVDb2hqKFHNYLxgtk8NURxZ3IZwD3F6NtxbXZQCnnSi1Lkx+IDohdPlFp222wVALIheZJQSEg==}
    engines: {node: '>=8'}
    dependencies:
      color-convert: 2.0.1
    dev: true

  /ansi-styles/5.2.0:
    resolution: {integrity: sha512-Cxwpt2SfTzTtXcfOlzGEee8O+c+MmUgGrNiBcXnuWxuFJHe6a5Hz7qwhwe5OgaSYI0IJvkLqWX1ASG+cJOkEiA==}
    engines: {node: '>=10'}
    dev: true

  /ansi-styles/6.1.0:
    resolution: {integrity: sha512-VbqNsoz55SYGczauuup0MFUyXNQviSpFTj1RQtFzmQLk18qbVSpTFFGMT293rmDaQuKCT6InmbuEyUne4mTuxQ==}
    engines: {node: '>=12'}
    dev: true

  /any-promise/1.3.0:
    resolution: {integrity: sha1-q8av7tzqUugJzcA3au0845Y10X8=}
    dev: true

  /anymatch/3.1.2:
    resolution: {integrity: sha512-P43ePfOAIupkguHUycrc4qJ9kz8ZiuOUijaETwX7THt0Y/GNK7v0aa8rY816xWjZ7rJdA5XdMcpVFTKMq+RvWg==}
    engines: {node: '>= 8'}
    dependencies:
      normalize-path: 3.0.0
      picomatch: 2.3.0
    dev: true

  /argparse/2.0.1:
    resolution: {integrity: sha512-8+9WqebbFzpX9OR+Wa6O29asIogeRMzcGtAINdpMHHyAg10f05aSFVBbcEqGf/PXw1EjAZ+q2/bEBg3DvurK3Q==}
    dev: true

  /aria-query/4.2.2:
    resolution: {integrity: sha512-o/HelwhuKpTj/frsOsbNLNgnNGVIFsVP/SW2BSF14gVl7kAfMOJ6/8wUAUvG1R1NHKrfG+2sHZTu0yauT1qBrA==}
    engines: {node: '>=6.0'}
    dependencies:
      '@babel/runtime': 7.16.3
      '@babel/runtime-corejs3': 7.16.3
    dev: true

  /aria-query/5.0.0:
    resolution: {integrity: sha512-V+SM7AbUwJ+EBnB8+DXs0hPZHO0W6pqBcc0dW90OwtVG02PswOu/teuARoLQjdDOH+t9pJgGnW5/Qmouf3gPJg==}
    engines: {node: '>=6.0'}
    dev: true

  /array-back/3.1.0:
    resolution: {integrity: sha512-TkuxA4UCOvxuDK6NZYXCalszEzj+TLszyASooky+i742l9TqsOdYCMJJupxRic61hwquNtppB3hgcuq9SVSH1Q==}
    engines: {node: '>=6'}
    dev: true

  /array-includes/3.1.4:
    resolution: {integrity: sha512-ZTNSQkmWumEbiHO2GF4GmWxYVTiQyJy2XOTa15sdQSrvKn7l+180egQMqlrMOUMCyLMD7pmyQe4mMDUT6Behrw==}
    engines: {node: '>= 0.4'}
    dependencies:
      call-bind: 1.0.2
      define-properties: 1.1.3
      es-abstract: 1.19.1
      get-intrinsic: 1.1.1
      is-string: 1.0.7
    dev: true

  /array-union/2.1.0:
    resolution: {integrity: sha512-HGyxoOTYUyCM6stUe6EJgnd4EoewAI7zMdfqO+kGjnlZmBDz/cR5pf8r/cR4Wq60sL/p0IkcjUEEPwS3GFrIyw==}
    engines: {node: '>=8'}
    dev: true

  /array.prototype.flat/1.2.5:
    resolution: {integrity: sha512-KaYU+S+ndVqyUnignHftkwc58o3uVU1jzczILJ1tN2YaIZpFIKBiP/x/j97E5MVPsaCloPbqWLB/8qCTVvT2qg==}
    engines: {node: '>= 0.4'}
    dependencies:
      call-bind: 1.0.2
      define-properties: 1.1.3
      es-abstract: 1.19.1
    dev: true

  /array.prototype.flatmap/1.2.5:
    resolution: {integrity: sha512-08u6rVyi1Lj7oqWbS9nUxliETrtIROT4XGTA4D/LWGten6E3ocm7cy9SIrmNHOL5XVbVuckUp3X6Xyg8/zpvHA==}
    engines: {node: '>= 0.4'}
    dependencies:
      call-bind: 1.0.2
      define-properties: 1.1.3
      es-abstract: 1.19.1
    dev: true

  /asap/2.0.6:
    resolution: {integrity: sha1-5QNHYR1+aQlDIIu9r+vLwvuGbUY=}
    dev: true

  /assertion-error/1.1.0:
    resolution: {integrity: sha512-jgsaNduz+ndvGyFt3uSuWqvy4lCnIJiovtouQN5JZHOKCS2QuhEdbcQHFhVksz2N2U9hXJo8odG7ETyWlEeuDw==}
    dev: false

  /asynckit/0.4.0:
    resolution: {integrity: sha1-x57Zf380y48robyXkLzDZkdLS3k=}
<<<<<<< HEAD
    dev: false

  /atob/2.1.2:
    resolution: {integrity: sha512-Wm6ukoaOGJi/73p/cl2GvLjTI5JM1k/O14isD73YML8StrH/7/lRFgmg8nICZgD3bZZvjwCGxtMOD3wWNAu8cg==}
    engines: {node: '>= 4.5.0'}
    hasBin: true
    dev: true

  /babel-plugin-istanbul/6.0.0:
    resolution: {integrity: sha512-AF55rZXpe7trmEylbaE1Gv54wn6rwU03aptvRoVIGP8YykoSxqdVLV1TfwflBCE/QtHmqtP8SWlTENqbK8GCSQ==}
    engines: {node: '>=8'}
    dependencies:
      '@babel/helper-plugin-utils': 7.14.5
      '@istanbuljs/load-nyc-config': 1.1.0
      '@istanbuljs/schema': 0.1.3
      istanbul-lib-instrument: 4.0.3
      test-exclude: 6.0.0
    transitivePeerDependencies:
      - supports-color
    dev: false

  /babel-preset-current-node-syntax/1.0.1_@babel+core@7.12.16:
    resolution: {integrity: sha512-M7LQ0bxarkxQoN+vz5aJPsLBn77n8QgTFmo8WK0/44auK2xlCXrYcUxHFxgU7qW5Yzw/CjmLRK2uJzaCd7LvqQ==}
    peerDependencies:
      '@babel/core': ^7.0.0
    dependencies:
      '@babel/core': 7.12.16
      '@babel/plugin-syntax-async-generators': 7.8.4_@babel+core@7.12.16
      '@babel/plugin-syntax-bigint': 7.8.3_@babel+core@7.12.16
      '@babel/plugin-syntax-class-properties': 7.12.13_@babel+core@7.12.16
      '@babel/plugin-syntax-import-meta': 7.10.4_@babel+core@7.12.16
      '@babel/plugin-syntax-json-strings': 7.8.3_@babel+core@7.12.16
      '@babel/plugin-syntax-logical-assignment-operators': 7.10.4_@babel+core@7.12.16
      '@babel/plugin-syntax-nullish-coalescing-operator': 7.8.3_@babel+core@7.12.16
      '@babel/plugin-syntax-numeric-separator': 7.10.4_@babel+core@7.12.16
      '@babel/plugin-syntax-object-rest-spread': 7.8.3_@babel+core@7.12.16
      '@babel/plugin-syntax-optional-catch-binding': 7.8.3_@babel+core@7.12.16
      '@babel/plugin-syntax-optional-chaining': 7.8.3_@babel+core@7.12.16
      '@babel/plugin-syntax-top-level-await': 7.12.13_@babel+core@7.12.16
    dev: false
=======
    dev: true
>>>>>>> 290b481b

  /balanced-match/1.0.0:
    resolution: {integrity: sha1-ibTRmasr7kneFk6gK4nORi1xt2c=}
    dev: true

  /base64-js/1.5.1:
    resolution: {integrity: sha512-AKpaYlHn8t4SVbOHCy+b5+KKgvR4vrsD8vbvrbiQJps7fKDTkjkDry6ji0rUJjC0kzbNePLwzxq8iypo41qeWA==}
    dev: false

  /binary-extensions/2.2.0:
    resolution: {integrity: sha512-jDctJ/IVQbZoJykoeHbhXpOlNBqGNcwXJKJog42E5HDPUwQTSdjCHdihjj0DlnheQ7blbT6dHOafNAiS8ooQKA==}
    engines: {node: '>=8'}
    dev: true

  /brace-expansion/1.1.11:
    resolution: {integrity: sha512-iCuPHDFgrHX7H2vEI/5xpz07zSHB00TpugqhmYtVmMO6518mCuRMoOYFldEBl0g187ufozdaHgWKcYFb61qGiA==}
    dependencies:
      balanced-match: 1.0.0
      concat-map: 0.0.1
    dev: true

  /braces/3.0.2:
    resolution: {integrity: sha512-b8um+L1RzM3WDSzvhm6gIz1yfTbBt6YTlcEKAvsmqCZZFw46z626lVj9j1yEPW33H5H+lBQpZMP1k8l+78Ha0A==}
    engines: {node: '>=8'}
    dependencies:
      fill-range: 7.0.1

  /browser-process-hrtime/1.0.0:
    resolution: {integrity: sha512-9o5UecI3GhkpM6DrXr69PblIuWxPKk9Y0jHBRhdocZ2y7YECBFCsHm79Pr3OyR2AvjhDkabFJaDJMYRazHgsow==}
    dev: true

  /browserslist/4.18.1:
    resolution: {integrity: sha512-8ScCzdpPwR2wQh8IT82CA2VgDwjHyqMovPBZSNH54+tm4Jk2pCuv90gmAdH6J84OCRWi0b4gMe6O6XPXuJnjgQ==}
    engines: {node: ^6 || ^7 || ^8 || ^9 || ^10 || ^11 || ^12 || >=13.7}
    hasBin: true
    dependencies:
      caniuse-lite: 1.0.30001285
      electron-to-chromium: 1.4.12
      escalade: 3.1.1
      node-releases: 2.0.1
      picocolors: 1.0.0
    dev: true

  /buffer-from/1.1.2:
    resolution: {integrity: sha512-E+XQCRwSbaaiChtv6k6Dwgc+bx+Bs6vuKJHHl5kox/BaKbhiXzqQOwK4cO22yElGp2OCmjwVhT3HmxgyPGnJfQ==}
    dev: true

  /builtin-modules/3.2.0:
    resolution: {integrity: sha512-lGzLKcioL90C7wMczpkY0n/oART3MbBa8R9OFGE1rJxoVI86u4WAGfEk8Wjv10eKSyTHVGkSo3bvBylCEtk7LA==}
    engines: {node: '>=6'}
    dev: true

  /builtins/4.0.0:
    resolution: {integrity: sha512-qC0E2Dxgou1IHhvJSLwGDSTvokbRovU5zZFuDY6oY8Y2lF3nGt5Ad8YZK7GMtqzY84Wu7pXTPeHQeHcXSXsRhw==}
    dependencies:
      semver: 7.3.5
    dev: true

  /bumpp/7.1.1:
    resolution: {integrity: sha512-pAGjraw9T4I4dnkiQHrKUVQb55dOM5Nj72SVtVlkjFjWjFtg0aSgipQuxDWZ0cqm8WoqtaiBPk+7jHfnZxr7lA==}
    engines: {node: '>=10'}
    hasBin: true
    dependencies:
      '@jsdevtools/ez-spawn': 3.0.4
      chalk: 4.1.2
      command-line-args: 5.2.0
      globby: 11.0.4
      prompts: 2.4.1
      semver: 7.3.5
    dev: true

  /bundle-require/2.1.8_esbuild@0.14.2:
    resolution: {integrity: sha512-oOEg3A0hy/YzvNWNowtKD0pmhZKseOFweCbgyMqTIih4gRY1nJWsvrOCT27L9NbIyL5jMjTFrAUpGxxpW68Puw==}
    peerDependencies:
      esbuild: '>=0.13'
    dependencies:
      esbuild: 0.14.2
    dev: true

  /c8/7.10.0:
    resolution: {integrity: sha512-OAwfC5+emvA6R7pkYFVBTOtI5ruf9DahffGmIqUc9l6wEh0h7iAFP6dt/V9Ioqlr2zW5avX9U9/w1I4alTRHkA==}
    engines: {node: '>=10.12.0'}
    hasBin: true
    dependencies:
      '@bcoe/v8-coverage': 0.2.3
      '@istanbuljs/schema': 0.1.3
      find-up: 5.0.0
      foreground-child: 2.0.0
      istanbul-lib-coverage: 3.2.0
      istanbul-lib-report: 3.0.0
      istanbul-reports: 3.1.1
      rimraf: 3.0.2
      test-exclude: 6.0.0
      v8-to-istanbul: 8.1.0
      yargs: 16.2.0
      yargs-parser: 20.2.9
    dev: true

  /cac/6.7.12:
    resolution: {integrity: sha512-rM7E2ygtMkJqD9c7WnFU6fruFcN3xe4FM5yUmgxhZzIKJk4uHl9U/fhwdajGFQbQuv43FAUo1Fe8gX/oIKDeSA==}
    engines: {node: '>=8'}
    dev: true

  /call-bind/1.0.2:
    resolution: {integrity: sha512-7O+FbCihrB5WGbFYesctwmTKae6rOiIzmz1icreWJ+0aA7LJfuqhEso2T9ncpcFtzMQtzXf2QGGueWJGTYsqrA==}
    dependencies:
      function-bind: 1.1.1
      get-intrinsic: 1.1.1
    dev: true

  /call-me-maybe/1.0.1:
    resolution: {integrity: sha1-JtII6onje1y95gJQoV8DHBak1ms=}
    dev: true

  /callsites/3.1.0:
    resolution: {integrity: sha512-P8BjAsXvZS+VIDUI11hHCQEv74YT67YUi5JJFNWIqL235sBmjX4+qx9Muvls5ivyNENctx46xQLQ3aTuE7ssaQ==}
    engines: {node: '>=6'}
    dev: true

  /caniuse-lite/1.0.30001285:
    resolution: {integrity: sha512-KAOkuUtcQ901MtmvxfKD+ODHH9YVDYnBt+TGYSz2KIfnq22CiArbUxXPN9067gNbgMlnNYRSwho8OPXZPALB9Q==}
    dev: true

  /caseless/0.12.0:
    resolution: {integrity: sha1-G2gcIf+EAzyCZUMJBolCDRhxUdw=}
    dev: true

  /chai-subset/1.6.0:
    resolution: {integrity: sha1-pdDKFOMpp5WW7XAFi2ZGvWmIz+k=}
    engines: {node: '>=4'}
    dev: false

  /chai/4.3.4:
    resolution: {integrity: sha512-yS5H68VYOCtN1cjfwumDSuzn/9c+yza4f3reKXlE5rUg7SFcCEy90gJvydNgOYtblyf4Zi6jIWRnXOgErta0KA==}
    engines: {node: '>=4'}
    dependencies:
      assertion-error: 1.1.0
      check-error: 1.0.2
      deep-eql: 3.0.1
      get-func-name: 2.0.0
      pathval: 1.1.1
      type-detect: 4.0.8
    dev: false

  /chalk/2.4.2:
    resolution: {integrity: sha512-Mti+f9lpJNcwF4tWV8/OrTTtF1gZi+f8FqlyAdouralcFWFQWF2+NgCHShjkCb+IFBLq9buZwE1xckQU4peSuQ==}
    engines: {node: '>=4'}
    dependencies:
      ansi-styles: 3.2.1
      escape-string-regexp: 1.0.5
      supports-color: 5.5.0
    dev: true

  /chalk/3.0.0:
    resolution: {integrity: sha512-4D3B6Wf41KOYRFdszmDqMCGq5VV/uMAB273JILmO+3jAlh8X4qDtdtgCR3fxtbLEMzSx22QdhnDcJvu2u1fVwg==}
    engines: {node: '>=8'}
    dependencies:
      ansi-styles: 4.3.0
      supports-color: 7.2.0
    dev: true

  /chalk/4.1.2:
    resolution: {integrity: sha512-oKnbhFyRIXpUuez8iBMmyEa4nbj4IOQyuhc/wy9kY7/WVPcwIO9VA668Pu8RkO7+0G76SLROeyw9CpQ061i4mA==}
    engines: {node: '>=10'}
    dependencies:
      ansi-styles: 4.3.0
      supports-color: 7.2.0
    dev: true

  /check-error/1.0.2:
    resolution: {integrity: sha1-V00xLt2Iu13YkS6Sht1sCu1KrII=}
    dev: false

  /chokidar/3.5.2:
    resolution: {integrity: sha512-ekGhOnNVPgT77r4K/U3GDhu+FQ2S8TnK/s2KbIGXi0SZWuwkZ2QNyfWdZW+TVfn84DpEP7rLeCt2UI6bJ8GwbQ==}
    engines: {node: '>= 8.10.0'}
    dependencies:
      anymatch: 3.1.2
      braces: 3.0.2
      glob-parent: 5.1.2
      is-binary-path: 2.1.0
      is-glob: 4.0.3
      normalize-path: 3.0.0
      readdirp: 3.6.0
    optionalDependencies:
      fsevents: 2.3.2
    dev: true

  /ci-info/3.2.0:
    resolution: {integrity: sha512-dVqRX7fLUm8J6FgHJ418XuIgDLZDkYcDFTeL6TA2gt5WlIZUQrrH6EZrNClwT/H0FateUsZkGIOPRrLbP+PR9A==}
    dev: true

  /clean-regexp/1.0.0:
    resolution: {integrity: sha1-jffHquUf02h06PjQW5GAvBGj/tc=}
    engines: {node: '>=4'}
    dependencies:
      escape-string-regexp: 1.0.5
    dev: true

  /cli-cursor/4.0.0:
    resolution: {integrity: sha512-VGtlMu3x/4DOtIUwEkRezxUZ2lBacNJCHash0N0WeZDBS+7Ux1dm3XWAgWYxLJFMMdOeXMHXorshEFhbMSGelg==}
    engines: {node: ^12.20.0 || ^14.13.1 || >=16.0.0}
    dependencies:
      restore-cursor: 4.0.0
    dev: true

  /cli-truncate/3.1.0:
    resolution: {integrity: sha512-wfOBkjXteqSnI59oPcJkcPl/ZmwvMMOj340qUIY1SKZCv0B9Cf4D4fAucRkIKQmsIuYK3x1rrgU7MeGRruiuiA==}
    engines: {node: ^12.20.0 || ^14.13.1 || >=16.0.0}
    dependencies:
      slice-ansi: 5.0.0
      string-width: 5.0.1
    dev: true

  /cliui/7.0.4:
    resolution: {integrity: sha512-OcRE68cOsVMXp1Yvonl/fzkQOyjLSu/8bhPDfQt0e0/Eb283TKP20Fs2MqoPsr9SwA595rRCA+QMzYc9nBP+JQ==}
    dependencies:
      string-width: 4.2.3
      strip-ansi: 6.0.1
      wrap-ansi: 7.0.0
    dev: true

  /color-convert/1.9.3:
    resolution: {integrity: sha512-QfAUtd+vFdAtFQcC8CCyYt1fYWxSqAiK2cSD6zDB8N3cpsEBAvRxp9zOGg6G/SHHJYAT88/az/IuDGALsNVbGg==}
    dependencies:
      color-name: 1.1.3
    dev: true

  /color-convert/2.0.1:
    resolution: {integrity: sha512-RRECPsj7iu/xb5oKYcsFHSppFNnsj/52OVTRKb4zP5onXwVF3zVmmToNcOfGC+CRDpfK/U584fMg38ZHCaElKQ==}
    engines: {node: '>=7.0.0'}
    dependencies:
      color-name: 1.1.4
    dev: true

  /color-name/1.1.3:
    resolution: {integrity: sha1-p9BVi9icQveV3UIyj3QIMcpTvCU=}
    dev: true

  /color-name/1.1.4:
    resolution: {integrity: sha512-dOy+3AuW3a2wNbZHIuMZpTcgjGuLU/uBL/ubcZF9OXbDo8ff4O8yVp5Bf0efS8uEoYo5q4Fx7dY9OgQGXgAsQA==}
    dev: true

  /combined-stream/1.0.8:
    resolution: {integrity: sha512-FQN4MRfuJeHf7cBbBMJFXhKSDq+2kAArBlmRBvcvFE5BB1HZKXtSFASDhdlz9zOYwxh8lDdnvmMOe/+5cdoEdg==}
    engines: {node: '>= 0.8'}
    dependencies:
      delayed-stream: 1.0.0
    dev: true

  /command-line-args/5.2.0:
    resolution: {integrity: sha512-4zqtU1hYsSJzcJBOcNZIbW5Fbk9BkjCp1pZVhQKoRaWL5J7N4XphDLwo8aWwdQpTugxwu+jf9u2ZhkXiqp5Z6A==}
    engines: {node: '>=4.0.0'}
    dependencies:
      array-back: 3.1.0
      find-replace: 3.0.0
      lodash.camelcase: 4.3.0
      typical: 4.0.0
    dev: true

  /commander/4.1.1:
    resolution: {integrity: sha512-NOKm8xhkzAjzFx8B2v5OAHT+u5pRQc2UCa2Vq9jYL/31o2wi9mxBA7LIFs3sV5VSC49z6pEhfbMULvShKj26WA==}
    engines: {node: '>= 6'}
    dev: true

  /commondir/1.0.1:
    resolution: {integrity: sha1-3dgA2gxmEnOTzKWVDqloo6rxJTs=}
    dev: true

  /concat-map/0.0.1:
    resolution: {integrity: sha1-2Klr13/Wjfd5OnMDajug1UBdR3s=}
    dev: true

  /concat-stream/1.6.2:
    resolution: {integrity: sha512-27HBghJxjiZtIk3Ycvn/4kbJk/1uZuJFfuPEns6LaEvpvG1f0hTea8lilrouyo9mVc2GWdcEZ8OLoGmSADlrCw==}
    engines: {'0': node >= 0.8}
    dependencies:
      buffer-from: 1.1.2
      inherits: 2.0.4
      readable-stream: 2.3.7
      typedarray: 0.0.6
    dev: true

  /convert-source-map/1.7.0:
    resolution: {integrity: sha512-4FJkXzKXEDB1snCFZlLP4gpC3JILicCpGbzG9f9G7tGqGCzETQ2hWPrcinA9oU4wtf2biUaEH5065UnMeR33oA==}
    dependencies:
      safe-buffer: 5.1.2
    dev: true

  /core-js-pure/3.19.3:
    resolution: {integrity: sha512-N3JruInmCyt7EJj5mAq3csCgGYgiSqu7p7TQp2KOztr180/OAIxyIvL1FCjzgmQk/t3Yniua50Fsak7FShI9lA==}
    requiresBuild: true
    dev: true

  /core-util-is/1.0.3:
    resolution: {integrity: sha512-ZQBvi1DcpJ4GDqanjucZ2Hj3wEO5pZDS89BWbkcrvdxksJorwUDDZamX9ldFkp9aw2lmBDLgkObEA4DWNJ9FYQ==}
    dev: true

  /cross-env/7.0.3:
    resolution: {integrity: sha512-+/HKd6EgcQCJGh2PSjZuUitQBQynKor4wrFbRg4DtAgS1aWO+gU52xpH7M9ScGgXSYmAVS9bIJ8EzuaGw0oNAw==}
    engines: {node: '>=10.14', npm: '>=6', yarn: '>=1'}
    hasBin: true
    dependencies:
      cross-spawn: 7.0.3
    dev: true

  /cross-spawn/6.0.5:
    resolution: {integrity: sha512-eTVLrBSt7fjbDygz805pMnstIs2VTBNkRm0qxZd+M7A5XDdxVRWO5MxGBXZhjY4cqLYLdtrGqRf8mBPmzwSpWQ==}
    engines: {node: '>=4.8'}
    dependencies:
      nice-try: 1.0.5
      path-key: 2.0.1
      semver: 5.7.1
      shebang-command: 1.2.0
      which: 1.3.1
    dev: true

  /cross-spawn/7.0.3:
    resolution: {integrity: sha512-iRDPJKUPVEND7dHPO8rkbOnPpyDygcDFtWjpeWNCgy8WP2rXcxXL8TskReQl6OrB2G7+UJrags1q15Fudc7G6w==}
    engines: {node: '>= 8'}
    dependencies:
      path-key: 3.1.1
      shebang-command: 2.0.0
      which: 2.0.2
    dev: true

  /css.escape/1.5.1:
    resolution: {integrity: sha1-QuJ9T6BK4y+TGktNQZH6nN3ul8s=}
    dev: true

  /css/3.0.0:
    resolution: {integrity: sha512-DG9pFfwOrzc+hawpmqX/dHYHJG+Bsdb0klhyi1sDneOgGOXy9wQIC8hzyVp1e4NRYDBdxcylvywPkkXCHAzTyQ==}
    dependencies:
      inherits: 2.0.4
      source-map: 0.6.1
      source-map-resolve: 0.6.0
    dev: true

  /cssom/0.3.8:
    resolution: {integrity: sha512-b0tGHbfegbhPJpxpiBPU2sCkigAqtM9O121le6bbOlgyV+NyGyCmVfJ6QW9eRjz8CpNfWEOYBIMIGRYkLwsIYg==}
    dev: true

  /cssom/0.5.0:
    resolution: {integrity: sha512-iKuQcq+NdHqlAcwUY0o/HL69XQrUaQdMjmStJ8JFmUaiiQErlhrmuigkg/CU4E2J0IyUKUrMAgl36TvN67MqTw==}
    dev: true

  /cssstyle/2.3.0:
    resolution: {integrity: sha512-AZL67abkUzIuvcHqk7c09cezpGNcxUxU4Ioi/05xHk4DQeTkWmGYftIE6ctU6AEt+Gn4n1lDStOtj7FKycP71A==}
    engines: {node: '>=8'}
    dependencies:
      cssom: 0.3.8
    dev: true

  /csstype/2.6.19:
    resolution: {integrity: sha512-ZVxXaNy28/k3kJg0Fou5MiYpp88j7H9hLZp8PDC3jV0WFjfH5E9xHb56L0W59cPbKbcHXeP4qyT8PrHp8t6LcQ==}

  /csstype/3.0.10:
    resolution: {integrity: sha512-2u44ZG2OcNUO9HDp/Jl8C07x6pU/eTR3ncV91SiK3dhG9TWvRVsCoJw14Ckx5DgWkzGA3waZWO3d7pgqpUI/XA==}
    dev: true

  /data-urls/3.0.1:
    resolution: {integrity: sha512-Ds554NeT5Gennfoo9KN50Vh6tpgtvYEwraYjejXnyTpu1C7oXKxdFk75REooENHE8ndTVOJuv+BEs4/J/xcozw==}
    engines: {node: '>=12'}
    dependencies:
      abab: 2.0.5
      whatwg-mimetype: 3.0.0
      whatwg-url: 10.0.0
    dev: true

  /debug/2.6.9:
    resolution: {integrity: sha512-bC7ElrdJaJnPbAP+1EotYvqZsb3ecl5wi6Bfi6BJTUcNowp6cvspg0jXznRTKDjm/E7AdgFBVeAPVMNcKGsHMA==}
    dependencies:
      ms: 2.0.0
    dev: true

  /debug/3.2.7:
    resolution: {integrity: sha512-CFjzYYAi4ThfiQvizrFQevTTXHtnCqWfe7x1AhgEscTz6ZbLbfoLRLPugTQyBth6f8ZERVUSyWHFD/7Wu4t1XQ==}
    dependencies:
      ms: 2.1.2
    dev: true

  /debug/4.3.2:
    resolution: {integrity: sha512-mOp8wKcvj7XxC78zLgw/ZA+6TSgkoE2C/ienthhRD298T7UNwAg9diBpLRxC0mOezLl4B0xV7M0cCO6P/O0Xhw==}
    engines: {node: '>=6.0'}
    peerDependencies:
      supports-color: '*'
    peerDependenciesMeta:
      supports-color:
        optional: true
    dependencies:
      ms: 2.1.2
    dev: true

  /debug/4.3.3:
    resolution: {integrity: sha512-/zxw5+vh1Tfv+4Qn7a5nsbcJKPaSvCDhojn6FEl9vupwK2VCSDtEiEtqr8DFtzYFOdz63LBkxec7DYuc2jon6Q==}
    engines: {node: '>=6.0'}
    peerDependencies:
      supports-color: '*'
    peerDependenciesMeta:
      supports-color:
        optional: true
    dependencies:
      ms: 2.1.2
    dev: true

  /decimal.js/10.3.1:
    resolution: {integrity: sha512-V0pfhfr8suzyPGOx3nmq4aHqabehUZn6Ch9kyFpV79TGDTWFmHqUqXdabR7QHqxzrYolF4+tVmJhUG4OURg5dQ==}
    dev: true

  /decode-uri-component/0.2.0:
    resolution: {integrity: sha1-6zkTMzRYd1y4TNGh+uBiEGu4dUU=}
    engines: {node: '>=0.10'}
    dev: true

  /deep-eql/3.0.1:
    resolution: {integrity: sha512-+QeIQyN5ZuO+3Uk5DYh6/1eKO0m0YmJFGNmFHGACpf1ClL1nmlV/p4gNgbl2pJGxgXb4faqo6UE+M5ACEMyVcw==}
    engines: {node: '>=0.12'}
    dependencies:
      type-detect: 4.0.8
    dev: false

  /deep-is/0.1.3:
    resolution: {integrity: sha1-s2nW+128E+7PUk+RsHD+7cNXzzQ=}
    dev: true

  /deepmerge/4.2.2:
    resolution: {integrity: sha512-FJ3UgI4gIl+PHZm53knsuSFpE+nESMr7M4v9QcgB7S63Kj/6WqMiFQJpBBYz1Pt+66bZpP3Q7Lye0Oo9MPKEdg==}
    engines: {node: '>=0.10.0'}
    dev: true

  /define-properties/1.1.3:
    resolution: {integrity: sha512-3MqfYKj2lLzdMSf8ZIZE/V+Zuy+BgD6f164e8K2w7dgnpKArBDerGYpM46IYYcjnkdPNMjPk9A6VFB8+3SKlXQ==}
    engines: {node: '>= 0.4'}
    dependencies:
      object-keys: 1.1.1
    dev: true

  /delayed-stream/1.0.0:
    resolution: {integrity: sha1-3zrhmayt+31ECqrgsp4icrJOxhk=}
    engines: {node: '>=0.4.0'}
<<<<<<< HEAD
    dev: false

  /diff-sequences/27.4.0:
    resolution: {integrity: sha512-YqiQzkrsmHMH5uuh8OdQFU9/ZpADnwzml8z0O5HvRNda+5UZsaX/xN+AAxfR2hWq1Y7HZnAzO9J5lJXOuDz2Ww==}
    engines: {node: ^10.13.0 || ^12.13.0 || ^14.15.0 || >=15.0.0}
=======
    dev: true
>>>>>>> 290b481b

  /diff/5.0.0:
    resolution: {integrity: sha512-/VTCrvm5Z0JGty/BWHljh+BAiw3IK+2j87NGMu8Nwc/f48WoDAC395uomO9ZD117ZOBaHmkX1oyLvkVM/aIT3w==}
    engines: {node: '>=0.3.1'}

  /dir-glob/3.0.1:
    resolution: {integrity: sha512-WkrWp9GR4KXfKGYzOLmTuGVi1UWFfws377n9cc55/tb6DuqyF6pcQ5AbiHEshaDpY9v6oaSr2XCDidGmMwdzIA==}
    engines: {node: '>=8'}
    dependencies:
      path-type: 4.0.0
    dev: true

  /doctrine/2.1.0:
    resolution: {integrity: sha512-35mSku4ZXK0vfCuHEDAwt55dg2jNajHZ1odvF+8SSr82EsZY4QmXfuWso8oEd8zRhVObSN18aM0CjSdoBX7zIw==}
    engines: {node: '>=0.10.0'}
    dependencies:
      esutils: 2.0.3
    dev: true

  /doctrine/3.0.0:
    resolution: {integrity: sha512-yS+Q5i3hBf7GBkd4KG8a7eBNNWNGLTaEwwYWUijIYM7zrlYDM0BFXHjjPWlWZ1Rg7UaddZeIDmi9jF3HmqiQ2w==}
    engines: {node: '>=6.0.0'}
    dependencies:
      esutils: 2.0.3
    dev: true

  /dom-accessibility-api/0.5.10:
    resolution: {integrity: sha512-Xu9mD0UjrJisTmv7lmVSDMagQcU9R5hwAbxsaAE/35XPnPLJobbuREfV/rraiSaEj/UOvgrzQs66zyTWTlyd+g==}
    dev: true

  /dom-serializer/1.2.0:
    resolution: {integrity: sha512-n6kZFH/KlCrqs/1GHMOd5i2fd/beQHuehKdWvNNffbGHTr/almdhuVvTVFb3V7fglz+nC50fFusu3lY33h12pA==}
    dependencies:
      domelementtype: 2.2.0
      domhandler: 4.2.2
      entities: 2.2.0
    dev: true

  /domelementtype/2.2.0:
    resolution: {integrity: sha512-DtBMo82pv1dFtUmHyr48beiuq792Sxohr+8Hm9zoxklYPfa6n0Z3Byjj2IV7bmr2IyqClnqEQhfgHJJ5QF0R5A==}
    dev: true

  /domexception/4.0.0:
    resolution: {integrity: sha512-A2is4PLG+eeSfoTMA95/s4pvAoSo2mKtiM5jlHkAVewmiO8ISFTFKZjH7UAM1Atli/OT/7JHOrJRJiMKUZKYBw==}
    engines: {node: '>=12'}
    dependencies:
      webidl-conversions: 7.0.0
    dev: true

  /domhandler/4.2.2:
    resolution: {integrity: sha512-PzE9aBMsdZO8TK4BnuJwH0QT41wgMbRzuZrHUcpYncEjmQazq8QEaBWgLG7ZyC/DAZKEgglpIA6j4Qn/HmxS3w==}
    engines: {node: '>= 4'}
    dependencies:
      domelementtype: 2.2.0
    dev: true

  /domutils/2.8.0:
    resolution: {integrity: sha512-w96Cjofp72M5IIhpjgobBimYEfoPjx1Vx0BSX9P30WBdZW2WIKU0T1Bd0kz2eNZ9ikjKgHbEyKx8BB6H1L3h3A==}
    dependencies:
      dom-serializer: 1.2.0
      domelementtype: 2.2.0
      domhandler: 4.2.2
    dev: true

  /electron-to-chromium/1.4.12:
    resolution: {integrity: sha512-zjfhG9Us/hIy8AlQ5OzfbR/C4aBv1Dg/ak4GX35CELYlJ4tDAtoEcQivXvyBdqdNQ+R6PhlgQqV8UNPJmhkJog==}
    dev: true

  /emoji-regex/8.0.0:
    resolution: {integrity: sha512-MSjYzcWNOA0ewAHpz0MxpYFvwg6yjy1NG3xteoqz644VCo/RPgnr1/GGt+ic3iJTzQ8Eu3TdM14SawnVUmGE6A==}
    dev: true

  /emoji-regex/9.2.2:
    resolution: {integrity: sha512-L18DaJsXSUk2+42pv8mLs5jJT2hqFkFE4j21wOmgbUqsZ2hL72NsUU785g9RXgo3s0ZNgVl42TiHp3ZtOv/Vyg==}
    dev: true

  /enquirer/2.3.6:
    resolution: {integrity: sha512-yjNnPr315/FjS4zIsUxYguYUPP2e1NK4d7E7ZOLiyYCcbFBiTMyID+2wvm2w6+pZ/odMA7cRkjhsPbltwBOrLg==}
    engines: {node: '>=8.6'}
    dependencies:
      ansi-colors: 4.1.1
    dev: true

  /entities/2.2.0:
    resolution: {integrity: sha512-p92if5Nz619I0w+akJrLZH0MX0Pb5DX39XOwQTtXSdQQOaYH03S1uIQp4mhOZtAXrxq4ViO67YTiLBo2638o9A==}
    dev: true

  /entities/3.0.1:
    resolution: {integrity: sha512-WiyBqoomrwMdFG1e0kqvASYfnlb0lp8M5o5Fw2OFq1hNZxxcNk8Ik0Xm7LxzBhuidnZB/UtBqVCgUz3kBOP51Q==}
    engines: {node: '>=0.12'}
    dev: true

  /error-ex/1.3.2:
    resolution: {integrity: sha512-7dFHNmqeFSEt2ZBsCriorKnn3Z2pj+fd9kmI6QoWw4//DL+icEBfc0U7qJCisqrTsKTjw4fNFy2pW9OqStD84g==}
    dependencies:
      is-arrayish: 0.2.1
    dev: true

  /es-abstract/1.19.1:
    resolution: {integrity: sha512-2vJ6tjA/UfqLm2MPs7jxVybLoB8i1t1Jd9R3kISld20sIxPcTbLuggQOUxeWeAvIUkduv/CfMjuh4WmiXr2v9w==}
    engines: {node: '>= 0.4'}
    dependencies:
      call-bind: 1.0.2
      es-to-primitive: 1.2.1
      function-bind: 1.1.1
      get-intrinsic: 1.1.1
      get-symbol-description: 1.0.0
      has: 1.0.3
      has-symbols: 1.0.2
      internal-slot: 1.0.3
      is-callable: 1.2.4
      is-negative-zero: 2.0.1
      is-regex: 1.1.4
      is-shared-array-buffer: 1.0.1
      is-string: 1.0.7
      is-weakref: 1.0.1
      object-inspect: 1.11.0
      object-keys: 1.1.1
      object.assign: 4.1.2
      string.prototype.trimend: 1.0.4
      string.prototype.trimstart: 1.0.4
      unbox-primitive: 1.0.1
    dev: true

  /es-to-primitive/1.2.1:
    resolution: {integrity: sha512-QCOllgZJtaUo9miYBcLChTUaHNjJF3PYs1VidD7AwiEj1kYxKeQTctLAezAOH5ZKRH0g2IgPn6KwB4IT8iRpvA==}
    engines: {node: '>= 0.4'}
    dependencies:
      is-callable: 1.2.4
      is-date-object: 1.0.2
      is-symbol: 1.0.3
    dev: true

  /esbuild-android-arm64/0.13.15:
    resolution: {integrity: sha512-m602nft/XXeO8YQPUDVoHfjyRVPdPgjyyXOxZ44MK/agewFFkPa8tUo6lAzSWh5Ui5PB4KR9UIFTSBKh/RrCmg==}
    cpu: [arm64]
    os: [android]
    requiresBuild: true
    dev: true
    optional: true

  /esbuild-android-arm64/0.14.2:
    resolution: {integrity: sha512-hEixaKMN3XXCkoe+0WcexO4CcBVU5DCSUT+7P8JZiWZCbAjSkc9b6Yz2X5DSfQmRCtI/cQRU6TfMYrMQ5NBfdw==}
    cpu: [arm64]
    os: [android]
    requiresBuild: true
    dev: true
    optional: true

  /esbuild-darwin-64/0.13.15:
    resolution: {integrity: sha512-ihOQRGs2yyp7t5bArCwnvn2Atr6X4axqPpEdCFPVp7iUj4cVSdisgvEKdNR7yH3JDjW6aQDw40iQFoTqejqxvQ==}
    cpu: [x64]
    os: [darwin]
    requiresBuild: true
    dev: true
    optional: true

  /esbuild-darwin-64/0.14.2:
    resolution: {integrity: sha512-Uq8t0cbJQkxkQdbUfOl2wZqZ/AtLZjvJulR1HHnc96UgyzG9YlCLSDMiqjM+NANEy7/zzvwKJsy3iNC9wwqLJA==}
    cpu: [x64]
    os: [darwin]
    requiresBuild: true
    dev: true
    optional: true

  /esbuild-darwin-arm64/0.13.15:
    resolution: {integrity: sha512-i1FZssTVxUqNlJ6cBTj5YQj4imWy3m49RZRnHhLpefFIh0To05ow9DTrXROTE1urGTQCloFUXTX8QfGJy1P8dQ==}
    cpu: [arm64]
    os: [darwin]
    requiresBuild: true
    dev: true
    optional: true

  /esbuild-darwin-arm64/0.14.2:
    resolution: {integrity: sha512-619MSa17sr7YCIrUj88KzQu2ESA4jKYtIYfLU/smX6qNgxQt3Y/gzM4s6sgJ4fPQzirvmXgcHv1ZNQAs/Xh48A==}
    cpu: [arm64]
    os: [darwin]
    requiresBuild: true
    dev: true
    optional: true

  /esbuild-freebsd-64/0.13.15:
    resolution: {integrity: sha512-G3dLBXUI6lC6Z09/x+WtXBXbOYQZ0E8TDBqvn7aMaOCzryJs8LyVXKY4CPnHFXZAbSwkCbqiPuSQ1+HhrNk7EA==}
    cpu: [x64]
    os: [freebsd]
    requiresBuild: true
    dev: true
    optional: true

  /esbuild-freebsd-64/0.14.2:
    resolution: {integrity: sha512-aP6FE/ZsChZpUV6F3HE3x1Pz0paoYXycJ7oLt06g0G9dhJKknPawXCqQg/WMyD+ldCEZfo7F1kavenPdIT/SGQ==}
    cpu: [x64]
    os: [freebsd]
    requiresBuild: true
    dev: true
    optional: true

  /esbuild-freebsd-arm64/0.13.15:
    resolution: {integrity: sha512-KJx0fzEDf1uhNOZQStV4ujg30WlnwqUASaGSFPhznLM/bbheu9HhqZ6mJJZM32lkyfGJikw0jg7v3S0oAvtvQQ==}
    cpu: [arm64]
    os: [freebsd]
    requiresBuild: true
    dev: true
    optional: true

  /esbuild-freebsd-arm64/0.14.2:
    resolution: {integrity: sha512-LSm98WTb1QIhyS83+Po0KTpZNdd2XpVpI9ua5rLWqKWbKeNRFwOsjeiuwBaRNc+O32s9oC2ZMefETxHBV6VNkQ==}
    cpu: [arm64]
    os: [freebsd]
    requiresBuild: true
    dev: true
    optional: true

  /esbuild-linux-32/0.13.15:
    resolution: {integrity: sha512-ZvTBPk0YWCLMCXiFmD5EUtB30zIPvC5Itxz0mdTu/xZBbbHJftQgLWY49wEPSn2T/TxahYCRDWun5smRa0Tu+g==}
    cpu: [ia32]
    os: [linux]
    requiresBuild: true
    dev: true
    optional: true

  /esbuild-linux-32/0.14.2:
    resolution: {integrity: sha512-8VxnNEyeUbiGflTKcuVc5JEPTqXfsx2O6ABwUbfS1Hp26lYPRPC7pKQK5Dxa0MBejGc50jy7YZae3EGQUQ8EkQ==}
    cpu: [ia32]
    os: [linux]
    requiresBuild: true
    dev: true
    optional: true

  /esbuild-linux-64/0.13.15:
    resolution: {integrity: sha512-eCKzkNSLywNeQTRBxJRQ0jxRCl2YWdMB3+PkWFo2BBQYC5mISLIVIjThNtn6HUNqua1pnvgP5xX0nHbZbPj5oA==}
    cpu: [x64]
    os: [linux]
    requiresBuild: true
    dev: true
    optional: true

  /esbuild-linux-64/0.14.2:
    resolution: {integrity: sha512-4bzMS2dNxOJoFIiHId4w+tqQzdnsch71JJV1qZnbnErSFWcR9lRgpSqWnTTFtv6XM+MvltRzSXC5wQ7AEBY6Hg==}
    cpu: [x64]
    os: [linux]
    requiresBuild: true
    dev: true
    optional: true

  /esbuild-linux-arm/0.13.15:
    resolution: {integrity: sha512-wUHttDi/ol0tD8ZgUMDH8Ef7IbDX+/UsWJOXaAyTdkT7Yy9ZBqPg8bgB/Dn3CZ9SBpNieozrPRHm0BGww7W/jA==}
    cpu: [arm]
    os: [linux]
    requiresBuild: true
    dev: true
    optional: true

  /esbuild-linux-arm/0.14.2:
    resolution: {integrity: sha512-PaylahvMHhH8YMfJPMKEqi64qA0Su+d4FNfHKvlKes/2dUe4QxgbwXT9oLVgy8iJdcFMrO7By4R8fS8S0p8aVQ==}
    cpu: [arm]
    os: [linux]
    requiresBuild: true
    dev: true
    optional: true

  /esbuild-linux-arm64/0.13.15:
    resolution: {integrity: sha512-bYpuUlN6qYU9slzr/ltyLTR9YTBS7qUDymO8SV7kjeNext61OdmqFAzuVZom+OLW1HPHseBfJ/JfdSlx8oTUoA==}
    cpu: [arm64]
    os: [linux]
    requiresBuild: true
    dev: true
    optional: true

  /esbuild-linux-arm64/0.14.2:
    resolution: {integrity: sha512-RlIVp0RwJrdtasDF1vTFueLYZ8WuFzxoQ1OoRFZOTyJHCGCNgh7xJIC34gd7B7+RT0CzLBB4LcM5n0LS+hIoww==}
    cpu: [arm64]
    os: [linux]
    requiresBuild: true
    dev: true
    optional: true

  /esbuild-linux-mips64le/0.13.15:
    resolution: {integrity: sha512-KlVjIG828uFPyJkO/8gKwy9RbXhCEUeFsCGOJBepUlpa7G8/SeZgncUEz/tOOUJTcWMTmFMtdd3GElGyAtbSWg==}
    cpu: [mips64el]
    os: [linux]
    requiresBuild: true
    dev: true
    optional: true

  /esbuild-linux-mips64le/0.14.2:
    resolution: {integrity: sha512-Fdwrq2roFnO5oetIiUQQueZ3+5soCxBSJswg3MvYaXDomj47BN6oAWMZgLrFh1oVrtWrxSDLCJBenYdbm2s+qQ==}
    cpu: [mips64el]
    os: [linux]
    requiresBuild: true
    dev: true
    optional: true

  /esbuild-linux-ppc64le/0.13.15:
    resolution: {integrity: sha512-h6gYF+OsaqEuBjeesTBtUPw0bmiDu7eAeuc2OEH9S6mV9/jPhPdhOWzdeshb0BskRZxPhxPOjqZ+/OqLcxQwEQ==}
    cpu: [ppc64]
    os: [linux]
    requiresBuild: true
    dev: true
    optional: true

  /esbuild-linux-ppc64le/0.14.2:
    resolution: {integrity: sha512-vxptskw8JfCDD9QqpRO0XnsM1osuWeRjPaXX1TwdveLogYsbdFtcuiuK/4FxGiNMUr1ojtnCS2rMPbY8puc5NA==}
    cpu: [ppc64]
    os: [linux]
    requiresBuild: true
    dev: true
    optional: true

  /esbuild-netbsd-64/0.13.15:
    resolution: {integrity: sha512-3+yE9emwoevLMyvu+iR3rsa+Xwhie7ZEHMGDQ6dkqP/ndFzRHkobHUKTe+NCApSqG5ce2z4rFu+NX/UHnxlh3w==}
    cpu: [x64]
    os: [netbsd]
    requiresBuild: true
    dev: true
    optional: true

  /esbuild-netbsd-64/0.14.2:
    resolution: {integrity: sha512-I8+LzYK5iSNpspS9eCV9sW67Rj8FgMHimGri4mKiGAmN0pNfx+hFX146rYtzGtewuxKtTsPywWteHx+hPRLDsw==}
    cpu: [x64]
    os: [netbsd]
    requiresBuild: true
    dev: true
    optional: true

  /esbuild-node-loader/0.6.3_typescript@4.5.3:
    resolution: {integrity: sha512-Bf6o8SiMMh5+r20jsjAThNOtzo3t8Ye4Qdzz+twWHnxu28SdkGUr5ahq8iX0qbd+I9ge8sLNX7oQoNW1YzHlqA==}
    peerDependencies:
      typescript: ^4.0
    dependencies:
      esbuild: 0.13.15
      typescript: 4.5.3
    dev: true

  /esbuild-openbsd-64/0.13.15:
    resolution: {integrity: sha512-wTfvtwYJYAFL1fSs8yHIdf5GEE4NkbtbXtjLWjM3Cw8mmQKqsg8kTiqJ9NJQe5NX/5Qlo7Xd9r1yKMMkHllp5g==}
    cpu: [x64]
    os: [openbsd]
    requiresBuild: true
    dev: true
    optional: true

  /esbuild-openbsd-64/0.14.2:
    resolution: {integrity: sha512-120HgMe9elidWUvM2E6mMf0csrGwx8sYDqUIJugyMy1oHm+/nT08bTAVXuwYG/rkMIqsEO9AlMxuYnwR6En/3Q==}
    cpu: [x64]
    os: [openbsd]
    requiresBuild: true
    dev: true
    optional: true

  /esbuild-register/3.2.0_esbuild@0.13.15:
    resolution: {integrity: sha512-i1sYwESrRHJz15Cl1u2OgLjBBp/bWtGoDdFXVLL1clsp+pFdqIpRfHIQGkgvQAlAecP5IC/bObYrKCyx/lE50Q==}
    peerDependencies:
      esbuild: '>=0.12 <1'
    dependencies:
      esbuild: 0.13.15
      jsonc-parser: 3.0.0
    dev: true

  /esbuild-sunos-64/0.13.15:
    resolution: {integrity: sha512-lbivT9Bx3t1iWWrSnGyBP9ODriEvWDRiweAs69vI+miJoeKwHWOComSRukttbuzjZ8r1q0mQJ8Z7yUsDJ3hKdw==}
    cpu: [x64]
    os: [sunos]
    requiresBuild: true
    dev: true
    optional: true

  /esbuild-sunos-64/0.14.2:
    resolution: {integrity: sha512-Q3xcf9Uyfra9UuCFxoLixVvdigo0daZaKJ97TL2KNA4bxRUPK18wwGUk3AxvgDQZpRmg82w9PnkaNYo7a+24ow==}
    cpu: [x64]
    os: [sunos]
    requiresBuild: true
    dev: true
    optional: true

  /esbuild-windows-32/0.13.15:
    resolution: {integrity: sha512-fDMEf2g3SsJ599MBr50cY5ve5lP1wyVwTe6aLJsM01KtxyKkB4UT+fc5MXQFn3RLrAIAZOG+tHC+yXObpSn7Nw==}
    cpu: [ia32]
    os: [win32]
    requiresBuild: true
    dev: true
    optional: true

  /esbuild-windows-32/0.14.2:
    resolution: {integrity: sha512-TW7O49tPsrq+N1sW8mb3m24j/iDGa4xzAZH4wHWwoIzgtZAYPKC0hpIhufRRG/LA30bdMChO9pjJZ5mtcybtBQ==}
    cpu: [ia32]
    os: [win32]
    requiresBuild: true
    dev: true
    optional: true

  /esbuild-windows-64/0.13.15:
    resolution: {integrity: sha512-9aMsPRGDWCd3bGjUIKG/ZOJPKsiztlxl/Q3C1XDswO6eNX/Jtwu4M+jb6YDH9hRSUflQWX0XKAfWzgy5Wk54JQ==}
    cpu: [x64]
    os: [win32]
    requiresBuild: true
    dev: true
    optional: true

  /esbuild-windows-64/0.14.2:
    resolution: {integrity: sha512-Rym6ViMNmi1E2QuQMWy0AFAfdY0wGwZD73BnzlsQBX5hZBuy/L+Speh7ucUZ16gwsrMM9v86icZUDrSN/lNBKg==}
    cpu: [x64]
    os: [win32]
    requiresBuild: true
    dev: true
    optional: true

  /esbuild-windows-arm64/0.13.15:
    resolution: {integrity: sha512-zzvyCVVpbwQQATaf3IG8mu1IwGEiDxKkYUdA4FpoCHi1KtPa13jeScYDjlW0Qh+ebWzpKfR2ZwvqAQkSWNcKjA==}
    cpu: [arm64]
    os: [win32]
    requiresBuild: true
    dev: true
    optional: true

  /esbuild-windows-arm64/0.14.2:
    resolution: {integrity: sha512-ZrLbhr0vX5Em/P1faMnHucjVVWPS+m3tktAtz93WkMZLmbRJevhiW1y4CbulBd2z0MEdXZ6emDa1zFHq5O5bSA==}
    cpu: [arm64]
    os: [win32]
    requiresBuild: true
    dev: true
    optional: true

  /esbuild/0.13.15:
    resolution: {integrity: sha512-raCxt02HBKv8RJxE8vkTSCXGIyKHdEdGfUmiYb8wnabnaEmHzyW7DCHb5tEN0xU8ryqg5xw54mcwnYkC4x3AIw==}
    hasBin: true
    requiresBuild: true
    optionalDependencies:
      esbuild-android-arm64: 0.13.15
      esbuild-darwin-64: 0.13.15
      esbuild-darwin-arm64: 0.13.15
      esbuild-freebsd-64: 0.13.15
      esbuild-freebsd-arm64: 0.13.15
      esbuild-linux-32: 0.13.15
      esbuild-linux-64: 0.13.15
      esbuild-linux-arm: 0.13.15
      esbuild-linux-arm64: 0.13.15
      esbuild-linux-mips64le: 0.13.15
      esbuild-linux-ppc64le: 0.13.15
      esbuild-netbsd-64: 0.13.15
      esbuild-openbsd-64: 0.13.15
      esbuild-sunos-64: 0.13.15
      esbuild-windows-32: 0.13.15
      esbuild-windows-64: 0.13.15
      esbuild-windows-arm64: 0.13.15
    dev: true

  /esbuild/0.14.2:
    resolution: {integrity: sha512-l076A6o/PIgcyM24s0dWmDI/b8RQf41uWoJu9I0M71CtW/YSw5T5NUeXxs5lo2tFQD+O4CW4nBHJXx3OY5NpXg==}
    hasBin: true
    requiresBuild: true
    optionalDependencies:
      esbuild-android-arm64: 0.14.2
      esbuild-darwin-64: 0.14.2
      esbuild-darwin-arm64: 0.14.2
      esbuild-freebsd-64: 0.14.2
      esbuild-freebsd-arm64: 0.14.2
      esbuild-linux-32: 0.14.2
      esbuild-linux-64: 0.14.2
      esbuild-linux-arm: 0.14.2
      esbuild-linux-arm64: 0.14.2
      esbuild-linux-mips64le: 0.14.2
      esbuild-linux-ppc64le: 0.14.2
      esbuild-netbsd-64: 0.14.2
      esbuild-openbsd-64: 0.14.2
      esbuild-sunos-64: 0.14.2
      esbuild-windows-32: 0.14.2
      esbuild-windows-64: 0.14.2
      esbuild-windows-arm64: 0.14.2
    dev: true

  /escalade/3.1.1:
    resolution: {integrity: sha512-k0er2gUkLf8O0zKJiAhmkTnJlTvINGv7ygDNPbeIsX/TJjGJZHuh9B2UxbsaEkmlEo9MfhrSzmhIlhRlI2GXnw==}
    engines: {node: '>=6'}
    dev: true

  /escape-string-regexp/1.0.5:
    resolution: {integrity: sha1-G2HAViGQqN/2rjuyzwIAyhMLhtQ=}
    engines: {node: '>=0.8.0'}
    dev: true

  /escape-string-regexp/4.0.0:
    resolution: {integrity: sha512-TtpcNJ3XAzx3Gq8sWRzJaVajRs0uVxA2YAkdb1jm2YkPz4G6egUFAyA3n5vtEIZefPk5Wa4UXbKuS5fKkJWdgA==}
    engines: {node: '>=10'}
    dev: true

  /escodegen/2.0.0:
    resolution: {integrity: sha512-mmHKys/C8BFUGI+MAWNcSYoORYLMdPzjrknd2Vc+bUsjN5bXcr8EhrNB+UTqfL1y3I9c4fw2ihgtMPQLBRiQxw==}
    engines: {node: '>=6.0'}
    hasBin: true
    dependencies:
      esprima: 4.0.1
      estraverse: 5.3.0
      esutils: 2.0.3
      optionator: 0.8.3
    optionalDependencies:
      source-map: 0.6.1
    dev: true

  /eslint-config-standard/16.0.3_30a57c34e0c5b1459e457247aae504c4:
    resolution: {integrity: sha512-x4fmJL5hGqNJKGHSjnLdgA6U6h1YW/G2dW9fA+cyVur4SK6lyue8+UgNKWlZtUDTXvgKDD/Oa3GQjmB5kjtVvg==}
    peerDependencies:
      eslint: ^7.12.1
      eslint-plugin-import: ^2.22.1
      eslint-plugin-node: ^11.1.0
      eslint-plugin-promise: ^4.2.1 || ^5.0.0
    dependencies:
      eslint: 8.4.1
      eslint-plugin-import: 2.25.3_eslint@8.4.1
      eslint-plugin-node: 11.1.0_eslint@8.4.1
      eslint-plugin-promise: 5.1.1_eslint@8.4.1
    dev: true

  /eslint-import-resolver-node/0.3.6:
    resolution: {integrity: sha512-0En0w03NRVMn9Uiyn8YRPDKvWjxCWkslUEhGNTdGx15RvPJYQ+lbOlqrlNI2vEAs4pDYK4f/HN2TbDmk5TP0iw==}
    dependencies:
      debug: 3.2.7
      resolve: 1.20.0
    dev: true

  /eslint-module-utils/2.7.1:
    resolution: {integrity: sha512-fjoetBXQZq2tSTWZ9yWVl2KuFrTZZH3V+9iD1V1RfpDgxzJR+mPd/KZmMiA8gbPqdBzpNiEHOuT7IYEWxrH0zQ==}
    engines: {node: '>=4'}
    dependencies:
      debug: 3.2.7
      find-up: 2.1.0
      pkg-dir: 2.0.0
    dev: true

  /eslint-plugin-es/3.0.1_eslint@8.4.1:
    resolution: {integrity: sha512-GUmAsJaN4Fc7Gbtl8uOBlayo2DqhwWvEzykMHSCZHU3XdJ+NSzzZcVhXh3VxX5icqQ+oQdIEawXX8xkR3mIFmQ==}
    engines: {node: '>=8.10.0'}
    peerDependencies:
      eslint: '>=4.19.1'
    dependencies:
      eslint: 8.4.1
      eslint-utils: 2.1.0
      regexpp: 3.2.0
    dev: true

  /eslint-plugin-eslint-comments/3.2.0_eslint@8.4.1:
    resolution: {integrity: sha512-0jkOl0hfojIHHmEHgmNdqv4fmh7300NdpA9FFpF7zaoLvB/QeXOGNLIo86oAveJFrfB1p05kC8hpEMHM8DwWVQ==}
    engines: {node: '>=6.5.0'}
    peerDependencies:
      eslint: '>=4.19.1'
    dependencies:
      escape-string-regexp: 1.0.5
      eslint: 8.4.1
      ignore: 5.1.8
    dev: true

  /eslint-plugin-html/6.2.0:
    resolution: {integrity: sha512-vi3NW0E8AJombTvt8beMwkL1R/fdRWl4QSNRNMhVQKWm36/X0KF0unGNAY4mqUF06mnwVWZcIcerrCnfn9025g==}
    dependencies:
      htmlparser2: 7.2.0
    dev: true

  /eslint-plugin-import/2.25.3_eslint@8.4.1:
    resolution: {integrity: sha512-RzAVbby+72IB3iOEL8clzPLzL3wpDrlwjsTBAQXgyp5SeTqqY+0bFubwuo+y/HLhNZcXV4XqTBO4LGsfyHIDXg==}
    engines: {node: '>=4'}
    peerDependencies:
      eslint: ^2 || ^3 || ^4 || ^5 || ^6 || ^7.2.0 || ^8
    dependencies:
      array-includes: 3.1.4
      array.prototype.flat: 1.2.5
      debug: 2.6.9
      doctrine: 2.1.0
      eslint: 8.4.1
      eslint-import-resolver-node: 0.3.6
      eslint-module-utils: 2.7.1
      has: 1.0.3
      is-core-module: 2.8.0
      is-glob: 4.0.3
      minimatch: 3.0.4
      object.values: 1.1.5
      resolve: 1.20.0
      tsconfig-paths: 3.11.0
    dev: true

  /eslint-plugin-jsonc/2.0.0_eslint@8.4.1:
    resolution: {integrity: sha512-5UbUUvx4gUVeF9hJ+SHDW9a4OPQ8vJWu12rttQ76qGO2tlH17OC103CLq+vrmjo5VQULeVzSJ0u4s+jUATJyWQ==}
    engines: {node: ^12.22.0 || ^14.17.0 || >=16.0.0}
    peerDependencies:
      eslint: '>=6.0.0'
    dependencies:
      eslint: 8.4.1
      eslint-utils: 3.0.0_eslint@8.4.1
      jsonc-eslint-parser: 2.0.4_eslint@8.4.1
      natural-compare: 1.4.0
    dev: true

  /eslint-plugin-node/11.1.0_eslint@8.4.1:
    resolution: {integrity: sha512-oUwtPJ1W0SKD0Tr+wqu92c5xuCeQqB3hSCHasn/ZgjFdA9iDGNkNf2Zi9ztY7X+hNuMib23LNGRm6+uN+KLE3g==}
    engines: {node: '>=8.10.0'}
    peerDependencies:
      eslint: '>=5.16.0'
    dependencies:
      eslint: 8.4.1
      eslint-plugin-es: 3.0.1_eslint@8.4.1
      eslint-utils: 2.1.0
      ignore: 5.1.8
      minimatch: 3.0.4
      resolve: 1.20.0
      semver: 6.3.0
    dev: true

  /eslint-plugin-promise/5.1.1_eslint@8.4.1:
    resolution: {integrity: sha512-XgdcdyNzHfmlQyweOPTxmc7pIsS6dE4MvwhXWMQ2Dxs1XAL2GJDilUsjWen6TWik0aSI+zD/PqocZBblcm9rdA==}
    engines: {node: ^10.12.0 || >=12.0.0}
    peerDependencies:
      eslint: ^7.0.0
    dependencies:
      eslint: 8.4.1
    dev: true

  /eslint-plugin-react/7.27.1_eslint@8.4.1:
    resolution: {integrity: sha512-meyunDjMMYeWr/4EBLTV1op3iSG3mjT/pz5gti38UzfM4OPpNc2m0t2xvKCOMU5D6FSdd34BIMFOvQbW+i8GAA==}
    engines: {node: '>=4'}
    peerDependencies:
      eslint: ^3 || ^4 || ^5 || ^6 || ^7 || ^8
    dependencies:
      array-includes: 3.1.4
      array.prototype.flatmap: 1.2.5
      doctrine: 2.1.0
      eslint: 8.4.1
      estraverse: 5.3.0
      jsx-ast-utils: 3.2.0
      minimatch: 3.0.4
      object.entries: 1.1.5
      object.fromentries: 2.0.5
      object.hasown: 1.1.0
      object.values: 1.1.5
      prop-types: 15.7.2
      resolve: 2.0.0-next.3
      semver: 6.3.0
      string.prototype.matchall: 4.0.6
    dev: true

  /eslint-plugin-unicorn/39.0.0_eslint@8.4.1:
    resolution: {integrity: sha512-fd5RK2FtYjGcIx3wra7csIE/wkkmBo22T1gZtRTsLr1Mb+KsFKJ+JOdSqhHXQUrI/JTs/Mon64cEYzTgSCbltw==}
    engines: {node: '>=12'}
    peerDependencies:
      eslint: '>=7.32.0'
    dependencies:
      '@babel/helper-validator-identifier': 7.15.7
      ci-info: 3.2.0
      clean-regexp: 1.0.0
      eslint: 8.4.1
      eslint-template-visitor: 2.3.2_eslint@8.4.1
      eslint-utils: 3.0.0_eslint@8.4.1
      esquery: 1.4.0
      indent-string: 4.0.0
      is-builtin-module: 3.1.0
      lodash: 4.17.21
      pluralize: 8.0.0
      read-pkg-up: 7.0.1
      regexp-tree: 0.1.23
      safe-regex: 2.1.1
      semver: 7.3.5
      strip-indent: 3.0.0
    transitivePeerDependencies:
      - supports-color
    dev: true

  /eslint-plugin-vue/8.1.1_eslint@8.4.1:
    resolution: {integrity: sha512-rx64IrlhdfPya6u2V5ukOGiLCTgaCBdMSpczLVqyo8A0l+Vbo+lzvIfEUfAQ2auj+MF6y0TwxLorzdCIzHunnw==}
    engines: {node: ^12.22.0 || ^14.17.0 || >=16.0.0}
    peerDependencies:
      eslint: ^6.2.0 || ^7.0.0 || ^8.0.0
    dependencies:
      eslint: 8.4.1
      eslint-utils: 3.0.0_eslint@8.4.1
      natural-compare: 1.4.0
      semver: 7.3.5
      vue-eslint-parser: 8.0.1_eslint@8.4.1
    transitivePeerDependencies:
      - supports-color
    dev: true

  /eslint-plugin-yml/0.12.0_eslint@8.4.1:
    resolution: {integrity: sha512-aS82M+diohZTusadiByzh/bKDrfi+Y6VBQkD3ym/7JH+KF9WUB9qKCizLfTaCACwtRrHpqaLz3G8GKmslshyiw==}
    engines: {node: ^12.22.0 || ^14.17.0 || >=16.0.0}
    peerDependencies:
      eslint: '>=6.0.0'
    dependencies:
      debug: 4.3.3
      eslint: 8.4.1
      lodash: 4.17.21
      natural-compare: 1.4.0
      yaml-eslint-parser: 0.5.0
    transitivePeerDependencies:
      - supports-color
    dev: true

  /eslint-scope/5.1.0:
    resolution: {integrity: sha512-iiGRvtxWqgtx5m8EyQUJihBloE4EnYeGE/bz1wSPwJE6tZuJUtHlhqDM4Xj2ukE8Dyy1+HCZ4hE0fzIVMzb58w==}
    engines: {node: '>=8.0.0'}
    dependencies:
      esrecurse: 4.3.0
      estraverse: 4.3.0
    dev: true

  /eslint-scope/5.1.1:
    resolution: {integrity: sha512-2NxwbF/hZ0KpepYN0cNbo+FN6XoK7GaHlQhgx/hIZl6Va0bF45RQOOwhLIy8lQDbuCiadSLCBnH2CFYquit5bw==}
    engines: {node: '>=8.0.0'}
    dependencies:
      esrecurse: 4.3.0
      estraverse: 4.3.0
    dev: true

  /eslint-scope/6.0.0:
    resolution: {integrity: sha512-uRDL9MWmQCkaFus8RF5K9/L/2fn+80yoW3jkD53l4shjCh26fCtvJGasxjUqP5OT87SYTxCVA3BwTUzuELx9kA==}
    engines: {node: ^12.22.0 || ^14.17.0 || >=16.0.0}
    dependencies:
      esrecurse: 4.3.0
      estraverse: 5.3.0
    dev: true

  /eslint-scope/7.1.0:
    resolution: {integrity: sha512-aWwkhnS0qAXqNOgKOK0dJ2nvzEbhEvpy8OlJ9kZ0FeZnA6zpjv1/Vei+puGFFX7zkPCkHHXb7IDX3A+7yPrRWg==}
    engines: {node: ^12.22.0 || ^14.17.0 || >=16.0.0}
    dependencies:
      esrecurse: 4.3.0
      estraverse: 5.3.0
    dev: true

  /eslint-template-visitor/2.3.2_eslint@8.4.1:
    resolution: {integrity: sha512-3ydhqFpuV7x1M9EK52BPNj6V0Kwu0KKkcIAfpUhwHbR8ocRln/oUHgfxQupY8O1h4Qv/POHDumb/BwwNfxbtnA==}
    peerDependencies:
      eslint: '>=7.0.0'
    dependencies:
      '@babel/core': 7.16.0
      '@babel/eslint-parser': 7.12.16_@babel+core@7.16.0+eslint@8.4.1
      eslint: 8.4.1
      eslint-visitor-keys: 2.1.0
      esquery: 1.4.0
      multimap: 1.1.0
    transitivePeerDependencies:
      - supports-color
    dev: true

  /eslint-utils/2.1.0:
    resolution: {integrity: sha512-w94dQYoauyvlDc43XnGB8lU3Zt713vNChgt4EWwhXAP2XkBvndfxF0AgIqKOOasjPIPzj9JqgwkwbCYD0/V3Zg==}
    engines: {node: '>=6'}
    dependencies:
      eslint-visitor-keys: 1.3.0
    dev: true

  /eslint-utils/3.0.0_eslint@8.4.1:
    resolution: {integrity: sha512-uuQC43IGctw68pJA1RgbQS8/NP7rch6Cwd4j3ZBtgo4/8Flj4eGE7ZYSZRN3iq5pVUv6GPdW5Z1RFleo84uLDA==}
    engines: {node: ^10.0.0 || ^12.0.0 || >= 14.0.0}
    peerDependencies:
      eslint: '>=5'
    dependencies:
      eslint: 8.4.1
      eslint-visitor-keys: 2.1.0
    dev: true

  /eslint-visitor-keys/1.3.0:
    resolution: {integrity: sha512-6J72N8UNa462wa/KFODt/PJ3IU60SDpC3QXC1Hjc1BXXpfL2C9R5+AU7jhe0F6GREqVMh4Juu+NY7xn+6dipUQ==}
    engines: {node: '>=4'}
    dev: true

  /eslint-visitor-keys/2.1.0:
    resolution: {integrity: sha512-0rSmRBzXgDzIsD6mGdJgevzgezI534Cer5L/vyMX0kHzT/jiB43jRhd9YUlMGYLQy2zprNmoT8qasCGtY+QaKw==}
    engines: {node: '>=10'}
    dev: true

  /eslint-visitor-keys/3.1.0:
    resolution: {integrity: sha512-yWJFpu4DtjsWKkt5GeNBBuZMlNcYVs6vRCLoCVEJrTjaSB6LC98gFipNK/erM2Heg/E8mIK+hXG/pJMLK+eRZA==}
    engines: {node: ^12.22.0 || ^14.17.0 || >=16.0.0}
    dev: true

  /eslint/8.4.1:
    resolution: {integrity: sha512-TxU/p7LB1KxQ6+7aztTnO7K0i+h0tDi81YRY9VzB6Id71kNz+fFYnf5HD5UOQmxkzcoa0TlVZf9dpMtUv0GpWg==}
    engines: {node: ^12.22.0 || ^14.17.0 || >=16.0.0}
    hasBin: true
    dependencies:
      '@eslint/eslintrc': 1.0.5
      '@humanwhocodes/config-array': 0.9.2
      ajv: 6.12.6
      chalk: 4.1.2
      cross-spawn: 7.0.3
      debug: 4.3.2
      doctrine: 3.0.0
      enquirer: 2.3.6
      escape-string-regexp: 4.0.0
      eslint-scope: 7.1.0
      eslint-utils: 3.0.0_eslint@8.4.1
      eslint-visitor-keys: 3.1.0
      espree: 9.2.0
      esquery: 1.4.0
      esutils: 2.0.3
      fast-deep-equal: 3.1.3
      file-entry-cache: 6.0.1
      functional-red-black-tree: 1.0.1
      glob-parent: 6.0.2
      globals: 13.10.0
      ignore: 4.0.6
      import-fresh: 3.3.0
      imurmurhash: 0.1.4
      is-glob: 4.0.3
      js-yaml: 4.1.0
      json-stable-stringify-without-jsonify: 1.0.1
      levn: 0.4.1
      lodash.merge: 4.6.2
      minimatch: 3.0.4
      natural-compare: 1.4.0
      optionator: 0.9.1
      progress: 2.0.3
      regexpp: 3.2.0
      semver: 7.3.5
      strip-ansi: 6.0.1
      strip-json-comments: 3.1.1
      text-table: 0.2.0
      v8-compile-cache: 2.2.0
    transitivePeerDependencies:
      - supports-color
    dev: true

  /esno/0.12.1_typescript@4.5.3:
    resolution: {integrity: sha512-OmPcnNEXVmfiGANoPxsUZHYs+USGgWveC+RVVbvyFXRtwwoBQa7K2TjRe9o2FCkfLB56ewq/0MiEmowyCE3ARA==}
    hasBin: true
    dependencies:
      cross-spawn: 7.0.3
      esbuild: 0.13.15
      esbuild-node-loader: 0.6.3_typescript@4.5.3
      esbuild-register: 3.2.0_esbuild@0.13.15
      import-meta-resolve: 1.1.1
    transitivePeerDependencies:
      - typescript
    dev: true

  /espree/9.2.0:
    resolution: {integrity: sha512-oP3utRkynpZWF/F2x/HZJ+AGtnIclaR7z1pYPxy7NYM2fSO6LgK/Rkny8anRSPK/VwEA1eqm2squui0T7ZMOBg==}
    engines: {node: ^12.22.0 || ^14.17.0 || >=16.0.0}
    dependencies:
      acorn: 8.6.0
      acorn-jsx: 5.3.1_acorn@8.6.0
      eslint-visitor-keys: 3.1.0
    dev: true

  /esprima/4.0.1:
    resolution: {integrity: sha512-eGuFFw7Upda+g4p+QHvnW0RyTX/SVeJBDM/gCtMARO0cLuT2HcEKnTPvhjV6aGeqrCB/sbNop0Kszm0jsaWU4A==}
    engines: {node: '>=4'}
    hasBin: true
    dev: true

  /esquery/1.4.0:
    resolution: {integrity: sha512-cCDispWt5vHHtwMY2YrAQ4ibFkAL8RbH5YGBnZBc90MolvvfkkQcJro/aZiAQUlQ3qgrYS6D6v8Gc5G5CQsc9w==}
    engines: {node: '>=0.10'}
    dependencies:
      estraverse: 5.3.0
    dev: true

  /esrecurse/4.3.0:
    resolution: {integrity: sha512-KmfKL3b6G+RXvP8N1vr3Tq1kL/oCFgn2NYXEtqP8/L3pKapUA4G8cFVaoF3SU323CD4XypR/ffioHmkti6/Tag==}
    engines: {node: '>=4.0'}
    dependencies:
      estraverse: 5.3.0
    dev: true

  /estraverse/4.3.0:
    resolution: {integrity: sha512-39nnKffWz8xN1BU/2c79n9nB9HDzo0niYUqx6xyqUnyoAnQyyWpOTdZEeiCch8BBu515t4wp9ZmgVfVhn9EBpw==}
    engines: {node: '>=4.0'}
    dev: true

  /estraverse/5.3.0:
    resolution: {integrity: sha512-MMdARuVEQziNTeJD8DgMqmhwR11BRQ/cBP+pLtYdSTnf3MIO8fFeiINEbX36ZdNlfU/7A9f3gUw49B3oQsvwBA==}
    engines: {node: '>=4.0'}
    dev: true

  /estree-walker/1.0.1:
    resolution: {integrity: sha512-1fMXF3YP4pZZVozF8j/ZLfvnR8NSIljt56UhbZ5PeeDmmGHpgpdwQt7ITlGvYaQukCvuBRMLEiKiYC+oeIg4cg==}
    dev: true

  /estree-walker/2.0.2:
    resolution: {integrity: sha512-Rfkk/Mp/DL7JVje3u18FxFujQlTNR2q6QfMSMB7AvCBx91NGj/ba3kCfza0f6dVDbw7YlRf/nDrn7pQrCCyQ/w==}

  /esutils/2.0.3:
    resolution: {integrity: sha512-kVscqXk4OCp68SZ0dkgEKVi6/8ij300KBWTJq32P/dYeWTSwK41WyTxalN1eRmA5Z9UU/LX9D7FWSmV9SAYx6g==}
    engines: {node: '>=0.10.0'}
    dev: true

  /eventemitter-asyncresource/1.0.0:
    resolution: {integrity: sha512-39F7TBIV0G7gTelxwbEqnwhp90eqCPON1k0NwNfwhgKn4Co4ybUbj2pECcXT0B3ztRKZ7Pw1JujUUgmQJHcVAQ==}
    dev: false

  /execa/5.1.1:
    resolution: {integrity: sha512-8uSpZZocAZRBAPIEINJj3Lo9HyGitllczc27Eh5YYojjMFMn8yHMDMaUHE2Jqfq05D/wucwI4JGURyXt1vchyg==}
    engines: {node: '>=10'}
    dependencies:
      cross-spawn: 7.0.3
      get-stream: 6.0.1
      human-signals: 2.1.0
      is-stream: 2.0.1
      merge-stream: 2.0.0
      npm-run-path: 4.0.1
      onetime: 5.1.2
      signal-exit: 3.0.6
      strip-final-newline: 2.0.0
    dev: true

  /execa/6.0.0:
    resolution: {integrity: sha512-m4wU9j4Z9nXXoqT8RSfl28JSwmMNLFF69OON8H/lL3NeU0tNpGz313bcOfYoBBHokB0dC2tMl3VUcKgHELhL2Q==}
    engines: {node: ^12.20.0 || ^14.13.1 || >=16.0.0}
    dependencies:
      cross-spawn: 7.0.3
      get-stream: 6.0.1
      human-signals: 3.0.1
      is-stream: 3.0.0
      merge-stream: 2.0.0
      npm-run-path: 5.0.1
      onetime: 6.0.0
      signal-exit: 3.0.6
      strip-final-newline: 3.0.0
    dev: true

  /fast-deep-equal/3.1.3:
    resolution: {integrity: sha512-f3qQ9oQy9j2AhBe/H9VC91wLmKBCCU/gDOnKNAYG5hswO7BLKj09Hc5HYNz9cGI++xlpDCIgDaitVs03ATR84Q==}
    dev: true

  /fast-glob/3.2.7:
    resolution: {integrity: sha512-rYGMRwip6lUMvYD3BTScMwT1HtAs2d71SMv66Vrxs0IekGZEjhM0pcMfjQPnknBt2zeCwQMEupiN02ZP4DiT1Q==}
    engines: {node: '>=8'}
    dependencies:
      '@nodelib/fs.stat': 2.0.4
      '@nodelib/fs.walk': 1.2.6
      glob-parent: 5.1.2
      merge2: 1.4.1
      micromatch: 4.0.4

  /fast-json-stable-stringify/2.1.0:
    resolution: {integrity: sha512-lhd/wF+Lk98HZoTCtlVraHtfh5XYijIjalXck7saUtuanSDyLMxnHhSXEDJqHxD7msR8D0uCmqlkwjCV8xvwHw==}
    dev: true

  /fast-levenshtein/2.0.6:
    resolution: {integrity: sha1-PYpcZog6FqMMqGQ+hR8Zuqd5eRc=}
    dev: true

  /fastq/1.10.1:
    resolution: {integrity: sha512-AWuv6Ery3pM+dY7LYS8YIaCiQvUaos9OB1RyNgaOWnaX+Tik7Onvcsf8x8c+YtDeT0maYLniBip2hox5KtEXXA==}
    dependencies:
      reusify: 1.0.4

  /file-entry-cache/6.0.1:
    resolution: {integrity: sha512-7Gps/XWymbLk2QLYK4NzpMOrYjMhdIxXuIvy2QBsLE6ljuodKvdkWs/cpyJJ3CVIVpH0Oi1Hvg1ovbMzLdFBBg==}
    engines: {node: ^10.12.0 || >=12.0.0}
    dependencies:
      flat-cache: 3.0.4
    dev: true

  /fill-range/7.0.1:
    resolution: {integrity: sha512-qOo9F+dMUmC2Lcb4BbVvnKJxTPjCm+RRpe4gDuGrzkL7mEVl/djYSu2OdQ2Pa302N4oqkSg9ir6jaLWJ2USVpQ==}
    engines: {node: '>=8'}
    dependencies:
      to-regex-range: 5.0.1

  /find-replace/3.0.0:
    resolution: {integrity: sha512-6Tb2myMioCAgv5kfvP5/PkZZ/ntTpVK39fHY7WkWBgvbeE+VHd/tZuZ4mrC+bxh4cfOZeYKVPaJIZtZXV7GNCQ==}
    engines: {node: '>=4.0.0'}
    dependencies:
      array-back: 3.1.0
    dev: true

  /find-up/2.1.0:
    resolution: {integrity: sha1-RdG35QbHF93UgndaK3eSCjwMV6c=}
    engines: {node: '>=4'}
    dependencies:
      locate-path: 2.0.0
    dev: true

  /find-up/4.1.0:
    resolution: {integrity: sha512-PpOwAdQ/YlXQ2vj8a3h8IipDuYRi3wceVQQGYWxNINccq40Anw7BlsEXCMbt1Zt+OLA6Fq9suIpIWD0OsnISlw==}
    engines: {node: '>=8'}
    dependencies:
      locate-path: 5.0.0
      path-exists: 4.0.0
    dev: true

  /find-up/5.0.0:
    resolution: {integrity: sha512-78/PXT1wlLLDgTzDs7sjq9hzz0vXD+zn+7wypEe4fXQxCmdmqfGsEPQxmiCSQI3ajFV91bVSsvNtrJRiW6nGng==}
    engines: {node: '>=10'}
    dependencies:
      locate-path: 6.0.0
      path-exists: 4.0.0
    dev: true

  /find-up/6.2.0:
    resolution: {integrity: sha512-yWHzMzXCaFoABSnFTCPKNFlYoq4mSga9QLRRKOCLSJ33hSkzROB14ITbAWW0QDQDyuzsPQ33S1DsOWQb/oW1yA==}
    engines: {node: ^12.20.0 || ^14.13.1 || >=16.0.0}
    dependencies:
      locate-path: 7.0.0
      path-exists: 5.0.0
    dev: true

  /flat-cache/3.0.4:
    resolution: {integrity: sha512-dm9s5Pw7Jc0GvMYbshN6zchCA9RgQlzzEZX3vylR9IqFfS8XciblUXOKfW6SiuJ0e13eDYZoZV5wdrev7P3Nwg==}
    engines: {node: ^10.12.0 || >=12.0.0}
    dependencies:
      flatted: 3.1.1
      rimraf: 3.0.2
    dev: true

  /flatted/3.1.1:
    resolution: {integrity: sha512-zAoAQiudy+r5SvnSw3KJy5os/oRJYHzrzja/tBDqrZtNhUw8bt6y8OBzMWcjWr+8liV8Eb6yOhw8WZ7VFZ5ZzA==}
    dev: true

  /foreground-child/2.0.0:
    resolution: {integrity: sha512-dCIq9FpEcyQyXKCkyzmlPTFNgrCzPudOe+mhvJU5zAtlBnGVy2yKxtfsxK2tQBThwq225jcvBjpw1Gr40uzZCA==}
    engines: {node: '>=8.0.0'}
    dependencies:
      cross-spawn: 7.0.3
      signal-exit: 3.0.6
    dev: true

  /form-data/2.5.1:
    resolution: {integrity: sha512-m21N3WOmEEURgk6B9GLOE4RuWOFf28Lhh9qGYeNlGq4VDXUlJy2th2slBNU8Gp8EzloYZOibZJ7t5ecIrFSjVA==}
    engines: {node: '>= 0.12'}
    dependencies:
      asynckit: 0.4.0
      combined-stream: 1.0.8
      mime-types: 2.1.34
    dev: true

  /form-data/4.0.0:
    resolution: {integrity: sha512-ETEklSGi5t0QMZuiXoA/Q6vcnxcLQP5vdugSpuAyi6SVGi2clPPp+xgEhuMaHC+zGgn31Kd235W35f7Hykkaww==}
    engines: {node: '>= 6'}
    dependencies:
      asynckit: 0.4.0
      combined-stream: 1.0.8
      mime-types: 2.1.34
    dev: true

  /fs.realpath/1.0.0:
    resolution: {integrity: sha1-FQStJSMVjKpA20onh8sBQRmU6k8=}
    dev: true

  /fsevents/2.3.2:
    resolution: {integrity: sha512-xiqMQR4xAeHTuB9uWm+fFRcIOgKBMiOBP+eXiyT7jsgVCq1bkVygt00oASowB7EdtpOHaaPgKt812P9ab+DDKA==}
    engines: {node: ^8.16.0 || ^10.6.0 || >=11.0.0}
    os: [darwin]
    requiresBuild: true
    dev: true
    optional: true

  /function-bind/1.1.1:
    resolution: {integrity: sha512-yIovAzMX49sF8Yl58fSCWJ5svSLuaibPxXQJFLmBObTuCr0Mf1KiPopGM9NiFjiYBCbfaa2Fh6breQ6ANVTI0A==}
    dev: true

  /functional-red-black-tree/1.0.1:
    resolution: {integrity: sha1-GwqzvVU7Kg1jmdKcDj6gslIHgyc=}
    dev: true

  /gensync/1.0.0-beta.2:
    resolution: {integrity: sha512-3hN7NaskYvMDLQY55gnW3NQ+mesEAepTqlg+VEbj7zzqEMBVNhzcGYYeqFo/TlYz6eQiFcp1HcsCZO+nGgS8zg==}
    engines: {node: '>=6.9.0'}
    dev: true

  /get-caller-file/2.0.5:
    resolution: {integrity: sha512-DyFP3BM/3YHTQOCUL/w0OZHR0lpKeGrxotcHWcqNEdnltqFwXVfhEBQ94eIo34AfQpo0rGki4cyIiftY06h2Fg==}
    engines: {node: 6.* || 8.* || >= 10.*}
    dev: true

  /get-func-name/2.0.0:
    resolution: {integrity: sha1-6td0q+5y4gQJQzoGY2YCPdaIekE=}
    dev: false

  /get-intrinsic/1.1.1:
    resolution: {integrity: sha512-kWZrnVM42QCiEA2Ig1bG8zjoIMOgxWwYCEeNdwY6Tv/cOSeGpcoX4pXHfKUxNKVoArnrEr2e9srnAxxGIraS9Q==}
    dependencies:
      function-bind: 1.1.1
      has: 1.0.3
      has-symbols: 1.0.2
    dev: true

  /get-port/3.2.0:
    resolution: {integrity: sha1-3Xzn3hh8Bsi/NTeWrHHgmfCYDrw=}
    engines: {node: '>=4'}
    dev: true

  /get-stream/6.0.1:
    resolution: {integrity: sha512-ts6Wi+2j3jQjqi70w5AlN8DFnkSwC+MqmxEzdEALB2qXZYV3X/b1CTfgPLGJNMeAWxdPfU8FO1ms3NUfaHCPYg==}
    engines: {node: '>=10'}
    dev: true

  /get-symbol-description/1.0.0:
    resolution: {integrity: sha512-2EmdH1YvIQiZpltCNgkuiUnyukzxM/R6NDJX31Ke3BG1Nq5b0S2PhX59UKi9vZpPDQVdqn+1IcaAwnzTT5vCjw==}
    engines: {node: '>= 0.4'}
    dependencies:
      call-bind: 1.0.2
      get-intrinsic: 1.1.1
    dev: true

  /glob-parent/5.1.2:
    resolution: {integrity: sha512-AOIgSQCepiJYwP3ARnGx+5VnTu2HBYdzbGP45eLw1vr3zB3vZLeyed1sC9hnbcOc9/SrMyM5RPQrkGz4aS9Zow==}
    engines: {node: '>= 6'}
    dependencies:
      is-glob: 4.0.3

  /glob-parent/6.0.2:
    resolution: {integrity: sha512-XxwI8EOhVQgWp6iDL+3b0r86f4d6AX6zSU55HfB4ydCEuXLXc5FcYeOu+nnGftS4TEju/11rt4KJPTMgbfmv4A==}
    engines: {node: '>=10.13.0'}
    dependencies:
      is-glob: 4.0.3
    dev: true

  /glob/7.1.6:
    resolution: {integrity: sha512-LwaxwyZ72Lk7vZINtNNrywX0ZuLyStrdDtabefZKAY5ZGJhVtgdznluResxNmPitE0SAO+O26sWTHeKSI2wMBA==}
    dependencies:
      fs.realpath: 1.0.0
      inflight: 1.0.6
      inherits: 2.0.4
      minimatch: 3.0.4
      once: 1.4.0
      path-is-absolute: 1.0.1
    dev: true

  /globals/11.12.0:
    resolution: {integrity: sha512-WOBp/EEGUiIsJSp7wcv/y6MO+lV9UoncWqxuFfm8eBwzWNgyfBd6Gz+IeKQ9jCmyhoH99g15M3T+QaVHFjizVA==}
    engines: {node: '>=4'}
    dev: true

  /globals/13.10.0:
    resolution: {integrity: sha512-piHC3blgLGFjvOuMmWZX60f+na1lXFDhQXBf1UYp2fXPXqvEUbOhNwi6BsQ0bQishwedgnjkwv1d9zKf+MWw3g==}
    engines: {node: '>=8'}
    dependencies:
      type-fest: 0.20.2
    dev: true

  /globby/11.0.4:
    resolution: {integrity: sha512-9O4MVG9ioZJ08ffbcyVYyLOJLk5JQ688pJ4eMGLpdWLHq/Wr1D9BlriLQyL0E+jbkuePVZXYFj47QM/v093wHg==}
    engines: {node: '>=10'}
    dependencies:
      array-union: 2.1.0
      dir-glob: 3.0.1
      fast-glob: 3.2.7
      ignore: 5.1.8
      merge2: 1.4.1
      slash: 3.0.0
    dev: true

  /graceful-fs/4.2.8:
    resolution: {integrity: sha512-qkIilPUYcNhJpd33n0GBXTB1MMPp14TxEsEs0pTrsSVucApsYzW5V+Q8Qxhik6KU3evy+qkAAowTByymK0avdg==}
    dev: true

  /happy-dom/2.24.5:
    resolution: {integrity: sha512-FJw/ZbWWKmn/t67VnoelQ27NhaMwfUUXsBqYFp74LdKZJ3DleSZlA2iAS+DDxYpkQtdOV5MjuBk0t60W9g/new==}
    dependencies:
      he: 1.2.0
      node-fetch: 2.6.6
      sync-request: 6.1.0
      webidl-conversions: 7.0.0
      whatwg-encoding: 1.0.5
      whatwg-mimetype: 2.3.0
    dev: true

  /has-bigints/1.0.1:
    resolution: {integrity: sha512-LSBS2LjbNBTf6287JEbEzvJgftkF5qFkmCo9hDRpAzKhUOlJ+hx8dd4USs00SgsUNwc4617J9ki5YtEClM2ffA==}
    dev: true

  /has-flag/3.0.0:
    resolution: {integrity: sha1-tdRU3CGZriJWmfNGfloH87lVuv0=}
    engines: {node: '>=4'}
    dev: true

  /has-flag/4.0.0:
    resolution: {integrity: sha512-EykJT/Q1KjTWctppgIAgfSO0tKVuZUjhgMr17kqTumMl6Afv3EISleU7qZUzoXDFTAHTDC4NOoG/ZxU3EvlMPQ==}
    engines: {node: '>=8'}

  /has-symbols/1.0.2:
    resolution: {integrity: sha512-chXa79rL/UC2KlX17jo3vRGz0azaWEx5tGqZg5pO3NUyEJVB17dMruQlzCCOfUvElghKcm5194+BCRvi2Rv/Gw==}
    engines: {node: '>= 0.4'}
    dev: true

  /has-tostringtag/1.0.0:
    resolution: {integrity: sha512-kFjcSNhnlGV1kyoGk7OXKSawH5JOb/LzUc5w9B02hOTO0dfFRjbHQKvg1d6cf3HbeUmtU9VbbV3qzZ2Teh97WQ==}
    engines: {node: '>= 0.4'}
    dependencies:
      has-symbols: 1.0.2
    dev: true

  /has/1.0.3:
    resolution: {integrity: sha512-f2dvO0VU6Oej7RkWJGrehjbzMAjFp5/VKPp5tTpWIV4JHHZK1/BxbFRtf/siA2SWTe09caDmVtYYzWEIbBS4zw==}
    engines: {node: '>= 0.4.0'}
    dependencies:
      function-bind: 1.1.1
    dev: true

  /hdr-histogram-js/2.0.1:
    resolution: {integrity: sha512-uPZxl1dAFnjUFHWLZmt93vUUvtHeaBay9nVNHu38SdOjMSF/4KqJUqa1Seuj08ptU1rEb6AHvB41X8n/zFZ74Q==}
    dependencies:
      '@assemblyscript/loader': 0.10.1
      base64-js: 1.5.1
      pako: 1.0.11
    dev: false

  /hdr-histogram-percentiles-obj/3.0.0:
    resolution: {integrity: sha512-7kIufnBqdsBGcSZLPJwqHT3yhk1QTsSlFsVD3kx5ixH/AlgBs9yM1q6DPhXZ8f8gtdqgh7N7/5btRLpQsS2gHw==}
    dev: false

  /he/1.2.0:
    resolution: {integrity: sha512-F/1DnUGPopORZi0ni+CvrCgHQ5FyEAHRLSApuYWMmrbSwoN2Mn/7k+Gl38gJnR7yyDZk6WLXwiGod1JOWNDKGw==}
    hasBin: true
    dev: true

  /hosted-git-info/2.8.8:
    resolution: {integrity: sha512-f/wzC2QaWBs7t9IYqB4T3sR1xviIViXJRJTWBlx2Gf3g0Xi5vI7Yy4koXQ1c9OYDGHN9sBy1DQ2AB8fqZBWhUg==}
    dev: true

  /html-encoding-sniffer/3.0.0:
    resolution: {integrity: sha512-oWv4T4yJ52iKrufjnyZPkrN0CH3QnrUqdB6In1g5Fe1mia8GmF36gnfNySxoZtxD5+NmYw1EElVXiBk93UeskA==}
    engines: {node: '>=12'}
    dependencies:
      whatwg-encoding: 2.0.0
    dev: true

  /html-escaper/2.0.2:
    resolution: {integrity: sha512-H2iMtd0I4Mt5eYiapRdIDjp+XzelXQ0tFE4JS7YFwFevXXMmOp9myNrUvCg0D6ws8iqkRPBfKHgbwig1SmlLfg==}
    dev: true

  /htmlparser2/7.2.0:
    resolution: {integrity: sha512-H7MImA4MS6cw7nbyURtLPO1Tms7C5H602LRETv95z1MxO/7CP7rDVROehUYeYBUYEON94NXXDEPmZuq+hX4sog==}
    dependencies:
      domelementtype: 2.2.0
      domhandler: 4.2.2
      domutils: 2.8.0
      entities: 3.0.1
    dev: true

  /http-basic/8.1.3:
    resolution: {integrity: sha512-/EcDMwJZh3mABI2NhGfHOGOeOZITqfkEO4p/xK+l3NpyncIHUQBoMvCSF/b5GqvKtySC2srL/GGG3+EtlqlmCw==}
    engines: {node: '>=6.0.0'}
    dependencies:
      caseless: 0.12.0
      concat-stream: 1.6.2
      http-response-object: 3.0.2
      parse-cache-control: 1.0.1
    dev: true

  /http-proxy-agent/5.0.0:
    resolution: {integrity: sha512-n2hY8YdoRE1i7r6M0w9DIw5GgZN0G25P8zLCRQ8rjXtTU3vsNFBI/vWK/UIeE6g5MUUz6avwAPXmL6Fy9D/90w==}
    engines: {node: '>= 6'}
    dependencies:
      '@tootallnate/once': 2.0.0
      agent-base: 6.0.2
      debug: 4.3.3
    transitivePeerDependencies:
      - supports-color
    dev: true

  /http-response-object/3.0.2:
    resolution: {integrity: sha512-bqX0XTF6fnXSQcEJ2Iuyr75yVakyjIDCqroJQ/aHfSdlM743Cwqoi2nDYMzLGWUcuTWGWy8AAvOKXTfiv6q9RA==}
    dependencies:
      '@types/node': 10.17.60
    dev: true

  /https-proxy-agent/5.0.0:
    resolution: {integrity: sha512-EkYm5BcKUGiduxzSt3Eppko+PiNWNEpa4ySk9vTC6wDsQJW9rHSa+UhGNJoRYp7bz6Ht1eaRIa6QaJqO5rCFbA==}
    engines: {node: '>= 6'}
    dependencies:
      agent-base: 6.0.2
      debug: 4.3.3
    transitivePeerDependencies:
      - supports-color
    dev: true

  /human-signals/2.1.0:
    resolution: {integrity: sha512-B4FFZ6q/T2jhhksgkbEW3HBvWIfDW85snkQgawt07S7J5QXTk6BkNV+0yAeZrM5QpMAdYlocGoljn0sJ/WQkFw==}
    engines: {node: '>=10.17.0'}
    dev: true

  /human-signals/3.0.1:
    resolution: {integrity: sha512-rQLskxnM/5OCldHo+wNXbpVgDn5A17CUoKX+7Sokwaknlq7CdSnphy0W39GU8dw59XiCXmFXDg4fRuckQRKewQ==}
    engines: {node: '>=12.20.0'}
    dev: true

  /iconv-lite/0.4.24:
    resolution: {integrity: sha512-v3MXnZAcvnywkTUEZomIActle7RXXeedOR31wwl7VlyoXO4Qi9arvSenNQWne1TcRwhCL1HwLI21bEqdpj8/rA==}
    engines: {node: '>=0.10.0'}
    dependencies:
      safer-buffer: 2.1.2
    dev: true

  /iconv-lite/0.6.3:
    resolution: {integrity: sha512-4fCk79wshMdzMp2rH06qWrJE4iolqLhCUH+OiuIgU++RB0+94NlDL81atO7GX55uUKueo0txHNtvEyI6D7WdMw==}
    engines: {node: '>=0.10.0'}
    dependencies:
      safer-buffer: 2.1.2
    dev: true

  /ignore/4.0.6:
    resolution: {integrity: sha512-cyFDKrqc/YdcWFniJhzI42+AzS+gNwmUzOSFcRCQYwySuBBBy/KjuxWLZ/FHEH6Moq1NizMOBWyTcv8O4OZIMg==}
    engines: {node: '>= 4'}
    dev: true

  /ignore/5.1.8:
    resolution: {integrity: sha512-BMpfD7PpiETpBl/A6S498BaIJ6Y/ABT93ETbby2fP00v4EbvPBXWEoaR1UBPKs3iR53pJY7EtZk5KACI57i1Uw==}
    engines: {node: '>= 4'}
    dev: true

  /import-cwd/3.0.0:
    resolution: {integrity: sha512-4pnzH16plW+hgvRECbDWpQl3cqtvSofHWh44met7ESfZ8UZOWWddm8hEyDTqREJ9RbYHY8gi8DqmaelApoOGMg==}
    engines: {node: '>=8'}
    dependencies:
      import-from: 3.0.0
    dev: true

  /import-fresh/3.3.0:
    resolution: {integrity: sha512-veYYhQa+D1QBKznvhUHxb8faxlrwUnxseDAbAp457E0wLNio2bOSKnjYDhMj+YiAq61xrMGhQk9iXVk5FzgQMw==}
    engines: {node: '>=6'}
    dependencies:
      parent-module: 1.0.1
      resolve-from: 4.0.0
    dev: true

  /import-from/3.0.0:
    resolution: {integrity: sha512-CiuXOFFSzkU5x/CR0+z7T91Iht4CXgfCxVOFRhh2Zyhg5wOpWvvDLQUsWl+gcN+QscYBjez8hDCt85O7RLDttQ==}
    engines: {node: '>=8'}
    dependencies:
      resolve-from: 5.0.0
    dev: true

  /import-meta-resolve/1.1.1:
    resolution: {integrity: sha512-JiTuIvVyPaUg11eTrNDx5bgQ/yMKMZffc7YSjvQeSMXy58DO2SQ8BtAf3xteZvmzvjYh14wnqNjL8XVeDy2o9A==}
    dependencies:
      builtins: 4.0.0
    dev: true

  /imurmurhash/0.1.4:
    resolution: {integrity: sha1-khi5srkoojixPcT7a21XbyMUU+o=}
    engines: {node: '>=0.8.19'}
    dev: true

  /indent-string/4.0.0:
    resolution: {integrity: sha512-EdDDZu4A2OyIK7Lr/2zG+w5jmbuk1DVBnEwREQvBzspBJkCEbRa8GxU1lghYcaGJCnRWibjDXlq779X1/y5xwg==}
    engines: {node: '>=8'}
    dev: true

  /inflight/1.0.6:
    resolution: {integrity: sha1-Sb1jMdfQLQwJvJEKEHW6gWW1bfk=}
    dependencies:
      once: 1.4.0
      wrappy: 1.0.2
    dev: true

  /inherits/2.0.4:
    resolution: {integrity: sha512-k/vGaX4/Yla3WzyMCvTQOXYeIHvqOKtnqBduzTHpzpQZzAskKMhZ2K+EnBiSM9zGSoIFeMpXKxa4dYeZIQqewQ==}
    dev: true

  /internal-slot/1.0.3:
    resolution: {integrity: sha512-O0DB1JC/sPyZl7cIo78n5dR7eUSwwpYPiXRhTzNxZVAMUuB8vlnRFyLxdrVToks6XPLVnFfbzaVd5WLjhgg+vA==}
    engines: {node: '>= 0.4'}
    dependencies:
      get-intrinsic: 1.1.1
      has: 1.0.3
      side-channel: 1.0.4
    dev: true

  /is-arrayish/0.2.1:
    resolution: {integrity: sha1-d8mYQFJ6qOyxqLppe4BkWnqSap0=}
    dev: true

  /is-bigint/1.0.2:
    resolution: {integrity: sha512-0JV5+SOCQkIdzjBK9buARcV804Ddu7A0Qet6sHi3FimE9ne6m4BGQZfRn+NZiXbBk4F4XmHfDZIipLj9pX8dSA==}
    dev: true

  /is-binary-path/2.1.0:
    resolution: {integrity: sha512-ZMERYes6pDydyuGidse7OsHxtbI7WVeUEozgR/g7rd0xUimYNlvZRE/K2MgZTjWy725IfelLeVcEM97mmtRGXw==}
    engines: {node: '>=8'}
    dependencies:
      binary-extensions: 2.2.0
    dev: true

  /is-boolean-object/1.1.1:
    resolution: {integrity: sha512-bXdQWkECBUIAcCkeH1unwJLIpZYaa5VvuygSyS/c2lf719mTKZDU5UdDRlpd01UjADgmW8RfqaP+mRaVPdr/Ng==}
    engines: {node: '>= 0.4'}
    dependencies:
      call-bind: 1.0.2
    dev: true

  /is-builtin-module/3.1.0:
    resolution: {integrity: sha512-OV7JjAgOTfAFJmHZLvpSTb4qi0nIILDV1gWPYDnDJUTNFM5aGlRAhk4QcT8i7TuAleeEV5Fdkqn3t4mS+Q11fg==}
    engines: {node: '>=6'}
    dependencies:
      builtin-modules: 3.2.0
    dev: true

  /is-callable/1.2.4:
    resolution: {integrity: sha512-nsuwtxZfMX67Oryl9LCQ+upnC0Z0BgpwntpS89m1H/TLF0zNfzfLMV/9Wa/6MZsj0acpEjAO0KF1xT6ZdLl95w==}
    engines: {node: '>= 0.4'}
    dev: true

  /is-core-module/2.8.0:
    resolution: {integrity: sha512-vd15qHsaqrRL7dtH6QNuy0ndJmRDrS9HAM1CAiSifNUFv4x1a0CCVsj18hJ1mShxIG6T2i1sO78MkP56r0nYRw==}
    dependencies:
      has: 1.0.3
    dev: true

  /is-date-object/1.0.2:
    resolution: {integrity: sha512-USlDT524woQ08aoZFzh3/Z6ch9Y/EWXEHQ/AaRN0SkKq4t2Jw2R2339tSXmwuVoY7LLlBCbOIlx2myP/L5zk0g==}
    engines: {node: '>= 0.4'}
    dev: true

  /is-extglob/2.1.1:
    resolution: {integrity: sha1-qIwCU1eR8C7TfHahueqXc8gz+MI=}
    engines: {node: '>=0.10.0'}

  /is-fullwidth-code-point/3.0.0:
    resolution: {integrity: sha512-zymm5+u+sCsSWyD9qNaejV3DFvhCKclKdizYaJUuHA83RLjb7nSuGnddCHGv0hk+KY7BMAlsWeK4Ueg6EV6XQg==}
    engines: {node: '>=8'}
    dev: true

  /is-fullwidth-code-point/4.0.0:
    resolution: {integrity: sha512-O4L094N2/dZ7xqVdrXhh9r1KODPJpFms8B5sGdJLPy664AgvXsreZUyCQQNItZRDlYug4xStLjNp/sz3HvBowQ==}
    engines: {node: '>=12'}
    dev: true

  /is-glob/4.0.3:
    resolution: {integrity: sha512-xelSayHH36ZgE7ZWhli7pW34hNbNl8Ojv5KVmkJD4hBdD3th8Tfk9vYasLM+mXWOZhFkgZfxhLSnrwRr4elSSg==}
    engines: {node: '>=0.10.0'}
    dependencies:
      is-extglob: 2.1.1

  /is-module/1.0.0:
    resolution: {integrity: sha1-Mlj7afeMFNW4FdZkM2tM/7ZEFZE=}
    dev: true

  /is-negative-zero/2.0.1:
    resolution: {integrity: sha512-2z6JzQvZRa9A2Y7xC6dQQm4FSTSTNWjKIYYTt4246eMTJmIo0Q+ZyOsU66X8lxK1AbB92dFeglPLrhwpeRKO6w==}
    engines: {node: '>= 0.4'}
    dev: true

  /is-number-object/1.0.5:
    resolution: {integrity: sha512-RU0lI/n95pMoUKu9v1BZP5MBcZuNSVJkMkAG2dJqC4z2GlkGUNeH68SuHuBKBD/XFe+LHZ+f9BKkLET60Niedw==}
    engines: {node: '>= 0.4'}
    dev: true

  /is-number/7.0.0:
    resolution: {integrity: sha512-41Cifkg6e8TylSpdtTpeLVMqvSBEVzTttHvERD741+pnZ8ANv0004MRL43QKPDlK9cGvNp6NZWZUBlbGXYxxng==}
    engines: {node: '>=0.12.0'}

  /is-potential-custom-element-name/1.0.1:
    resolution: {integrity: sha512-bCYeRA2rVibKZd+s2625gGnGF/t7DSqDs4dP7CrLA1m7jKWz6pps0LpYLJN8Q64HtmPKJ1hrN3nzPNKFEKOUiQ==}
    dev: true

  /is-reference/1.2.1:
    resolution: {integrity: sha512-U82MsXXiFIrjCK4otLT+o2NA2Cd2g5MLoOVXUZjIOhLurrRxpEXzI8O0KZHr3IjLvlAH1kTPYSuqer5T9ZVBKQ==}
    dependencies:
      '@types/estree': 0.0.39
    dev: true

  /is-regex/1.1.4:
    resolution: {integrity: sha512-kvRdxDsxZjhzUX07ZnLydzS1TU/TJlTUHHY4YLL87e37oUA49DfkLqgy+VjFocowy29cKvcSiu+kIv728jTTVg==}
    engines: {node: '>= 0.4'}
    dependencies:
      call-bind: 1.0.2
      has-tostringtag: 1.0.0
    dev: true

  /is-shared-array-buffer/1.0.1:
    resolution: {integrity: sha512-IU0NmyknYZN0rChcKhRO1X8LYz5Isj/Fsqh8NJOSf+N/hCOTwy29F32Ik7a+QszE63IdvmwdTPDd6cZ5pg4cwA==}
    dev: true

  /is-stream/2.0.1:
    resolution: {integrity: sha512-hFoiJiTl63nn+kstHGBtewWSKnQLpyb155KHheA1l39uvtO9nWIop1p3udqPcUd/xbF1VLMO4n7OI6p7RbngDg==}
    engines: {node: '>=8'}
    dev: true

  /is-stream/3.0.0:
    resolution: {integrity: sha512-LnQR4bZ9IADDRSkvpqMGvt/tEJWclzklNgSw48V5EAaAeDd6qGvN8ei6k5p0tvxSR171VmGyHuTiAOfxAbr8kA==}
    engines: {node: ^12.20.0 || ^14.13.1 || >=16.0.0}
    dev: true

  /is-string/1.0.7:
    resolution: {integrity: sha512-tE2UXzivje6ofPW7l23cjDOMa09gb7xlAqG6jG5ej6uPV32TlWP3NKPigtaGeHNu9fohccRYvIiZMfOOnOYUtg==}
    engines: {node: '>= 0.4'}
    dependencies:
      has-tostringtag: 1.0.0
    dev: true

  /is-symbol/1.0.3:
    resolution: {integrity: sha512-OwijhaRSgqvhm/0ZdAcXNZt9lYdKFpcRDT5ULUuYXPoT794UNOdU+gpT6Rzo7b4V2HUl/op6GqY894AZwv9faQ==}
    engines: {node: '>= 0.4'}
    dependencies:
      has-symbols: 1.0.2
    dev: true

  /is-weakref/1.0.1:
    resolution: {integrity: sha512-b2jKc2pQZjaeFYWEf7ScFj+Be1I+PXmlu572Q8coTXZ+LD/QQZ7ShPMst8h16riVgyXTQwUsFEl74mDvc/3MHQ==}
    dependencies:
      call-bind: 1.0.2
    dev: true

  /isarray/0.0.1:
    resolution: {integrity: sha1-ihis/Kmo9Bd+Cav8YDiTmwXR7t8=}
    dev: false

  /isarray/1.0.0:
    resolution: {integrity: sha1-u5NdSFgsuhaMBoNJV6VKPgcSTxE=}
    dev: true

  /isexe/2.0.0:
    resolution: {integrity: sha1-6PvzdNxVb/iUehDcsFctYz8s+hA=}
    dev: true

  /istanbul-lib-coverage/3.2.0:
    resolution: {integrity: sha512-eOeJ5BHCmHYvQK7xt9GkdHuzuCGS1Y6g9Gvnx3Ym33fz/HpLRYxiS0wHNr+m/MBC8B647Xt608vCDEvhl9c6Mw==}
    engines: {node: '>=8'}
    dev: true

  /istanbul-lib-report/3.0.0:
    resolution: {integrity: sha512-wcdi+uAKzfiGT2abPpKZ0hSU1rGQjUQnLvtY5MpQ7QCTahD3VODhcu4wcfY1YtkGaDD5yuydOLINXsfbus9ROw==}
    engines: {node: '>=8'}
    dependencies:
      istanbul-lib-coverage: 3.2.0
      make-dir: 3.1.0
      supports-color: 7.2.0
    dev: true

  /istanbul-reports/3.1.1:
    resolution: {integrity: sha512-q1kvhAXWSsXfMjCdNHNPKZZv94OlspKnoGv+R9RGbnqOOQ0VbNfLFgQDVgi7hHenKsndGq3/o0OBdzDXthWcNw==}
    engines: {node: '>=8'}
    dependencies:
      html-escaper: 2.0.2
      istanbul-lib-report: 3.0.0
<<<<<<< HEAD
    dev: false

  /jest-diff/27.4.2:
    resolution: {integrity: sha512-ujc9ToyUZDh9KcqvQDkk/gkbf6zSaeEg9AiBxtttXW59H/AcqEYp1ciXAtJp+jXWva5nAf/ePtSsgWwE5mqp4Q==}
    engines: {node: ^10.13.0 || ^12.13.0 || ^14.15.0 || >=15.0.0}
    dependencies:
      chalk: 4.1.2
      diff-sequences: 27.4.0
      jest-get-type: 27.4.0
      pretty-format: 27.4.2

  /jest-get-type/27.4.0:
    resolution: {integrity: sha512-tk9o+ld5TWq41DkK14L4wox4s2D9MtTpKaAVzXfr5CUKm5ZK2ExcaFE0qls2W71zE/6R2TxxrK9w2r6svAFDBQ==}
    engines: {node: ^10.13.0 || ^12.13.0 || ^14.15.0 || >=15.0.0}

  /jest-haste-map/27.4.2:
    resolution: {integrity: sha512-foiyAEePORUN2eeJnOtcM1y8qW0ShEd9kTjWVL4sVaMcuCJM6gtHegvYPBRT0mpI/bs4ueThM90+Eoj2ncoNsA==}
    engines: {node: ^10.13.0 || ^12.13.0 || ^14.15.0 || >=15.0.0}
    dependencies:
      '@jest/types': 27.4.2
      '@types/graceful-fs': 4.1.5
      '@types/node': 16.11.12
      anymatch: 3.1.1
      fb-watchman: 2.0.1
      graceful-fs: 4.2.6
      jest-regex-util: 27.4.0
      jest-serializer: 27.4.0
      jest-util: 27.4.2
      jest-worker: 27.4.2
      micromatch: 4.0.4
      walker: 1.0.7
    optionalDependencies:
      fsevents: 2.3.2
    dev: false

  /jest-matcher-utils/27.4.2:
    resolution: {integrity: sha512-jyP28er3RRtMv+fmYC/PKG8wvAmfGcSNproVTW2Y0P/OY7/hWUOmsPfxN1jOhM+0u2xU984u2yEagGivz9OBGQ==}
    engines: {node: ^10.13.0 || ^12.13.0 || ^14.15.0 || >=15.0.0}
    dependencies:
      chalk: 4.1.2
      jest-diff: 27.4.2
      jest-get-type: 27.4.0
      pretty-format: 27.4.2
    dev: false

  /jest-message-util/27.4.2:
    resolution: {integrity: sha512-OMRqRNd9E0DkBLZpFtZkAGYOXl6ZpoMtQJWTAREJKDOFa0M6ptB7L67tp+cszMBkvSgKOhNtQp2Vbcz3ZZKo/w==}
    engines: {node: ^10.13.0 || ^12.13.0 || ^14.15.0 || >=15.0.0}
    dependencies:
      '@babel/code-frame': 7.16.0
      '@jest/types': 27.4.2
      '@types/stack-utils': 2.0.0
      chalk: 4.1.2
      graceful-fs: 4.2.6
      micromatch: 4.0.4
      pretty-format: 27.4.2
      slash: 3.0.0
      stack-utils: 2.0.3
    dev: false

  /jest-pnp-resolver/1.2.2_jest-resolve@27.4.2:
    resolution: {integrity: sha512-olV41bKSMm8BdnuMsewT4jqlZ8+3TCARAXjZGT9jcoSnrfUnRCqnMoF9XEeoWjbzObpqF9dRhHQj0Xb9QdF6/w==}
    engines: {node: '>=6'}
    peerDependencies:
      jest-resolve: '*'
    peerDependenciesMeta:
      jest-resolve:
        optional: true
    dependencies:
      jest-resolve: 27.4.2
    dev: false

  /jest-regex-util/27.4.0:
    resolution: {integrity: sha512-WeCpMpNnqJYMQoOjm1nTtsgbR4XHAk1u00qDoNBQoykM280+/TmgA5Qh5giC1ecy6a5d4hbSsHzpBtu5yvlbEg==}
    engines: {node: ^10.13.0 || ^12.13.0 || ^14.15.0 || >=15.0.0}
    dev: false

  /jest-resolve/27.4.2:
    resolution: {integrity: sha512-d/zqPjxCzMqHlOdRTg8cTpO9jY+1/T74KazT8Ws/LwmwxV5sRMWOkiLjmzUCDj/5IqA5XHNK4Hkmlq9Kdpb9Sg==}
    engines: {node: ^10.13.0 || ^12.13.0 || ^14.15.0 || >=15.0.0}
    dependencies:
      '@jest/types': 27.4.2
      chalk: 4.1.2
      graceful-fs: 4.2.6
      jest-haste-map: 27.4.2
      jest-pnp-resolver: 1.2.2_jest-resolve@27.4.2
      jest-util: 27.4.2
      jest-validate: 27.4.2
      resolve: 1.20.0
      resolve.exports: 1.1.0
      slash: 3.0.0
    dev: false

  /jest-serializer/27.4.0:
    resolution: {integrity: sha512-RDhpcn5f1JYTX2pvJAGDcnsNTnsV9bjYPU8xcV+xPwOXnUPOQwf4ZEuiU6G9H1UztH+OapMgu/ckEVwO87PwnQ==}
    engines: {node: ^10.13.0 || ^12.13.0 || ^14.15.0 || >=15.0.0}
    dependencies:
      '@types/node': 16.11.12
      graceful-fs: 4.2.6
    dev: false

  /jest-snapshot/27.4.2:
    resolution: {integrity: sha512-DI7lJlNIu6WSQ+esqhnJzEzU70+dV+cNjoF1c+j5FagWEd3KtOyZvVliAH0RWNQ6KSnAAnKSU0qxJ8UXOOhuUQ==}
    engines: {node: ^10.13.0 || ^12.13.0 || ^14.15.0 || >=15.0.0}
    dependencies:
      '@babel/core': 7.12.16
      '@babel/generator': 7.12.15
      '@babel/parser': 7.12.16
      '@babel/plugin-syntax-typescript': 7.14.5_@babel+core@7.12.16
      '@babel/traverse': 7.12.13
      '@babel/types': 7.12.13
      '@jest/transform': 27.4.2
      '@jest/types': 27.4.2
      '@types/babel__traverse': 7.11.0
      '@types/prettier': 2.2.1
      babel-preset-current-node-syntax: 1.0.1_@babel+core@7.12.16
      chalk: 4.1.2
      expect: 27.4.2
      graceful-fs: 4.2.6
      jest-diff: 27.4.2
      jest-get-type: 27.4.0
      jest-haste-map: 27.4.2
      jest-matcher-utils: 27.4.2
      jest-message-util: 27.4.2
      jest-resolve: 27.4.2
      jest-util: 27.4.2
      natural-compare: 1.4.0
      pretty-format: 27.4.2
      semver: 7.3.5
    transitivePeerDependencies:
      - supports-color
    dev: false

  /jest-util/27.4.2:
    resolution: {integrity: sha512-YuxxpXU6nlMan9qyLuxHaMMOzXAl5aGZWCSzben5DhLHemYQxCc4YK+4L3ZrCutT8GPQ+ui9k5D8rUJoDioMnA==}
    engines: {node: ^10.13.0 || ^12.13.0 || ^14.15.0 || >=15.0.0}
    dependencies:
      '@jest/types': 27.4.2
      '@types/node': 16.11.12
      chalk: 4.1.2
      ci-info: 3.2.0
      graceful-fs: 4.2.6
      picomatch: 2.3.0
    dev: false

  /jest-validate/27.4.2:
    resolution: {integrity: sha512-hWYsSUej+Fs8ZhOm5vhWzwSLmVaPAxRy+Mr+z5MzeaHm9AxUpXdoVMEW4R86y5gOobVfBsMFLk4Rb+QkiEpx1A==}
    engines: {node: ^10.13.0 || ^12.13.0 || ^14.15.0 || >=15.0.0}
    dependencies:
      '@jest/types': 27.4.2
      camelcase: 6.2.0
      chalk: 4.1.2
      jest-get-type: 27.4.0
      leven: 3.1.0
      pretty-format: 27.4.2
    dev: false

  /jest-worker/27.4.2:
    resolution: {integrity: sha512-0QMy/zPovLfUPyHuOuuU4E+kGACXXE84nRnq6lBVI9GJg5DCBiA97SATi+ZP8CpiJwEQy1oCPjRBf8AnLjN+Ag==}
    engines: {node: '>= 10.13.0'}
    dependencies:
      '@types/node': 16.11.12
      merge-stream: 2.0.0
      supports-color: 8.1.1
    dev: false
=======
    dev: true
>>>>>>> 290b481b

  /joycon/3.1.1:
    resolution: {integrity: sha512-34wB/Y7MW7bzjKRjUKTa46I2Z7eV62Rkhva+KkopW7Qvv/OSWBqvkSY7vusOPrNuZcUG3tApvdVgNB8POj3SPw==}
    engines: {node: '>=10'}
    dev: true

  /js-tokens/4.0.0:
    resolution: {integrity: sha512-RdJUflcE3cUzKiMqQgsCu06FPu9UdIJO0beYbPhHN4k6apgJtifcoCtT9bcxOpYBtpD2kCM6Sbzg4CausW/PKQ==}

  /js-yaml/4.1.0:
    resolution: {integrity: sha512-wpxZs9NoxZaJESJGIZTyDEaYpl0FKSA+FB9aJiyemKhMwkxQg63h4T1KJgUGHpTqPDNRcmmYLugrRjJlBtWvRA==}
    hasBin: true
    dependencies:
      argparse: 2.0.1
    dev: true

  /jsdom/19.0.0:
    resolution: {integrity: sha512-RYAyjCbxy/vri/CfnjUWJQQtZ3LKlLnDqj+9XLNnJPgEGeirZs3hllKR20re8LUZ6o1b1X4Jat+Qd26zmP41+A==}
    engines: {node: '>=12'}
    peerDependencies:
      canvas: ^2.5.0
    peerDependenciesMeta:
      canvas:
        optional: true
    dependencies:
      abab: 2.0.5
      acorn: 8.6.0
      acorn-globals: 6.0.0
      cssom: 0.5.0
      cssstyle: 2.3.0
      data-urls: 3.0.1
      decimal.js: 10.3.1
      domexception: 4.0.0
      escodegen: 2.0.0
      form-data: 4.0.0
      html-encoding-sniffer: 3.0.0
      http-proxy-agent: 5.0.0
      https-proxy-agent: 5.0.0
      is-potential-custom-element-name: 1.0.1
      nwsapi: 2.2.0
      parse5: 6.0.1
      saxes: 5.0.1
      symbol-tree: 3.2.4
      tough-cookie: 4.0.0
      w3c-hr-time: 1.0.2
      w3c-xmlserializer: 3.0.0
      webidl-conversions: 7.0.0
      whatwg-encoding: 2.0.0
      whatwg-mimetype: 3.0.0
      whatwg-url: 10.0.0
      ws: 8.3.0
      xml-name-validator: 4.0.0
    transitivePeerDependencies:
      - bufferutil
      - supports-color
      - utf-8-validate
    dev: true

  /jsesc/2.5.2:
    resolution: {integrity: sha512-OYu7XEzjkCQ3C5Ps3QIZsQfNpqoJyZZA99wd9aWd05NCtC5pWOkShK2mkL6HXQR6/Cy2lbNdPlZBpuQHXE63gA==}
    engines: {node: '>=4'}
    hasBin: true
    dev: true

  /json-parse-better-errors/1.0.2:
    resolution: {integrity: sha512-mrqyZKfX5EhL7hvqcV6WG1yYjnjeuYDzDhhcAAUrq8Po85NBQBJP+ZDUT75qZQ98IkUoBqdkExkukOU7Ts2wrw==}
    dev: true

  /json-parse-even-better-errors/2.3.1:
    resolution: {integrity: sha512-xyFwyhro/JEof6Ghe2iz2NcXoj2sloNsWr/XsERDK/oiPCfaNhl5ONfp+jQdAZRQQ0IJWNzH9zIZF7li91kh2w==}
    dev: true

  /json-schema-traverse/0.4.1:
    resolution: {integrity: sha512-xbbCH5dCYU5T8LcEhhuh7HJ88HXuW3qsI3Y0zOZFKfZEHcpWiHU/Jxzk629Brsab/mMiHQti9wMP+845RPe3Vg==}
    dev: true

  /json-stable-stringify-without-jsonify/1.0.1:
    resolution: {integrity: sha1-nbe1lJatPzz+8wp1FC0tkwrXJlE=}
    dev: true

  /json5/1.0.1:
    resolution: {integrity: sha512-aKS4WQjPenRxiQsC93MNfjx+nbF4PAdYzmd/1JIj8HYzqfbu86beTuNgXDzPknWk0n0uARlyewZo4s++ES36Ow==}
    hasBin: true
    dependencies:
      minimist: 1.2.5
    dev: true

  /json5/2.2.0:
    resolution: {integrity: sha512-f+8cldu7X/y7RAJurMEJmdoKXGB/X550w2Nr3tTbezL6RwEE/iMcm+tZnXeoZtKuOq6ft8+CqzEkrIgx1fPoQA==}
    engines: {node: '>=6'}
    hasBin: true
    dependencies:
      minimist: 1.2.5
    dev: true

  /jsonc-eslint-parser/2.0.4_eslint@8.4.1:
    resolution: {integrity: sha512-a3ZRus4qea0tSRCW2qvF/spFt7iCpdeJbiDjxbFZRZ87JCF8sI8hbxpVvUBVyZ3fLB/RQnTi+Y/yZbMlqt1BCg==}
    engines: {node: ^12.22.0 || ^14.17.0 || >=16.0.0}
    dependencies:
      acorn: 8.6.0
      eslint-utils: 3.0.0_eslint@8.4.1
      eslint-visitor-keys: 3.1.0
      espree: 9.2.0
      semver: 7.3.5
    transitivePeerDependencies:
      - eslint
    dev: true

  /jsonc-parser/3.0.0:
    resolution: {integrity: sha512-fQzRfAbIBnR0IQvftw9FJveWiHp72Fg20giDrHz6TdfB12UH/uue0D3hm57UB5KgAVuniLMCaS8P1IMj9NR7cA==}
    dev: true

  /jsx-ast-utils/3.2.0:
    resolution: {integrity: sha512-EIsmt3O3ljsU6sot/J4E1zDRxfBNrhjyf/OKjlydwgEimQuznlM4Wv7U+ueONJMyEn1WRE0K8dhi3dVAXYT24Q==}
    engines: {node: '>=4.0'}
    dependencies:
      array-includes: 3.1.4
      object.assign: 4.1.2
    dev: true

  /just-extend/4.2.1:
    resolution: {integrity: sha512-g3UB796vUFIY90VIv/WX3L2c8CS2MdWUww3CNrYmqza1Fg0DURc2K/O4YrnklBdQarSJ/y8JnJYDGc+1iumQjg==}
    dev: false

  /kleur/3.0.3:
    resolution: {integrity: sha512-eTIzlVOSUR+JxdDFepEYcBMtZ9Qqdef+rnzWdRZuMbOywu5tO2w2N7rqjoANZ5k9vywhL6Br1VRjUIgTQx4E8w==}
    engines: {node: '>=6'}
    dev: true

  /kleur/4.1.4:
    resolution: {integrity: sha512-8QADVssbrFjivHWQU7KkMgptGTl6WAcSdlbBPY4uNF+mWr6DGcKrvY2w4FQJoXch7+fKMjj0dRrL75vk3k23OA==}
    engines: {node: '>=6'}
    dev: true

  /levn/0.3.0:
    resolution: {integrity: sha1-OwmSTt+fCDwEkP3UwLxEIeBHZO4=}
    engines: {node: '>= 0.8.0'}
    dependencies:
      prelude-ls: 1.1.2
      type-check: 0.3.2
    dev: true

  /levn/0.4.1:
    resolution: {integrity: sha512-+bT2uH4E5LGE7h/n3evcS/sQlJXCpIp6ym8OWJ5eV6+67Dsql/LaaT7qJBAt2rzfoa/5QBGBhxDix1dMt2kQKQ==}
    engines: {node: '>= 0.8.0'}
    dependencies:
      prelude-ls: 1.2.1
      type-check: 0.4.0
    dev: true

  /lilconfig/2.0.4:
    resolution: {integrity: sha512-bfTIN7lEsiooCocSISTWXkiWJkRqtL9wYtYy+8EK3Y41qh3mpwPU0ycTOgjdY9ErwXCc8QyrQp82bdL0Xkm9yA==}
    engines: {node: '>=10'}
    dev: true

  /lines-and-columns/1.1.6:
    resolution: {integrity: sha1-HADHQ7QzzQpOgHWPe2SldEDZ/wA=}
    dev: true

  /lit-element/3.0.2:
    resolution: {integrity: sha512-9vTJ47D2DSE4Jwhle7aMzEwO2ZcOPRikqfT3CVG7Qol2c9/I4KZwinZNW5Xv8hNm+G/enSSfIwqQhIXi6ioAUg==}
    dependencies:
      '@lit/reactive-element': 1.0.2
      lit-html: 2.0.2
    dev: false

  /lit-html/2.0.2:
    resolution: {integrity: sha512-dON7Zg8btb14/fWohQLQBdSgkoiQA4mIUy87evmyJHtxRq7zS6LlC32bT5EPWiof5PUQaDpF45v2OlrxHA5Clg==}
    dependencies:
      '@types/trusted-types': 2.0.2
    dev: false

  /lit/2.0.2:
    resolution: {integrity: sha512-hKA/1YaSB+P+DvKWuR2q1Xzy/iayhNrJ3aveD0OQ9CKn6wUjsdnF/7LavDOJsKP/K5jzW/kXsuduPgRvTFrFJw==}
    dependencies:
      '@lit/reactive-element': 1.0.2
      lit-element: 3.0.2
      lit-html: 2.0.2
    dev: false

  /load-json-file/4.0.0:
    resolution: {integrity: sha1-L19Fq5HjMhYjT9U62rZo607AmTs=}
    engines: {node: '>=4'}
    dependencies:
      graceful-fs: 4.2.8
      parse-json: 4.0.0
      pify: 3.0.0
      strip-bom: 3.0.0
    dev: true

  /local-pkg/0.4.0:
    resolution: {integrity: sha512-2XBWjO/v63JeR1HPzLJxdTVRQDB84Av2p2KtBA5ahvpyLUPubcAU6iXlAJrONcY7aSqgJhXxElAnKtnYsRolPQ==}
    engines: {node: '>=14'}
    dependencies:
      mlly: 0.2.10
    dev: true

  /locate-path/2.0.0:
    resolution: {integrity: sha1-K1aLJl7slExtnA3pw9u7ygNUzY4=}
    engines: {node: '>=4'}
    dependencies:
      p-locate: 2.0.0
      path-exists: 3.0.0
    dev: true

  /locate-path/5.0.0:
    resolution: {integrity: sha512-t7hw9pI+WvuwNJXwk5zVHpyhIqzg2qTlklJOf0mVxGSbe3Fp2VieZcduNYjaLDoy6p9uGpQEGWG87WpMKlNq8g==}
    engines: {node: '>=8'}
    dependencies:
      p-locate: 4.1.0
    dev: true

  /locate-path/6.0.0:
    resolution: {integrity: sha512-iPZK6eYjbxRu3uB4/WZ3EsEIMJFMqAoopl3R+zuq0UjcAm/MO6KCweDgPfP3elTztoKP3KtnVHxTn2NHBSDVUw==}
    engines: {node: '>=10'}
    dependencies:
      p-locate: 5.0.0
    dev: true

  /locate-path/7.0.0:
    resolution: {integrity: sha512-+cg2yXqDUKfo4hsFxwa3G1cBJeA+gs1vD8FyV9/odWoUlQe/4syxHQ5DPtKjtfm6gnKbZzjCqzX03kXosvZB1w==}
    engines: {node: ^12.20.0 || ^14.13.1 || >=16.0.0}
    dependencies:
      p-locate: 6.0.0
    dev: true

  /lodash.camelcase/4.3.0:
    resolution: {integrity: sha1-soqmKIorn8ZRA1x3EfZathkDMaY=}
    dev: true

  /lodash.get/4.4.2:
    resolution: {integrity: sha1-LRd/ZS+jHpObRDjVNBSZ36OCXpk=}
    dev: false

  /lodash.merge/4.6.2:
    resolution: {integrity: sha512-0KpjqXRVvrYyCsX1swR/XTK0va6VQkQM6MNo7PqW77ByjAhoARA8EfrP1N4+KlKj8YS0ZUCtRT/YUuhyYDujIQ==}
    dev: true

  /lodash/4.17.21:
    resolution: {integrity: sha512-v2kDEe57lecTulaDIuNTPy3Ry4gLGJ6Z1O3vE1krgXZNrsQ+LFTGHVxVjcXPs17LhbZVGedAJv8XZ1tvj5FvSg==}
    dev: true

  /log-update/5.0.0:
    resolution: {integrity: sha512-HovF3knyZX9sleS0OkSJ6f53JEpbzcbomC6/WJ3iuGK8i6CRb6WZ542gO2F3pdQK8hwlijddDefVFhlMpwkOSQ==}
    engines: {node: ^12.20.0 || ^14.13.1 || >=16.0.0}
    dependencies:
      ansi-escapes: 5.0.0
      cli-cursor: 4.0.0
      slice-ansi: 5.0.0
      wrap-ansi: 8.0.1
    dev: true

  /loose-envify/1.4.0:
    resolution: {integrity: sha512-lyuxPGr/Wfhrlem2CL/UcnUc1zcqKAImBDzukY7Y5F/yQiNdko6+fRLevlw1HgMySw7f611UIY408EtxRSoK3Q==}
    hasBin: true
    dependencies:
      js-tokens: 4.0.0

  /lru-cache/6.0.0:
    resolution: {integrity: sha512-Jo6dJ04CmSjuznwJSS3pUeWmd/H0ffTlkXXgwZi+eq1UCmqQwCh+eLsYOYCwY991i2Fah4h1BEMCx4qThGbsiA==}
    engines: {node: '>=10'}
    dependencies:
      yallist: 4.0.0
    dev: true

  /lz-string/1.4.4:
    resolution: {integrity: sha1-wNjq82BZ9wV5bh40SBHPTEmNOiY=}
    hasBin: true
    dev: true

  /magic-string/0.25.7:
    resolution: {integrity: sha512-4CrMT5DOHTDk4HYDlzmwu4FVCcIYI8gauveasrdCu2IKIFOJ3f0v/8MDGJCDL9oD2ppz/Av1b0Nj345H9M+XIA==}
    dependencies:
      sourcemap-codec: 1.4.8

  /make-dir/3.1.0:
    resolution: {integrity: sha512-g3FeP20LNwhALb/6Cz6Dd4F2ngze0jz7tbzrD2wAV+o9FeNHe4rL+yK2md0J/fiSf1sa1ADhXqi5+oVwOM/eGw==}
    engines: {node: '>=8'}
    dependencies:
      semver: 6.3.0
    dev: true

  /memorystream/0.3.1:
    resolution: {integrity: sha1-htcJCzDORV1j+64S3aUaR93K+bI=}
    engines: {node: '>= 0.10.0'}
    dev: true

  /merge-stream/2.0.0:
    resolution: {integrity: sha512-abv/qOcuPfk3URPfDzmZU1LKmuw8kT+0nIHvKrKgFrwifol/doWcdA4ZqsWQ8ENrFKkd67Mfpo/LovbIUsbt3w==}
    dev: true

  /merge2/1.4.1:
    resolution: {integrity: sha512-8q7VEgMJW4J8tcfVPy8g09NcQwZdbwFEqhe/WZkoIzjn/3TGDwtOCYtXGxA3O8tPzpczCCDgv+P2P5y00ZJOOg==}
    engines: {node: '>= 8'}

  /micromatch/4.0.4:
    resolution: {integrity: sha512-pRmzw/XUcwXGpD9aI9q/0XOwLNygjETJ8y0ao0wdqprrzDa4YnxLcz7fQRZr8voh8V10kGhABbNcHVk5wHgWwg==}
    engines: {node: '>=8.6'}
    dependencies:
      braces: 3.0.2
      picomatch: 2.3.0

  /mime-db/1.51.0:
    resolution: {integrity: sha512-5y8A56jg7XVQx2mbv1lu49NR4dokRnhZYTtL+KGfaa27uq4pSTXkwQkFJl4pkRMyNFz/EtYDSkiiEHx3F7UN6g==}
    engines: {node: '>= 0.6'}
    dev: true

  /mime-types/2.1.34:
    resolution: {integrity: sha512-6cP692WwGIs9XXdOO4++N+7qjqv0rqxxVvJ3VHPh/Sc9mVZcQP+ZGhkKiTvWMQRr2tbHkJP/Yn7Y0npb3ZBs4A==}
    engines: {node: '>= 0.6'}
    dependencies:
      mime-db: 1.51.0
    dev: true

  /mimic-fn/2.1.0:
    resolution: {integrity: sha512-OqbOk5oEQeAZ8WXWydlu9HJjz9WVdEIvamMCcXmuqUYjTknH/sqsWvhQ3vgwKFRR1HpjvNBKQ37nbJgYzGqGcg==}
    engines: {node: '>=6'}
    dev: true

  /mimic-fn/4.0.0:
    resolution: {integrity: sha512-vqiC06CuhBTUdZH+RYl8sFrL096vA45Ok5ISO6sE/Mr1jRbGH4Csnhi8f3wKVl7x8mO4Au7Ir9D3Oyv1VYMFJw==}
    engines: {node: '>=12'}
    dev: true

  /min-indent/1.0.1:
    resolution: {integrity: sha512-I9jwMn07Sy/IwOj3zVkVik2JTvgpaykDZEigL6Rx6N9LbMywwUSMtxET+7lVoDLLd3O3IXwJwvuuns8UB/HeAg==}
    engines: {node: '>=4'}
    dev: true

  /minimatch/3.0.4:
    resolution: {integrity: sha512-yJHVQEhyqPLUTgt9B83PXu6W3rx4MvvHvSUvToogpwoGDOUQ+yDrR0HRot+yOCdCO7u4hX3pWft6kWBBcqh0UA==}
    dependencies:
      brace-expansion: 1.1.11
    dev: true

  /minimist/1.2.5:
    resolution: {integrity: sha512-FM9nNUYrRBAELZQT3xeZQ7fmMOBg6nWNmJKTcgsJeaLstP/UODVpGsr5OhXhhXg6f+qtJ8uiZ+PUxkDWcgIXLw==}
    dev: true

  /mlly/0.2.10:
    resolution: {integrity: sha512-xfyW6c2QBGArtctzNnTV5leOKX8nOMz2simeubtXofdsdSJFSNw+Ncvrs8kxcN3pBrQLXuYBHNFV6NgZ5Ryf4A==}
    dependencies:
      import-meta-resolve: 1.1.1
    dev: true

  /ms/2.0.0:
    resolution: {integrity: sha1-VgiurfwAvmwpAd9fmGF4jeDVl8g=}
    dev: true

  /ms/2.1.2:
    resolution: {integrity: sha512-sGkPx+VjMtmA6MX27oA4FBFELFCZZ4S4XqeGOXCv68tT+jb3vk/RyaKWP0PTKyWtmLSM0b+adUTEvbs1PEaH2w==}
    dev: true

  /multimap/1.1.0:
    resolution: {integrity: sha512-0ZIR9PasPxGXmRsEF8jsDzndzHDj7tIav+JUmvIFB/WHswliFnquxECT/De7GR4yg99ky/NlRKJT82G1y271bw==}
    dev: true

  /mz/2.7.0:
    resolution: {integrity: sha512-z81GNO7nnYMEhrGh9LeymoE4+Yr0Wn5McHIZMK5cfQCl+NDX08sCZgUc9/6MHni9IWuFLm1Z3HTCXu2z9fN62Q==}
    dependencies:
      any-promise: 1.3.0
      object-assign: 4.1.1
      thenify-all: 1.6.0
    dev: true

  /nanoid/3.1.30:
    resolution: {integrity: sha512-zJpuPDwOv8D2zq2WRoMe1HsfZthVewpel9CAvTfc/2mBD1uUT/agc5f7GHGWXlYkFvi1mVxe4IjvP2HNrop7nQ==}
    engines: {node: ^10 || ^12 || ^13.7 || ^14 || >=15.0.1}
    hasBin: true

  /natural-compare/1.4.0:
    resolution: {integrity: sha1-Sr6/7tdUHywnrPspvbvRXI1bpPc=}
    dev: true

  /nice-napi/1.0.2:
    resolution: {integrity: sha512-px/KnJAJZf5RuBGcfD+Sp2pAKq0ytz8j+1NehvgIGFkvtvFrDM3T8E4x/JJODXK9WZow8RRGrbA9QQ3hs+pDhA==}
    os: ['!win32']
    requiresBuild: true
    dependencies:
      node-addon-api: 3.2.1
      node-gyp-build: 4.3.0
    dev: false
    optional: true

  /nice-try/1.0.5:
    resolution: {integrity: sha512-1nh45deeb5olNY7eX82BkPO7SSxR5SSYJiPTrTdFUVYwAl8CKMA5N9PjTYkHiRjisVcxcQ1HXdLhx2qxxJzLNQ==}
    dev: true

  /nise/5.1.0:
    resolution: {integrity: sha512-W5WlHu+wvo3PaKLsJJkgPup2LrsXCcm7AWwyNZkUnn5rwPkuPBi3Iwk5SQtN0mv+K65k7nKKjwNQ30wg3wLAQQ==}
    dependencies:
      '@sinonjs/commons': 1.8.3
      '@sinonjs/fake-timers': 7.1.2
      '@sinonjs/text-encoding': 0.7.1
      just-extend: 4.2.1
      path-to-regexp: 1.8.0
    dev: false

  /node-addon-api/3.2.1:
    resolution: {integrity: sha512-mmcei9JghVNDYydghQmeDX8KoAm0FAiYyIcUt/N4nhyAipB17pllZQDOJD2fotxABnt4Mdz+dKTO7eftLg4d0A==}
    requiresBuild: true
    dev: false
    optional: true

  /node-fetch/2.6.6:
    resolution: {integrity: sha512-Z8/6vRlTUChSdIgMa51jxQ4lrw/Jy5SOW10ObaA47/RElsAN2c5Pn8bTgFGWn/ibwzXTE8qwr1Yzx28vsecXEA==}
    engines: {node: 4.x || >=6.0.0}
    dependencies:
      whatwg-url: 5.0.0
    dev: true

  /node-gyp-build/4.3.0:
    resolution: {integrity: sha512-iWjXZvmboq0ja1pUGULQBexmxq8CV4xBhX7VDOTbL7ZR4FOowwY/VOtRxBN/yKxmdGoIp4j5ysNT4u3S2pDQ3Q==}
    hasBin: true
    requiresBuild: true
    dev: false
    optional: true

  /node-modules-regexp/1.0.0:
    resolution: {integrity: sha1-jZ2+KJZKSsVxLpExZCEHxx6Q7EA=}
    engines: {node: '>=0.10.0'}
    dev: true

  /node-releases/2.0.1:
    resolution: {integrity: sha512-CqyzN6z7Q6aMeF/ktcMVTzhAHCEpf8SOarwpzpf8pNBY2k5/oM34UHldUwp8VKI7uxct2HxSRdJjBaZeESzcxA==}
    dev: true

  /normalize-package-data/2.5.0:
    resolution: {integrity: sha512-/5CMN3T0R4XTj4DcGaexo+roZSdSFW/0AOOTROrjxzCG1wrWXEsGbRKevjlIL+ZDE4sZlJr5ED4YW0yqmkK+eA==}
    dependencies:
      hosted-git-info: 2.8.8
      resolve: 1.20.0
      semver: 5.7.1
      validate-npm-package-license: 3.0.4
    dev: true

  /normalize-path/3.0.0:
    resolution: {integrity: sha512-6eZs5Ls3WtCisHWp9S2GUy8dqkpGi4BVSz3GaqiE6ezub0512ESztXUwUB6C6IKbQkY2Pnb/mD4WYojCRwcwLA==}
    engines: {node: '>=0.10.0'}
    dev: true

  /npm-run-all/4.1.5:
    resolution: {integrity: sha512-Oo82gJDAVcaMdi3nuoKFavkIHBRVqQ1qvMb+9LHk/cF4P6B2m8aP04hGf7oL6wZ9BuGwX1onlLhpuoofSyoQDQ==}
    engines: {node: '>= 4'}
    hasBin: true
    dependencies:
      ansi-styles: 3.2.1
      chalk: 2.4.2
      cross-spawn: 6.0.5
      memorystream: 0.3.1
      minimatch: 3.0.4
      pidtree: 0.3.1
      read-pkg: 3.0.0
      shell-quote: 1.7.3
      string.prototype.padend: 3.1.3
    dev: true

  /npm-run-path/4.0.1:
    resolution: {integrity: sha512-S48WzZW777zhNIrn7gxOlISNAqi9ZC/uQFnRdbeIHhZhCA6UqpkOT8T1G7BvfdgP4Er8gF4sUbaS0i7QvIfCWw==}
    engines: {node: '>=8'}
    dependencies:
      path-key: 3.1.1
    dev: true

  /npm-run-path/5.0.1:
    resolution: {integrity: sha512-ybBJQUSyFwEEhqO2lXmyKOl9ucHtyZBWVM0h0FiMfT/+WKxCUZFa95qAR2X3w/w6oigN3B0b2UNHZbD+kdfD5w==}
    engines: {node: ^12.20.0 || ^14.13.1 || >=16.0.0}
    dependencies:
      path-key: 4.0.0
    dev: true

  /nwsapi/2.2.0:
    resolution: {integrity: sha512-h2AatdwYH+JHiZpv7pt/gSX1XoRGb7L/qSIeuqA6GwYoF9w1vP1cw42TO0aI2pNyshRK5893hNSl+1//vHK7hQ==}
    dev: true

  /object-assign/4.1.1:
    resolution: {integrity: sha1-IQmtx5ZYh8/AXLvUQsrIv7s2CGM=}
    engines: {node: '>=0.10.0'}

  /object-inspect/1.11.0:
    resolution: {integrity: sha512-jp7ikS6Sd3GxQfZJPyH3cjcbJF6GZPClgdV+EFygjFLQ5FmW/dRUnTd9PQ9k0JhoNDabWFbpF1yCdSWCC6gexg==}
    dev: true

  /object-keys/1.1.1:
    resolution: {integrity: sha512-NuAESUOUMrlIXOfHKzD6bpPu3tYt3xvjNdRIQ+FeT0lNb4K8WR70CaDxhuNguS2XG+GjkyMwOzsN5ZktImfhLA==}
    engines: {node: '>= 0.4'}
    dev: true

  /object.assign/4.1.2:
    resolution: {integrity: sha512-ixT2L5THXsApyiUPYKmW+2EHpXXe5Ii3M+f4e+aJFAHao5amFRW6J0OO6c/LU8Be47utCx2GL89hxGB6XSmKuQ==}
    engines: {node: '>= 0.4'}
    dependencies:
      call-bind: 1.0.2
      define-properties: 1.1.3
      has-symbols: 1.0.2
      object-keys: 1.1.1
    dev: true

  /object.entries/1.1.5:
    resolution: {integrity: sha512-TyxmjUoZggd4OrrU1W66FMDG6CuqJxsFvymeyXI51+vQLN67zYfZseptRge703kKQdo4uccgAKebXFcRCzk4+g==}
    engines: {node: '>= 0.4'}
    dependencies:
      call-bind: 1.0.2
      define-properties: 1.1.3
      es-abstract: 1.19.1
    dev: true

  /object.fromentries/2.0.5:
    resolution: {integrity: sha512-CAyG5mWQRRiBU57Re4FKoTBjXfDoNwdFVH2Y1tS9PqCsfUTymAohOkEMSG3aRNKmv4lV3O7p1et7c187q6bynw==}
    engines: {node: '>= 0.4'}
    dependencies:
      call-bind: 1.0.2
      define-properties: 1.1.3
      es-abstract: 1.19.1
    dev: true

  /object.hasown/1.1.0:
    resolution: {integrity: sha512-MhjYRfj3GBlhSkDHo6QmvgjRLXQ2zndabdf3nX0yTyZK9rPfxb6uRpAac8HXNLy1GpqWtZ81Qh4v3uOls2sRAg==}
    dependencies:
      define-properties: 1.1.3
      es-abstract: 1.19.1
    dev: true

  /object.values/1.1.5:
    resolution: {integrity: sha512-QUZRW0ilQ3PnPpbNtgdNV1PDbEqLIiSFB3l+EnGtBQ/8SUTLj1PZwtQHABZtLgwpJZTSZhuGLOGk57Drx2IvYg==}
    engines: {node: '>= 0.4'}
    dependencies:
      call-bind: 1.0.2
      define-properties: 1.1.3
      es-abstract: 1.19.1
    dev: true

  /once/1.4.0:
    resolution: {integrity: sha1-WDsap3WWHUsROsF9nFC6753Xa9E=}
    dependencies:
      wrappy: 1.0.2
    dev: true

  /onetime/5.1.2:
    resolution: {integrity: sha512-kbpaSSGJTWdAY5KPVeMOKXSrPtr8C8C7wodJbcsd51jRnmD+GZu8Y0VoU6Dm5Z4vWr0Ig/1NKuWRKf7j5aaYSg==}
    engines: {node: '>=6'}
    dependencies:
      mimic-fn: 2.1.0
    dev: true

  /onetime/6.0.0:
    resolution: {integrity: sha512-1FlR+gjXK7X+AsAHso35MnyN5KqGwJRi/31ft6x0M194ht7S+rWAvd7PHss9xSKMzE0asv1pyIHaJYq+BbacAQ==}
    engines: {node: '>=12'}
    dependencies:
      mimic-fn: 4.0.0
    dev: true

  /optionator/0.8.3:
    resolution: {integrity: sha512-+IW9pACdk3XWmmTXG8m3upGUJst5XRGzxMRjXzAuJ1XnIFNvfhjjIuYkDvysnPQ7qzqVzLt78BCruntqRhWQbA==}
    engines: {node: '>= 0.8.0'}
    dependencies:
      deep-is: 0.1.3
      fast-levenshtein: 2.0.6
      levn: 0.3.0
      prelude-ls: 1.1.2
      type-check: 0.3.2
      word-wrap: 1.2.3
    dev: true

  /optionator/0.9.1:
    resolution: {integrity: sha512-74RlY5FCnhq4jRxVUPKDaRwrVNXMqsGsiW6AJw4XK8hmtm10wC0ypZBLw5IIp85NZMr91+qd1RvvENwg7jjRFw==}
    engines: {node: '>= 0.8.0'}
    dependencies:
      deep-is: 0.1.3
      fast-levenshtein: 2.0.6
      levn: 0.4.1
      prelude-ls: 1.2.1
      type-check: 0.4.0
      word-wrap: 1.2.3
    dev: true

  /p-limit/1.3.0:
    resolution: {integrity: sha512-vvcXsLAJ9Dr5rQOPk7toZQZJApBl2K4J6dANSsEuh6QI41JYcsS/qhTGa9ErIUUgK3WNQoJYvylxvjqmiqEA9Q==}
    engines: {node: '>=4'}
    dependencies:
      p-try: 1.0.0
    dev: true

  /p-limit/2.3.0:
    resolution: {integrity: sha512-//88mFWSJx8lxCzwdAABTJL2MyWB12+eIY7MDL2SqLmAkeKU9qxRvWuSyTjm3FUmpBEMuFfckAIqEaVGUDxb6w==}
    engines: {node: '>=6'}
    dependencies:
      p-try: 2.2.0
    dev: true

  /p-limit/3.1.0:
    resolution: {integrity: sha512-TYOanM3wGwNGsZN2cVTYPArw454xnXj5qmWF1bEoAc4+cU/ol7GVh7odevjp1FNHduHc3KZMcFduxU5Xc6uJRQ==}
    engines: {node: '>=10'}
    dependencies:
      yocto-queue: 0.1.0
    dev: true

  /p-limit/4.0.0:
    resolution: {integrity: sha512-5b0R4txpzjPWVw/cXXUResoD4hb6U/x9BH08L7nw+GN1sezDzPdxeRvpc9c433fZhBan/wusjbCsqwqm4EIBIQ==}
    engines: {node: ^12.20.0 || ^14.13.1 || >=16.0.0}
    dependencies:
      yocto-queue: 1.0.0
    dev: true

  /p-locate/2.0.0:
    resolution: {integrity: sha1-IKAQOyIqcMj9OcwuWAaA893l7EM=}
    engines: {node: '>=4'}
    dependencies:
      p-limit: 1.3.0
    dev: true

  /p-locate/4.1.0:
    resolution: {integrity: sha512-R79ZZ/0wAxKGu3oYMlz8jy/kbhsNrS7SKZ7PxEHBgJ5+F2mtFW2fK2cOtBh1cHYkQsbzFV7I+EoRKe6Yt0oK7A==}
    engines: {node: '>=8'}
    dependencies:
      p-limit: 2.3.0
    dev: true

  /p-locate/5.0.0:
    resolution: {integrity: sha512-LaNjtRWUBY++zB5nE/NwcaoMylSPk+S+ZHNB1TzdbMJMny6dynpAGt7X/tl/QYq3TIeE6nxHppbo2LGymrG5Pw==}
    engines: {node: '>=10'}
    dependencies:
      p-limit: 3.1.0
    dev: true

  /p-locate/6.0.0:
    resolution: {integrity: sha512-wPrq66Llhl7/4AGC6I+cqxT07LhXvWL08LNXz1fENOw0Ap4sRZZ/gZpTTJ5jpurzzzfS2W/Ge9BY3LgLjCShcw==}
    engines: {node: ^12.20.0 || ^14.13.1 || >=16.0.0}
    dependencies:
      p-limit: 4.0.0
    dev: true

  /p-try/1.0.0:
    resolution: {integrity: sha1-y8ec26+P1CKOE/Yh8rGiN8GyB7M=}
    engines: {node: '>=4'}
    dev: true

  /p-try/2.2.0:
    resolution: {integrity: sha512-R4nPAVTAU0B9D35/Gk3uJf/7XYbQcyohSKdvAxIRSNghFl4e71hVoGnBNQz9cWaXxO2I10KTC+3jMdvvoKw6dQ==}
    engines: {node: '>=6'}
    dev: true

  /pako/1.0.11:
    resolution: {integrity: sha512-4hLB8Py4zZce5s4yd9XzopqwVv/yGNhV1Bl8NTmCq1763HeK2+EwVTv+leGeL13Dnh2wfbqowVPXCIO0z4taYw==}
    dev: false

  /parent-module/1.0.1:
    resolution: {integrity: sha512-GQ2EWRpQV8/o+Aw8YqtfZZPfNRWZYkbidE9k5rpl/hC3vtHHBfGm2Ifi6qWV+coDGkrUKZAxE3Lot5kcsRlh+g==}
    engines: {node: '>=6'}
    dependencies:
      callsites: 3.1.0
    dev: true

  /parse-cache-control/1.0.1:
    resolution: {integrity: sha1-juqz5U+laSD+Fro493+iGqzC104=}
    dev: true

  /parse-json/4.0.0:
    resolution: {integrity: sha1-vjX1Qlvh9/bHRxhPmKeIy5lHfuA=}
    engines: {node: '>=4'}
    dependencies:
      error-ex: 1.3.2
      json-parse-better-errors: 1.0.2
    dev: true

  /parse-json/5.2.0:
    resolution: {integrity: sha512-ayCKvm/phCGxOkYRSCM82iDwct8/EonSEgCSxWxD7ve6jHggsFl4fZVQBPRNgQoKiuV/odhFrGzQXZwbifC8Rg==}
    engines: {node: '>=8'}
    dependencies:
      '@babel/code-frame': 7.16.0
      error-ex: 1.3.2
      json-parse-even-better-errors: 2.3.1
      lines-and-columns: 1.1.6
    dev: true

  /parse5/6.0.1:
    resolution: {integrity: sha512-Ofn/CTFzRGTTxwpNEs9PP93gXShHcTq255nzRYSKe8AkVpZY7e1fpmTfOyoIvjP5HG7Z2ZM7VS9PPhQGW2pOpw==}
    dev: true

  /path-exists/3.0.0:
    resolution: {integrity: sha1-zg6+ql94yxiSXqfYENe1mwEP1RU=}
    engines: {node: '>=4'}
    dev: true

  /path-exists/4.0.0:
    resolution: {integrity: sha512-ak9Qy5Q7jYb2Wwcey5Fpvg2KoAc/ZIhLSLOSBmRmygPsGwkVVt0fZa0qrtMz+m6tJTAHfZQ8FnmB4MG4LWy7/w==}
    engines: {node: '>=8'}
    dev: true

  /path-exists/5.0.0:
    resolution: {integrity: sha512-RjhtfwJOxzcFmNOi6ltcbcu4Iu+FL3zEj83dk4kAS+fVpTxXLO1b38RvJgT/0QwvV/L3aY9TAnyv0EOqW4GoMQ==}
    engines: {node: ^12.20.0 || ^14.13.1 || >=16.0.0}
    dev: true

  /path-is-absolute/1.0.1:
    resolution: {integrity: sha1-F0uSaHNVNP+8es5r9TpanhtcX18=}
    engines: {node: '>=0.10.0'}
    dev: true

  /path-key/2.0.1:
    resolution: {integrity: sha1-QRyttXTFoUDTpLGRDUDYDMn0C0A=}
    engines: {node: '>=4'}
    dev: true

  /path-key/3.1.1:
    resolution: {integrity: sha512-ojmeN0qd+y0jszEtoY48r0Peq5dwMEkIlCOu6Q5f41lfkswXuKtYrhgoTpLnyIcHm24Uhqx+5Tqm2InSwLhE6Q==}
    engines: {node: '>=8'}
    dev: true

  /path-key/4.0.0:
    resolution: {integrity: sha512-haREypq7xkM7ErfgIyA0z+Bj4AGKlMSdlQE2jvJo6huWD1EdkKYV+G/T4nq0YEF2vgTT8kqMFKo1uHn950r4SQ==}
    engines: {node: '>=12'}
    dev: true

  /path-parse/1.0.6:
    resolution: {integrity: sha512-GSmOT2EbHrINBf9SR7CDELwlJ8AENk3Qn7OikK4nFYAu3Ote2+JYNVvkpAEQm3/TLNEJFD/xZJjzyxg3KBWOzw==}
    dev: true

  /path-to-regexp/1.8.0:
    resolution: {integrity: sha512-n43JRhlUKUAlibEJhPeir1ncUID16QnEjNpwzNdO3Lm4ywrBpBZ5oLD0I6br9evr1Y9JTqwRtAh7JLoOzAQdVA==}
    dependencies:
      isarray: 0.0.1
    dev: false

  /path-type/3.0.0:
    resolution: {integrity: sha512-T2ZUsdZFHgA3u4e5PfPbjd7HDDpxPnQb5jN0SrDsjNSuVXHJqtwTnWqG0B1jZrgmJ/7lj1EmVIByWt1gxGkWvg==}
    engines: {node: '>=4'}
    dependencies:
      pify: 3.0.0
    dev: true

  /path-type/4.0.0:
    resolution: {integrity: sha512-gDKb8aZMDeD/tZWs9P6+q0J9Mwkdl6xMV8TjnGP3qJVJ06bdMgkbBlLU8IdfOsIsFz2BW1rNVT3XuNEl8zPAvw==}
    engines: {node: '>=8'}
    dev: true

  /pathval/1.1.1:
    resolution: {integrity: sha512-Dp6zGqpTdETdR63lehJYPeIOqpiNBNtc7BpWSLrOje7UaIsE5aY92r/AunQA7rsXvet3lrJ3JnZX29UPTKXyKQ==}
    dev: false

  /picocolors/1.0.0:
    resolution: {integrity: sha512-1fygroTLlHu66zi26VoTDv8yRgm0Fccecssto+MhsZ0D/DGW2sm8E8AjW7NU5VVTRt5GxbeZ5qBuJr+HyLYkjQ==}

  /picomatch/2.3.0:
    resolution: {integrity: sha512-lY1Q/PiJGC2zOv/z391WOTD+Z02bCgsFfvxoXXf6h7kv9o+WmsmzYqrAwY63sNgOxE4xEdq0WyUnXfKeBrSvYw==}
    engines: {node: '>=8.6'}

  /pidtree/0.3.1:
    resolution: {integrity: sha512-qQbW94hLHEqCg7nhby4yRC7G2+jYHY4Rguc2bjw7Uug4GIJuu1tvf2uHaZv5Q8zdt+WKJ6qK1FOI6amaWUo5FA==}
    engines: {node: '>=0.10'}
    hasBin: true
    dev: true

  /pify/3.0.0:
    resolution: {integrity: sha1-5aSs0sEB/fPZpNB/DbxNtJ3SgXY=}
    engines: {node: '>=4'}
    dev: true

  /pirates/4.0.1:
    resolution: {integrity: sha512-WuNqLTbMI3tmfef2TKxlQmAiLHKtFhlsCZnPIpuv2Ow0RDVO8lfy1Opf4NUzlMXLjPl+Men7AuVdX6TA+s+uGA==}
    engines: {node: '>= 6'}
    dependencies:
      node-modules-regexp: 1.0.0
    dev: true

  /piscina/3.2.0:
    resolution: {integrity: sha512-yn/jMdHRw+q2ZJhFhyqsmANcbF6V2QwmD84c6xRau+QpQOmtrBCoRGdvTfeuFDYXB5W2m6MfLkjkvQa9lUSmIA==}
    dependencies:
      eventemitter-asyncresource: 1.0.0
      hdr-histogram-js: 2.0.1
      hdr-histogram-percentiles-obj: 3.0.0
    optionalDependencies:
      nice-napi: 1.0.2
    dev: false

  /pkg-dir/2.0.0:
    resolution: {integrity: sha1-9tXREJ4Z1j7fQo4L1X4Sd3YVM0s=}
    engines: {node: '>=4'}
    dependencies:
      find-up: 2.1.0
    dev: true

  /pluralize/8.0.0:
    resolution: {integrity: sha512-Nc3IT5yHzflTfbjgqWcCPpo7DaKy4FnpB0l/zCAW0Tc7jxAiuqSxHasntB3D7887LSrA93kDJ9IXovxJYxyLCA==}
    engines: {node: '>=4'}
    dev: true

  /postcss-load-config/3.1.0:
    resolution: {integrity: sha512-ipM8Ds01ZUophjDTQYSVP70slFSYg3T0/zyfII5vzhN6V57YSxMgG5syXuwi5VtS8wSf3iL30v0uBdoIVx4Q0g==}
    engines: {node: '>= 10'}
    peerDependencies:
      ts-node: '>=9.0.0'
    peerDependenciesMeta:
      ts-node:
        optional: true
    dependencies:
      import-cwd: 3.0.0
      lilconfig: 2.0.4
      yaml: 1.10.2
    dev: true

  /postcss/8.4.4:
    resolution: {integrity: sha512-joU6fBsN6EIer28Lj6GDFoC/5yOZzLCfn0zHAn/MYXI7aPt4m4hK5KC5ovEZXy+lnCjmYIbQWngvju2ddyEr8Q==}
    engines: {node: ^10 || ^12 || >=14}
    dependencies:
      nanoid: 3.1.30
      picocolors: 1.0.0
      source-map-js: 1.0.1

  /preact/10.6.4:
    resolution: {integrity: sha512-WyosM7pxGcndU8hY0OQlLd54tOU+qmG45QXj2dAYrL11HoyU/EzOSTlpJsirbBr1QW7lICxSsVJJmcmUglovHQ==}
    dev: true

  /prelude-ls/1.1.2:
    resolution: {integrity: sha1-IZMqVJ9eUv/ZqCf1cOBL5iqX2lQ=}
    engines: {node: '>= 0.8.0'}
    dev: true

  /prelude-ls/1.2.1:
    resolution: {integrity: sha512-vkcDPrRZo1QZLbn5RLGPpg/WmIQ65qoWWhcGKf/b5eplkkarX0m9z8ppCat4mlOqUsWpyNuYgO3VRyrYHSzX5g==}
    engines: {node: '>= 0.8.0'}
    dev: true

  /prettier/2.5.1:
    resolution: {integrity: sha512-vBZcPRUR5MZJwoyi3ZoyQlc1rXeEck8KgeC9AwwOn+exuxLxq5toTRDTSaVrXHxelDMHy9zlicw8u66yxoSUFg==}
    engines: {node: '>=10.13.0'}
    hasBin: true
    dev: true

  /pretty-format/26.6.2:
    resolution: {integrity: sha512-7AeGuCYNGmycyQbCqd/3PWH4eOoX/OiCa0uphp57NVTeAGdJGaAliecxwBDHYQCIvrW7aDBZCYeNTP/WX69mkg==}
    engines: {node: '>= 10'}
    dependencies:
      '@jest/types': 26.6.2
      ansi-regex: 5.0.1
      ansi-styles: 4.3.0
      react-is: 17.0.2
    dev: true

  /pretty-format/27.4.2:
    resolution: {integrity: sha512-p0wNtJ9oLuvgOQDEIZ9zQjZffK7KtyR6Si0jnXULIDwrlNF8Cuir3AZP0hHv0jmKuNN/edOnbMjnzd4uTcmWiw==}
    engines: {node: ^10.13.0 || ^12.13.0 || ^14.15.0 || >=15.0.0}
    dependencies:
      '@jest/types': 27.4.2
      ansi-regex: 5.0.1
      ansi-styles: 5.2.0
      react-is: 17.0.2
<<<<<<< HEAD
=======
    dev: true

  /prismjs/1.25.0:
    resolution: {integrity: sha512-WCjJHl1KEWbnkQom1+SzftbtXMKQoezOCYs5rECqMN+jP+apI7ftoflyqigqzopSO3hMhTEb0mFClA8lkolgEg==}
    dev: true
>>>>>>> 290b481b

  /process-nextick-args/2.0.1:
    resolution: {integrity: sha512-3ouUOpQhtgrbOa17J7+uxOTpITYWaGP7/AhoR3+A+/1e9skrzelGi/dXzEYyvbxubEF6Wn2ypscTKiKJFFn1ag==}
    dev: true

  /progress/2.0.3:
    resolution: {integrity: sha512-7PiHtLll5LdnKIMw100I+8xJXR5gW2QwWYkT6iJva0bXitZKa/XMrSbdmg3r2Xnaidz9Qumd0VPaMrZlF9V9sA==}
    engines: {node: '>=0.4.0'}
    dev: true

  /promise/8.1.0:
    resolution: {integrity: sha512-W04AqnILOL/sPRXziNicCjSNRruLAuIHEOVBazepu0545DDNGYHz7ar9ZgZ1fMU8/MA4mVxp5rkBWRi6OXIy3Q==}
    dependencies:
      asap: 2.0.6
    dev: true

  /prompts/2.4.1:
    resolution: {integrity: sha512-EQyfIuO2hPDsX1L/blblV+H7I0knhgAd82cVneCwcdND9B8AuCDuRcBH6yIcG4dFzlOUqbazQqwGjx5xmsNLuQ==}
    engines: {node: '>= 6'}
    dependencies:
      kleur: 3.0.3
      sisteransi: 1.0.5
    dev: true

  /prop-types/15.7.2:
    resolution: {integrity: sha512-8QQikdH7//R2vurIJSutZ1smHYTcLpRWEOlHnzcWHmBYrOGUysKwSsrC89BCiFj3CbrfJ/nXFdJepOVrY1GCHQ==}
    dependencies:
      loose-envify: 1.4.0
      object-assign: 4.1.1
      react-is: 16.13.1
    dev: true

  /psl/1.8.0:
    resolution: {integrity: sha512-RIdOzyoavK+hA18OGGWDqUTsCLhtA7IcZ/6NCs4fFJaHBDab+pDDmDIByWFRQJq2Cd7r1OoQxBGKOaztq+hjIQ==}
    dev: true

  /punycode/2.1.1:
    resolution: {integrity: sha512-XRsRjdf+j5ml+y/6GKHPZbrF/8p2Yga0JPtdqTIY2Xe5ohJPD9saDJJLPvp9+NSBprVvevdXZybnj2cv8OEd0A==}
    engines: {node: '>=6'}
    dev: true

  /qs/6.10.2:
    resolution: {integrity: sha512-mSIdjzqznWgfd4pMii7sHtaYF8rx8861hBO80SraY5GT0XQibWZWJSid0avzHGkDIZLImux2S5mXO0Hfct2QCw==}
    engines: {node: '>=0.6'}
    dependencies:
      side-channel: 1.0.4
    dev: true

  /queue-microtask/1.2.2:
    resolution: {integrity: sha512-dB15eXv3p2jDlbOiNLyMabYg1/sXvppd8DP2J3EOCQ0AkuSXCW2tP7mnVouVLJKgUMY6yP0kcQDVpLCN13h4Xg==}

  /react-dom/17.0.2_react@17.0.2:
    resolution: {integrity: sha512-s4h96KtLDUQlsENhMn1ar8t2bEa+q/YAtj8pPPdIjPDGBDIVNsrD9aXNWqspUe6AzKCIG0C1HZZLqLV7qpOBGA==}
    peerDependencies:
      react: 17.0.2
    dependencies:
      loose-envify: 1.4.0
      object-assign: 4.1.1
      react: 17.0.2
      scheduler: 0.20.2
    dev: false

  /react-is/16.13.1:
    resolution: {integrity: sha512-24e6ynE2H+OKt4kqsOvNd8kBpV65zoxbA4BVsEOB3ARVWQki/DHzaUoC5KuON/BiccDaCCTZBuOcfZs70kR8bQ==}
    dev: true

  /react-is/17.0.2:
    resolution: {integrity: sha512-w2GsyukL62IJnlaff/nRegPQR94C/XXamvMWmSHRJ4y7Ts/4ocGRmTHvOs8PSE6pB3dWOrD/nueuU5sduBsQ4w==}

  /react-refresh/0.11.0:
    resolution: {integrity: sha512-F27qZr8uUqwhWZboondsPx8tnC3Ct3SxZA3V5WyEvujRyyNv0VYPhoBg1gZ8/MV5tubQp76Trw8lTv9hzRBa+A==}
    engines: {node: '>=0.10.0'}
    dev: true

  /react-shallow-renderer/16.14.1_react@17.0.2:
    resolution: {integrity: sha512-rkIMcQi01/+kxiTE9D3fdS959U1g7gs+/rborw++42m1O9FAQiNI/UNRZExVUoAOprn4umcXf+pFRou8i4zuBg==}
    peerDependencies:
      react: ^16.0.0 || ^17.0.0
    dependencies:
      object-assign: 4.1.1
      react: 17.0.2
      react-is: 17.0.2
    dev: true

  /react-test-renderer/17.0.2_react@17.0.2:
    resolution: {integrity: sha512-yaQ9cB89c17PUb0x6UfWRs7kQCorVdHlutU1boVPEsB8IDZH6n9tHxMacc3y0JoXOJUsZb/t/Mb8FUWMKaM7iQ==}
    peerDependencies:
      react: 17.0.2
    dependencies:
      object-assign: 4.1.1
      react: 17.0.2
      react-is: 17.0.2
      react-shallow-renderer: 16.14.1_react@17.0.2
      scheduler: 0.20.2
    dev: true

  /react/17.0.2:
    resolution: {integrity: sha512-gnhPt75i/dq/z3/6q/0asP78D0u592D5L1pd7M8P+dck6Fu/jJeL6iVVK23fptSUZj8Vjf++7wXA8UNclGQcbA==}
    engines: {node: '>=0.10.0'}
    dependencies:
      loose-envify: 1.4.0
      object-assign: 4.1.1
    dev: false

  /read-pkg-up/7.0.1:
    resolution: {integrity: sha512-zK0TB7Xd6JpCLmlLmufqykGE+/TlOePD6qKClNW7hHDKFh/J7/7gCWGR7joEQEW1bKq3a3yUZSObOoWLFQ4ohg==}
    engines: {node: '>=8'}
    dependencies:
      find-up: 4.1.0
      read-pkg: 5.2.0
      type-fest: 0.8.1
    dev: true

  /read-pkg/3.0.0:
    resolution: {integrity: sha1-nLxoaXj+5l0WwA4rGcI3/Pbjg4k=}
    engines: {node: '>=4'}
    dependencies:
      load-json-file: 4.0.0
      normalize-package-data: 2.5.0
      path-type: 3.0.0
    dev: true

  /read-pkg/5.2.0:
    resolution: {integrity: sha512-Ug69mNOpfvKDAc2Q8DRpMjjzdtrnv9HcSMX+4VsZxD1aZ6ZzrIE7rlzXBtWTyhULSMKg076AW6WR5iZpD0JiOg==}
    engines: {node: '>=8'}
    dependencies:
      '@types/normalize-package-data': 2.4.0
      normalize-package-data: 2.5.0
      parse-json: 5.2.0
      type-fest: 0.6.0
    dev: true

  /readable-stream/2.3.7:
    resolution: {integrity: sha512-Ebho8K4jIbHAxnuxi7o42OrZgF/ZTNcsZj6nRKyUmkhLFq8CHItp/fy6hQZuZmP/n3yZ9VBUbp4zz/mX8hmYPw==}
    dependencies:
      core-util-is: 1.0.3
      inherits: 2.0.4
      isarray: 1.0.0
      process-nextick-args: 2.0.1
      safe-buffer: 5.1.2
      string_decoder: 1.1.1
      util-deprecate: 1.0.2
    dev: true

  /readdirp/3.6.0:
    resolution: {integrity: sha512-hOS089on8RduqdbhvQ5Z37A0ESjsqz6qnRcffsMU3495FuTdqSm+7bhJ29JvIOsBDEEnan5DPu9t3To9VRlMzA==}
    engines: {node: '>=8.10.0'}
    dependencies:
      picomatch: 2.3.0
    dev: true

  /redent/3.0.0:
    resolution: {integrity: sha512-6tDA8g98We0zd0GvVeMT9arEOnTw9qM03L9cJXaCjrip1OO764RDBLBfrB4cwzNGDj5OA5ioymC9GkizgWJDUg==}
    engines: {node: '>=8'}
    dependencies:
      indent-string: 4.0.0
      strip-indent: 3.0.0
    dev: true

  /regenerator-runtime/0.13.9:
    resolution: {integrity: sha512-p3VT+cOEgxFsRRA9X4lkI1E+k2/CtnKtU4gcxyaCUreilL/vqI6CdZ3wxVUx3UOUg+gnUOQQcRI7BmSI656MYA==}
    dev: true

  /regexp-tree/0.1.23:
    resolution: {integrity: sha512-+7HWfb4Bvu8Rs2eQTUIpX9I/PlQkYOuTNbRpKLJlQpSgwSkzFYh+pUj0gtvglnOZLKB6YgnIgRuJ2/IlpL48qw==}
    hasBin: true
    dev: true

  /regexp.prototype.flags/1.3.1:
    resolution: {integrity: sha512-JiBdRBq91WlY7uRJ0ds7R+dU02i6LKi8r3BuQhNXn+kmeLN+EfHhfjqMRis1zJxnlu88hq/4dx0P2OP3APRTOA==}
    engines: {node: '>= 0.4'}
    dependencies:
      call-bind: 1.0.2
      define-properties: 1.1.3
    dev: true

  /regexpp/3.2.0:
    resolution: {integrity: sha512-pq2bWo9mVD43nbts2wGv17XLiNLya+GklZ8kaDLV2Z08gDCsGpnKn9BFMepvWuHCbyVvY7J5o5+BVvoQbmlJLg==}
    engines: {node: '>=8'}
    dev: true

  /require-directory/2.1.1:
    resolution: {integrity: sha1-jGStX9MNqxyXbiNE/+f3kqam30I=}
    engines: {node: '>=0.10.0'}
    dev: true

  /require-relative/0.8.7:
    resolution: {integrity: sha1-eZlTn8ngR6N5KPoZb44VY9q9Nt4=}
    dev: true

  /resolve-from/4.0.0:
    resolution: {integrity: sha512-pb/MYmXstAkysRFx8piNI1tGFNQIFA3vkE3Gq4EuA1dF6gHp/+vgZqsCGJapvy8N3Q+4o7FwvquPJcnZ7RYy4g==}
    engines: {node: '>=4'}
    dev: true

  /resolve-from/5.0.0:
    resolution: {integrity: sha512-qYg9KP24dD5qka9J47d0aVky0N+b4fTU89LN9iDnjB5waksiC49rvMB0PrUJQGoTmH50XPiqOvAjDfaijGxYZw==}
    engines: {node: '>=8'}
    dev: true

  /resolve/1.20.0:
    resolution: {integrity: sha512-wENBPt4ySzg4ybFQW2TT1zMQucPK95HSh/nq2CFTZVOGut2+pQvSsgtda4d26YrYcr067wjbmzOG8byDPBX63A==}
    dependencies:
      is-core-module: 2.8.0
      path-parse: 1.0.6
    dev: true

  /resolve/2.0.0-next.3:
    resolution: {integrity: sha512-W8LucSynKUIDu9ylraa7ueVZ7hc0uAgJBxVsQSKOXOyle8a93qXhcz+XAXZ8bIq2d6i4Ehddn6Evt+0/UwKk6Q==}
    dependencies:
      is-core-module: 2.8.0
      path-parse: 1.0.6
    dev: true

  /restore-cursor/4.0.0:
    resolution: {integrity: sha512-I9fPXU9geO9bHOt9pHHOhOkYerIMsmVaWB0rA2AI9ERh/+x/i7MV5HKBNrg+ljO5eoPVgCcnFuRjJ9uH6I/3eg==}
    engines: {node: ^12.20.0 || ^14.13.1 || >=16.0.0}
    dependencies:
      onetime: 5.1.2
      signal-exit: 3.0.6
    dev: true

  /reusify/1.0.4:
    resolution: {integrity: sha512-U9nH88a3fc/ekCF1l0/UP1IosiuIjyTh7hBvXVMHYgVcfGvt897Xguj2UOLDeI5BG2m7/uwyaLVT6fbtCwTyzw==}
    engines: {iojs: '>=1.0.0', node: '>=0.10.0'}

  /rimraf/3.0.2:
    resolution: {integrity: sha512-JZkJMZkAGFFPP2YqXZXPbMlMBgsxzE8ILs4lMIX/2o0L9UBw9O/Y3o6wFw/i9YLapcUJWwqbi3kdxIPdC62TIA==}
    hasBin: true
    dependencies:
      glob: 7.1.6
    dev: true

  /rollup-plugin-dts/4.0.1_typescript@4.5.3:
    resolution: {integrity: sha512-DNv5F8pro/r0Hkx3JWKRtJZocDnqXfgypoajeiaNq134rYaFcEIl/oas5PogD1qexMadVijsHyVko1Chig0OOQ==}
    engines: {node: '>=v12.22.6'}
    peerDependencies:
      rollup: ^2.56.3
      typescript: ^4.4.2
    dependencies:
      magic-string: 0.25.7
      typescript: 4.5.3
    optionalDependencies:
      '@babel/code-frame': 7.16.0
    dev: true

  /rollup-plugin-esbuild/4.7.2:
    resolution: {integrity: sha512-rBS2hTedtG+wL/yyIWQ84zju5rtfF15gkaCLN0vsWGmBdRd0UPm52meAwkmrsPQf3mB/H2o+k9Q8Ce8A66SE5A==}
    engines: {node: '>=12'}
    peerDependencies:
      esbuild: '>=0.10.1'
      rollup: ^1.20.0 || ^2.0.0
    dependencies:
      '@rollup/pluginutils': 4.1.1
      joycon: 3.1.1
      jsonc-parser: 3.0.0
    dev: true

  /rollup/2.60.2:
    resolution: {integrity: sha512-1Bgjpq61sPjgoZzuiDSGvbI1tD91giZABgjCQBKM5aYLnzjq52GoDuWVwT/cm/MCxCMPU8gqQvkj8doQ5C8Oqw==}
    engines: {node: '>=10.0.0'}
    hasBin: true
    optionalDependencies:
      fsevents: 2.3.2
    dev: true

  /run-parallel/1.2.0:
    resolution: {integrity: sha512-5l4VyZR86LZ/lDxZTR6jqL8AFE2S0IFLMP26AbjsLVADxHdhB/c0GUsH+y39UfCi3dzz8OlQuPmnaJOMoDHQBA==}
    dependencies:
      queue-microtask: 1.2.2

  /safe-buffer/5.1.2:
    resolution: {integrity: sha512-Gd2UZBJDkXlY7GbJxfsE8/nvKkUEU1G38c1siN6QP6a9PT9MmHB8GnpscSmMJSoF8LOIrt8ud/wPtojys4G6+g==}
    dev: true

  /safe-regex/2.1.1:
    resolution: {integrity: sha512-rx+x8AMzKb5Q5lQ95Zoi6ZbJqwCLkqi3XuJXp5P3rT8OEc6sZCJG5AE5dU3lsgRr/F4Bs31jSlVN+j5KrsGu9A==}
    dependencies:
      regexp-tree: 0.1.23
    dev: true

  /safer-buffer/2.1.2:
    resolution: {integrity: sha512-YZo3K82SD7Riyi0E1EQPojLz7kpepnSQI9IyPbHHg1XXXevb5dJI7tpyN2ADxGcQbHG7vcyRHk0cbwqcQriUtg==}
    dev: true

  /saxes/5.0.1:
    resolution: {integrity: sha512-5LBh1Tls8c9xgGjw3QrMwETmTMVk0oFgvrFSvWx62llR2hcEInrKNZ2GZCCuuy2lvWrdl5jhbpeqc5hRYKFOcw==}
    engines: {node: '>=10'}
    dependencies:
      xmlchars: 2.2.0
    dev: true

  /scheduler/0.20.2:
    resolution: {integrity: sha512-2eWfGgAqqWFGqtdMmcL5zCMK1U8KlXv8SQFGglL3CEtd0aDVDWgeF/YoCmvln55m5zSk3J/20hTaSBeSObsQDQ==}
    dependencies:
      loose-envify: 1.4.0
      object-assign: 4.1.1

  /semver/5.7.1:
    resolution: {integrity: sha512-sauaDf/PZdVgrLTNYHRtpXa1iRiKcaebiKQ1BJdpQlWH2lCvexQdX55snPFyK7QzpudqbCI0qXFfOasHdyNDGQ==}
    hasBin: true
    dev: true

  /semver/6.3.0:
    resolution: {integrity: sha512-b39TBaTSfV6yBrapU89p5fKekE2m/NwnDocOVruQFS1/veMgdzuPcnOM34M6CwxW8jH/lxEa5rBoDeUwu5HHTw==}
    hasBin: true
    dev: true

  /semver/7.3.5:
    resolution: {integrity: sha512-PoeGJYh8HK4BTO/a9Tf6ZG3veo/A7ZVsYrSA6J8ny9nb3B1VrpkuN+z9OE5wfE5p6H4LchYZsegiQgbJD94ZFQ==}
    engines: {node: '>=10'}
    hasBin: true
    dependencies:
      lru-cache: 6.0.0
    dev: true

  /shebang-command/1.2.0:
    resolution: {integrity: sha1-RKrGW2lbAzmJaMOfNj/uXer98eo=}
    engines: {node: '>=0.10.0'}
    dependencies:
      shebang-regex: 1.0.0
    dev: true

  /shebang-command/2.0.0:
    resolution: {integrity: sha512-kHxr2zZpYtdmrN1qDjrrX/Z1rR1kG8Dx+gkpK1G4eXmvXswmcE1hTWBWYUzlraYw1/yZp6YuDY77YtvbN0dmDA==}
    engines: {node: '>=8'}
    dependencies:
      shebang-regex: 3.0.0
    dev: true

  /shebang-regex/1.0.0:
    resolution: {integrity: sha1-2kL0l0DAtC2yypcoVxyxkMmO/qM=}
    engines: {node: '>=0.10.0'}
    dev: true

  /shebang-regex/3.0.0:
    resolution: {integrity: sha512-7++dFhtcx3353uBaq8DDR4NuxBetBzC7ZQOhmTQInHEd6bSrXdiEyzCvG07Z44UYdLShWUyXt5M/yhz8ekcb1A==}
    engines: {node: '>=8'}
    dev: true

  /shell-quote/1.7.3:
    resolution: {integrity: sha512-Vpfqwm4EnqGdlsBFNmHhxhElJYrdfcxPThu+ryKS5J8L/fhAwLazFZtq+S+TWZ9ANj2piSQLGj6NQg+lKPmxrw==}
    dev: true

  /side-channel/1.0.4:
    resolution: {integrity: sha512-q5XPytqFEIKHkGdiMIrY10mvLRvnQh42/+GoBlFW3b2LXLE2xxJpZFdm94we0BaoV3RwJyGqg5wS7epxTv0Zvw==}
    dependencies:
      call-bind: 1.0.2
      get-intrinsic: 1.1.1
      object-inspect: 1.11.0
    dev: true

  /signal-exit/3.0.6:
    resolution: {integrity: sha512-sDl4qMFpijcGw22U5w63KmD3cZJfBuFlVNbVMKje2keoKML7X2UzWbc4XrmEbDwg0NXJc3yv4/ox7b+JWb57kQ==}
    dev: true

  /sinon-chai/3.7.0_chai@4.3.4+sinon@12.0.1:
    resolution: {integrity: sha512-mf5NURdUaSdnatJx3uhoBOrY9dtL19fiOtAdT1Azxg3+lNJFiuN0uzaU3xX1LeAfL17kHQhTAJgpsfhbMJMY2g==}
    peerDependencies:
      chai: ^4.0.0
      sinon: '>=4.0.0'
    dependencies:
      chai: 4.3.4
      sinon: 12.0.1
    dev: false

  /sinon/12.0.1:
    resolution: {integrity: sha512-iGu29Xhym33ydkAT+aNQFBINakjq69kKO6ByPvTsm3yyIACfyQttRTP03aBP/I8GfhFmLzrnKwNNkr0ORb1udg==}
    dependencies:
      '@sinonjs/commons': 1.8.3
      '@sinonjs/fake-timers': 8.1.0
      '@sinonjs/samsam': 6.0.2
      diff: 5.0.0
      nise: 5.1.0
      supports-color: 7.2.0
    dev: false

  /sisteransi/1.0.5:
    resolution: {integrity: sha512-bLGGlR1QxBcynn2d5YmDX4MGjlZvy2MRBDRNHLJ8VI6l6+9FUiyTFNJ0IveOSP0bcXgVDPRcfGqA0pjaqUpfVg==}
    dev: true

  /slash/3.0.0:
    resolution: {integrity: sha512-g9Q1haeby36OSStwb4ntCGGGaKsaVSjQ68fBxoQcutl5fS1vuY18H3wSt3jFyFtrkx+Kz0V1G85A4MyAdDMi2Q==}
    engines: {node: '>=8'}
    dev: true

  /slice-ansi/5.0.0:
    resolution: {integrity: sha512-FC+lgizVPfie0kkhqUScwRu1O/lF6NOgJmlCgK+/LYxDCTk8sGelYaHDhFcDN+Sn3Cv+3VSa4Byeo+IMCzpMgQ==}
    engines: {node: '>=12'}
    dependencies:
      ansi-styles: 6.1.0
      is-fullwidth-code-point: 4.0.0
    dev: true

  /source-map-js/1.0.1:
    resolution: {integrity: sha512-4+TN2b3tqOCd/kaGRJ/sTYA0tR0mdXx26ipdolxcwtJVqEnqNYvlCAt1q3ypy4QMlYus+Zh34RNtYLoq2oQ4IA==}
    engines: {node: '>=0.10.0'}

<<<<<<< HEAD
  /source-map-resolve/0.6.0:
    resolution: {integrity: sha512-KXBr9d/fO/bWo97NXsPIAW1bFSBOuCnjbNTBMO7N59hsv5i9yzRDfcYwwt0l04+VqnKC+EwzvJZIP/qkuMgR/w==}
    dependencies:
      atob: 2.1.2
      decode-uri-component: 0.2.0
    dev: true

  /source-map-support/0.5.21:
    resolution: {integrity: sha512-uBHU3L3czsIyYXKX88fdrGovxdSCoTGDRZ6SYXtSRxLZUzHg5P/66Ht6uoUlHu9EZod+inXhKo3qQgwXUT/y1w==}
    dependencies:
      buffer-from: 1.1.2
      source-map: 0.6.1
    dev: false

=======
>>>>>>> 290b481b
  /source-map/0.5.7:
    resolution: {integrity: sha1-igOdLRAh0i0eoUyA2OpGi6LvP8w=}
    engines: {node: '>=0.10.0'}
    dev: true

  /source-map/0.6.1:
    resolution: {integrity: sha512-UjgapumWlbMhkBgzT7Ykc5YXUT46F0iKu8SGXq0bcwP5dz/h0Plj6enJqjz1Zbq2l5WaqYnrVbwWOWMyF3F47g==}
    engines: {node: '>=0.10.0'}

  /source-map/0.7.3:
    resolution: {integrity: sha512-CkCj6giN3S+n9qrYiBTX5gystlENnRW5jZeNLHpe6aue+SrHcG5VYwujhW9s4dY31mEGsxBDrHR6oI69fTXsaQ==}
    engines: {node: '>= 8'}

  /sourcemap-codec/1.4.8:
    resolution: {integrity: sha512-9NykojV5Uih4lgo5So5dtw+f0JgJX30KCNI8gwhz2J9A15wD0Ml6tjHKwf6fTSa6fAdVBdZeNOs9eJ71qCk8vA==}

  /spdx-correct/3.1.1:
    resolution: {integrity: sha512-cOYcUWwhCuHCXi49RhFRCyJEK3iPj1Ziz9DpViV3tbZOwXD49QzIN3MpOLJNxh2qwq2lJJZaKMVw9qNi4jTC0w==}
    dependencies:
      spdx-expression-parse: 3.0.1
      spdx-license-ids: 3.0.7
    dev: true

  /spdx-exceptions/2.3.0:
    resolution: {integrity: sha512-/tTrYOC7PPI1nUAgx34hUpqXuyJG+DTHJTnIULG4rDygi4xu/tfgmq1e1cIRwRzwZgo4NLySi+ricLkZkw4i5A==}
    dev: true

  /spdx-expression-parse/3.0.1:
    resolution: {integrity: sha512-cbqHunsQWnJNE6KhVSMsMeH5H/L9EpymbzqTQ3uLwNCLZ1Q481oWaofqH7nO6V07xlXwY6PhQdQ2IedWx/ZK4Q==}
    dependencies:
      spdx-exceptions: 2.3.0
      spdx-license-ids: 3.0.7
    dev: true

  /spdx-license-ids/3.0.7:
    resolution: {integrity: sha512-U+MTEOO0AiDzxwFvoa4JVnMV6mZlJKk2sBLt90s7G0Gd0Mlknc7kxEn3nuDPNZRta7O2uy8oLcZLVT+4sqNZHQ==}
    dev: true

  /string-argv/0.3.1:
    resolution: {integrity: sha512-a1uQGz7IyVy9YwhqjZIZu1c8JO8dNIe20xBmSS6qu9kv++k3JGzCVmprbNN5Kn+BgzD5E7YYwg1CcjuJMRNsvg==}
    engines: {node: '>=0.6.19'}
    dev: true

  /string-width/4.2.3:
    resolution: {integrity: sha512-wKyQRQpjJ0sIp62ErSZdGsjMJWsap5oRNihHhu6G7JVO/9jIB6UyevL+tXuOqrng8j/cxKTWyWUwvSTriiZz/g==}
    engines: {node: '>=8'}
    dependencies:
      emoji-regex: 8.0.0
      is-fullwidth-code-point: 3.0.0
      strip-ansi: 6.0.1
    dev: true

  /string-width/5.0.1:
    resolution: {integrity: sha512-5ohWO/M4//8lErlUUtrFy3b11GtNOuMOU0ysKCDXFcfXuuvUXu95akgj/i8ofmaGdN0hCqyl6uu9i8dS/mQp5g==}
    engines: {node: '>=12'}
    dependencies:
      emoji-regex: 9.2.2
      is-fullwidth-code-point: 4.0.0
      strip-ansi: 7.0.1
    dev: true

  /string.prototype.matchall/4.0.6:
    resolution: {integrity: sha512-6WgDX8HmQqvEd7J+G6VtAahhsQIssiZ8zl7zKh1VDMFyL3hRTJP4FTNA3RbIp2TOQ9AYNDcc7e3fH0Qbup+DBg==}
    dependencies:
      call-bind: 1.0.2
      define-properties: 1.1.3
      es-abstract: 1.19.1
      get-intrinsic: 1.1.1
      has-symbols: 1.0.2
      internal-slot: 1.0.3
      regexp.prototype.flags: 1.3.1
      side-channel: 1.0.4
    dev: true

  /string.prototype.padend/3.1.3:
    resolution: {integrity: sha512-jNIIeokznm8SD/TZISQsZKYu7RJyheFNt84DUPrh482GC8RVp2MKqm2O5oBRdGxbDQoXrhhWtPIWQOiy20svUg==}
    engines: {node: '>= 0.4'}
    dependencies:
      call-bind: 1.0.2
      define-properties: 1.1.3
      es-abstract: 1.19.1
    dev: true

  /string.prototype.trimend/1.0.4:
    resolution: {integrity: sha512-y9xCjw1P23Awk8EvTpcyL2NIr1j7wJ39f+k6lvRnSMz+mz9CGz9NYPelDk42kOz6+ql8xjfK8oYzy3jAP5QU5A==}
    dependencies:
      call-bind: 1.0.2
      define-properties: 1.1.3
    dev: true

  /string.prototype.trimstart/1.0.4:
    resolution: {integrity: sha512-jh6e984OBfvxS50tdY2nRZnoC5/mLFKOREQfw8t5yytkoUsJRNxvI/E39qu1sD0OtWI3OC0XgKSmcWwziwYuZw==}
    dependencies:
      call-bind: 1.0.2
      define-properties: 1.1.3
    dev: true

  /string_decoder/1.1.1:
    resolution: {integrity: sha512-n/ShnvDi6FHbbVfviro+WojiFzv+s8MPMHBczVePfUpDJLwoLT0ht1l4YwBCbi8pJAveEEdnkHyPyTP/mzRfwg==}
    dependencies:
      safe-buffer: 5.1.2
    dev: true

  /strip-ansi/6.0.1:
    resolution: {integrity: sha512-Y38VPSHcqkFrCpFnQ9vuSXmquuv5oXOKpGeT6aGrr3o3Gc9AlVa6JBfUSOCnbxGGZF+/0ooI7KrPuUSztUdU5A==}
    engines: {node: '>=8'}
    dependencies:
      ansi-regex: 5.0.1
    dev: true

  /strip-ansi/7.0.1:
    resolution: {integrity: sha512-cXNxvT8dFNRVfhVME3JAe98mkXDYN2O1l7jmcwMnOslDeESg1rF/OZMtK0nRAhiari1unG5cD4jG3rapUAkLbw==}
    engines: {node: '>=12'}
    dependencies:
      ansi-regex: 6.0.1
    dev: true

  /strip-bom/3.0.0:
    resolution: {integrity: sha1-IzTBjpx1n3vdVv3vfprj1YjmjtM=}
    engines: {node: '>=4'}
    dev: true

  /strip-final-newline/2.0.0:
    resolution: {integrity: sha512-BrpvfNAE3dcvq7ll3xVumzjKjZQ5tI1sEUIKr3Uoks0XUl45St3FlatVqef9prk4jRDzhW6WZg+3bk93y6pLjA==}
    engines: {node: '>=6'}
    dev: true

  /strip-final-newline/3.0.0:
    resolution: {integrity: sha512-dOESqjYr96iWYylGObzd39EuNTa5VJxyvVAEm5Jnh7KGo75V43Hk1odPQkNDyXNmUR6k+gEiDVXnjB8HJ3crXw==}
    engines: {node: '>=12'}
    dev: true

  /strip-indent/3.0.0:
    resolution: {integrity: sha512-laJTa3Jb+VQpaC6DseHhF7dXVqHTfJPCRDaEbid/drOhgitgYku/letMUqOXFoWV0zIIUbjpdH2t+tYj4bQMRQ==}
    engines: {node: '>=8'}
    dependencies:
      min-indent: 1.0.1
    dev: true

  /strip-json-comments/3.1.1:
    resolution: {integrity: sha512-6fPc+R4ihwqP6N/aIv2f1gMH8lOVtWQHoqC4yK6oSDVVocumAsfCqjkXnqiYMhmMwS/mEHLp7Vehlt3ql6lEig==}
    engines: {node: '>=8'}
    dev: true

  /sucrase/3.20.3:
    resolution: {integrity: sha512-azqwq0/Bs6RzLAdb4dXxsCgMtAaD2hzmUr4UhSfsxO46JFPAwMnnb441B/qsudZiS6Ylea3JXZe3Q497lsgXzQ==}
    engines: {node: '>=8'}
    hasBin: true
    dependencies:
      commander: 4.1.1
      glob: 7.1.6
      lines-and-columns: 1.1.6
      mz: 2.7.0
      pirates: 4.0.1
      ts-interface-checker: 0.1.13
    dev: true

  /supports-color/5.5.0:
    resolution: {integrity: sha512-QjVjwdXIt408MIiAqCX4oUKsgU2EqAGzs2Ppkm4aQYbjm+ZEWEcW4SfFNTr4uMNZma0ey4f5lgLrkB0aX0QMow==}
    engines: {node: '>=4'}
    dependencies:
      has-flag: 3.0.0
    dev: true

  /supports-color/7.2.0:
    resolution: {integrity: sha512-qpCAvRl9stuOHveKsn7HncJRvv501qIacKzQlO/+Lwxc9+0q2wLyv4Dfvt80/DPn2pqOBsJdDiogXGR9+OvwRw==}
    engines: {node: '>=8'}
    dependencies:
      has-flag: 4.0.0

  /svelte-hmr/0.14.7_svelte@3.44.2:
    resolution: {integrity: sha512-pDrzgcWSoMaK6AJkBWkmgIsecW0GChxYZSZieIYfCP0v2oPyx2CYU/zm7TBIcjLVUPP714WxmViE9Thht4etog==}
    peerDependencies:
      svelte: '>=3.19.0'
    dependencies:
      svelte: 3.44.2
    dev: true

  /svelte/3.44.2:
    resolution: {integrity: sha512-jrZhZtmH3ZMweXg1Q15onb8QlWD+a5T5Oca4C1jYvSURp2oD35h4A5TV6t6MEa93K4LlX6BkafZPdQoFjw/ylA==}
    engines: {node: '>= 8'}
    dev: true

  /symbol-tree/3.2.4:
    resolution: {integrity: sha512-9QNk5KwDF+Bvz+PyObkmSYjI5ksVUYtjW7AU22r2NKcfLJcXp96hkDWU3+XndOsUb+AQ9QhfzfCT2O+CNWT5Tw==}
    dev: true

  /sync-request/6.1.0:
    resolution: {integrity: sha512-8fjNkrNlNCrVc/av+Jn+xxqfCjYaBoHqCsDz6mt030UMxJGr+GSfCV1dQt2gRtlL63+VPidwDVLr7V2OcTSdRw==}
    engines: {node: '>=8.0.0'}
    dependencies:
      http-response-object: 3.0.2
      sync-rpc: 1.3.6
      then-request: 6.0.2
    dev: true

  /sync-rpc/1.3.6:
    resolution: {integrity: sha512-J8jTXuZzRlvU7HemDgHi3pGnh/rkoqR/OZSjhTyyZrEkkYQbk7Z33AXp37mkPfPpfdOuj7Ex3H/TJM1z48uPQw==}
    dependencies:
      get-port: 3.2.0
    dev: true

  /test-exclude/6.0.0:
    resolution: {integrity: sha512-cAGWPIyOHU6zlmg88jwm7VRyXnMN7iV68OGAbYDk/Mh/xC/pzVPlQtY6ngoIH/5/tciuhGfvESU8GrHrcxD56w==}
    engines: {node: '>=8'}
    dependencies:
      '@istanbuljs/schema': 0.1.3
      glob: 7.1.6
      minimatch: 3.0.4
    dev: true

  /text-table/0.2.0:
    resolution: {integrity: sha1-f17oI66AUgfACvLfSoTsP8+lcLQ=}
    dev: true

  /then-request/6.0.2:
    resolution: {integrity: sha512-3ZBiG7JvP3wbDzA9iNY5zJQcHL4jn/0BWtXIkagfz7QgOL/LqjCEOBQuJNZfu0XYnv5JhKh+cDxCPM4ILrqruA==}
    engines: {node: '>=6.0.0'}
    dependencies:
      '@types/concat-stream': 1.6.1
      '@types/form-data': 0.0.33
      '@types/node': 8.10.66
      '@types/qs': 6.9.7
      caseless: 0.12.0
      concat-stream: 1.6.2
      form-data: 2.5.1
      http-basic: 8.1.3
      http-response-object: 3.0.2
      promise: 8.1.0
      qs: 6.10.2
    dev: true

  /thenify-all/1.6.0:
    resolution: {integrity: sha1-GhkY1ALY/D+Y+/I02wvMjMEOlyY=}
    engines: {node: '>=0.8'}
    dependencies:
      thenify: 3.3.1
    dev: true

  /thenify/3.3.1:
    resolution: {integrity: sha512-RVZSIV5IG10Hk3enotrhvz0T9em6cyHBLkH/YAZuKqd8hRkKhSfCGIcP2KUY0EPxndzANBmNllzWPwak+bheSw==}
    dependencies:
      any-promise: 1.3.0
    dev: true

  /to-fast-properties/2.0.0:
    resolution: {integrity: sha1-3F5pjL0HkmW8c+A3doGk5Og/YW4=}
    engines: {node: '>=4'}
    dev: true

  /to-regex-range/5.0.1:
    resolution: {integrity: sha512-65P7iz6X5yEr1cwcgvQxbbIw7Uk3gOy5dIdtZ4rDveLqhrdJP+Li/Hx6tyK0NEb+2GCyneCMJiGqrADCSNk8sQ==}
    engines: {node: '>=8.0'}
    dependencies:
      is-number: 7.0.0

  /tough-cookie/4.0.0:
    resolution: {integrity: sha512-tHdtEpQCMrc1YLrMaqXXcj6AxhYi/xgit6mZu1+EDWUn+qhUf8wMQoFIy9NXuq23zAwtcB0t/MjACGR18pcRbg==}
    engines: {node: '>=6'}
    dependencies:
      psl: 1.8.0
      punycode: 2.1.1
      universalify: 0.1.2
    dev: true

  /tr46/0.0.3:
    resolution: {integrity: sha1-gYT9NH2snNwYWZLzpmIuFLnZq2o=}
    dev: true

  /tr46/3.0.0:
    resolution: {integrity: sha512-l7FvfAHlcmulp8kr+flpQZmVwtu7nfRV7NZujtN0OqES8EL4O4e0qqzL0DC5gAvx/ZC/9lk6rhcUwYvkBnBnYA==}
    engines: {node: '>=12'}
    dependencies:
      punycode: 2.1.1
    dev: true

  /tree-kill/1.2.2:
    resolution: {integrity: sha512-L0Orpi8qGpRG//Nd+H90vFB+3iHnue1zSSGmNOOCh1GLJ7rUKVwV2HvijphGQS2UmhUZewS9VgvxYIdgr+fG1A==}
    hasBin: true
    dev: true

  /ts-interface-checker/0.1.13:
    resolution: {integrity: sha512-Y/arvbn+rrz3JCKl9C4kVNfTfSm2/mEp5FSz5EsZSANGPSlQrpRI5M4PKF+mJnE52jOO90PnPSc3Ur3bTQw0gA==}
    dev: true

  /tsconfig-paths/3.11.0:
    resolution: {integrity: sha512-7ecdYDnIdmv639mmDwslG6KQg1Z9STTz1j7Gcz0xa+nshh/gKDAHcPxRbWOsA3SPp0tXP2leTcY9Kw+NAkfZzA==}
    dependencies:
      '@types/json5': 0.0.29
      json5: 1.0.1
      minimist: 1.2.5
      strip-bom: 3.0.0
    dev: true

  /tslib/1.14.1:
    resolution: {integrity: sha512-Xni35NKzjgMrwevysHTCArtLDpPvye8zV/0E4EyYn43P7/7qvQwPh9BGkHewbMulVntbigmcT7rdX3BNo9wRJg==}
    dev: true

  /tsup/5.11.1_typescript@4.5.3:
    resolution: {integrity: sha512-4J1kknLCT7dlVoyoGwSl62cUo7QIar89pdOFhK5V5T81M9G2MR1WFbPlFnc6kHC10qgLBeoJdjnrnscJn9yc/w==}
    hasBin: true
    peerDependencies:
      typescript: ^4.2.3
    peerDependenciesMeta:
      typescript:
        optional: true
    dependencies:
      bundle-require: 2.1.8_esbuild@0.14.2
      cac: 6.7.12
      chokidar: 3.5.2
      debug: 4.3.3
      esbuild: 0.14.2
      execa: 5.1.1
      globby: 11.0.4
      joycon: 3.1.1
      postcss-load-config: 3.1.0
      resolve-from: 5.0.0
      rollup: 2.60.2
      source-map: 0.7.3
      sucrase: 3.20.3
      tree-kill: 1.2.2
      typescript: 4.5.3
    transitivePeerDependencies:
      - supports-color
      - ts-node
    dev: true

  /tsutils/3.21.0_typescript@4.5.3:
    resolution: {integrity: sha512-mHKK3iUXL+3UF6xL5k0PEhKRUBKPBCv/+RkEOpjRWxxx27KKRBmmA60A9pgOUvMi8GKhRMPEmjBRPzs2W7O1OA==}
    engines: {node: '>= 6'}
    peerDependencies:
      typescript: '>=2.8.0 || >= 3.2.0-dev || >= 3.3.0-dev || >= 3.4.0-dev || >= 3.5.0-dev || >= 3.6.0-dev || >= 3.6.0-beta || >= 3.7.0-dev || >= 3.7.0-beta'
    dependencies:
      tslib: 1.14.1
      typescript: 4.5.3
    dev: true

  /type-check/0.3.2:
    resolution: {integrity: sha1-WITKtRLPHTVeP7eE8wgEsrUg23I=}
    engines: {node: '>= 0.8.0'}
    dependencies:
      prelude-ls: 1.1.2
    dev: true

  /type-check/0.4.0:
    resolution: {integrity: sha512-XleUoc9uwGXqjWwXaUTZAmzMcFZ5858QA2vvx1Ur5xIcixXIP+8LnFDgRplU30us6teqdlskFfu+ae4K79Ooew==}
    engines: {node: '>= 0.8.0'}
    dependencies:
      prelude-ls: 1.2.1
    dev: true

  /type-detect/4.0.8:
    resolution: {integrity: sha512-0fr/mIH1dlO+x7TlcMy+bIDqKPsw/70tVyeHW787goQjhmqaZe10uwLujubK9q9Lg6Fiho1KUKDYz0Z7k7g5/g==}
    engines: {node: '>=4'}

  /type-fest/0.20.2:
    resolution: {integrity: sha512-Ne+eE4r0/iWnpAxD852z3A+N0Bt5RN//NjJwRd2VFHEmrywxf5vsZlh4R6lixl6B+wz/8d+maTSAkN1FIkI3LQ==}
    engines: {node: '>=10'}
    dev: true

  /type-fest/0.6.0:
    resolution: {integrity: sha512-q+MB8nYR1KDLrgr4G5yemftpMC7/QLqVndBmEEdqzmNj5dcFOO4Oo8qlwZE3ULT3+Zim1F8Kq4cBnikNhlCMlg==}
    engines: {node: '>=8'}
    dev: true

  /type-fest/0.8.1:
    resolution: {integrity: sha512-4dbzIzqvjtgiM5rw1k5rEHtBANKmdudhGyBEajN01fEyhaAIhsoKNy6y7+IN93IfpFtwY9iqi7kD+xwKhQsNJA==}
    engines: {node: '>=8'}
    dev: true

  /type-fest/1.4.0:
    resolution: {integrity: sha512-yGSza74xk0UG8k+pLh5oeoYirvIiWo5t0/o3zHHAO2tRDiZcxWP7fywNlXhqb6/r6sWvwi+RsyQMWhVLe4BVuA==}
    engines: {node: '>=10'}
    dev: true

  /typedarray/0.0.6:
    resolution: {integrity: sha1-hnrHTjhkGHsdPUfZlqeOxciDB3c=}
    dev: true

  /typescript/4.5.3:
    resolution: {integrity: sha512-eVYaEHALSt+s9LbvgEv4Ef+Tdq7hBiIZgii12xXJnukryt3pMgJf6aKhoCZ3FWQsu6sydEnkg11fYXLzhLBjeQ==}
    engines: {node: '>=4.2.0'}
    hasBin: true
    dev: true

  /typical/4.0.0:
    resolution: {integrity: sha512-VAH4IvQ7BDFYglMd7BPRDfLgxZZX4O4TFcRDA6EN5X7erNJJq+McIEp8np9aVtxrCJ6qx4GTYVfOWNjcqwZgRw==}
    engines: {node: '>=8'}
    dev: true

  /unbox-primitive/1.0.1:
    resolution: {integrity: sha512-tZU/3NqK3dA5gpE1KtyiJUrEB0lxnGkMFHptJ7q6ewdZ8s12QrODwNbhIJStmJkd1QDXa1NRA8aF2A1zk/Ypyw==}
    dependencies:
      function-bind: 1.1.1
      has-bigints: 1.0.1
      has-symbols: 1.0.2
      which-boxed-primitive: 1.0.2
    dev: true

  /universalify/0.1.2:
    resolution: {integrity: sha512-rBJeI5CXAlmy1pV+617WB9J63U6XcazHHF2f2dbJix4XzpUF0RS3Zbj0FGIOCAva5P/d/GBOYaACQ1w+0azUkg==}
    engines: {node: '>= 4.0.0'}
    dev: true

  /unplugin-auto-import/0.5.3_vite@2.7.1:
    resolution: {integrity: sha512-jXs0rnKTS+/TyXOild6RkVp73yz1DeLXVJWR6VRn+oageEsvHgW6zofvc2BmpAm/pTSANxZ48kLi12wOa/iwdw==}
    engines: {node: '>=14'}
    peerDependencies:
      '@vueuse/core': '*'
    peerDependenciesMeta:
      '@vueuse/core':
        optional: true
    dependencies:
      '@antfu/utils': 0.3.0
      '@rollup/pluginutils': 4.1.1
      local-pkg: 0.4.0
      magic-string: 0.25.7
      resolve: 1.20.0
      unplugin: 0.2.21_vite@2.7.1
    transitivePeerDependencies:
      - rollup
      - vite
      - webpack
    dev: true

  /unplugin-vue-components/0.17.8_vite@2.7.1+vue@3.2.24:
    resolution: {integrity: sha512-biyIE8TQwolK/ii3vu3xJ4w83+bliAgka3AuhU2cX5OOvJP+xuq39Skhf+BkNkZoY8xoeU65WHOgLFl//m3/YQ==}
    engines: {node: '>=14'}
    peerDependencies:
      '@babel/parser': ^7.15.8
      '@babel/traverse': ^7.15.4
      vue: 2 || 3
    peerDependenciesMeta:
      '@babel/parser':
        optional: true
      '@babel/traverse':
        optional: true
    dependencies:
      '@antfu/utils': 0.3.0
      '@rollup/pluginutils': 4.1.1
      chokidar: 3.5.2
      debug: 4.3.3
      fast-glob: 3.2.7
      local-pkg: 0.4.0
      magic-string: 0.25.7
      minimatch: 3.0.4
      resolve: 1.20.0
      unplugin: 0.2.21_vite@2.7.1
      vue: 3.2.24
    transitivePeerDependencies:
      - rollup
      - supports-color
      - vite
      - webpack
    dev: true

  /unplugin/0.2.21_vite@2.7.1:
    resolution: {integrity: sha512-IJ15/L5XbhnV7J09Zjk0FT5HEkBjkXucWAXQWRsmEtUxmmxwh23yavrmDbCF6ZPxWiVB28+wnKIHePTRRpQPbQ==}
    peerDependencies:
      rollup: ^2.50.0
      vite: ^2.3.0
      webpack: 4 || 5
    peerDependenciesMeta:
      rollup:
        optional: true
      vite:
        optional: true
      webpack:
        optional: true
    dependencies:
      vite: 2.7.1
      webpack-virtual-modules: 0.4.3
    dev: true

  /uri-js/4.4.1:
    resolution: {integrity: sha512-7rKUyy33Q1yc98pQ1DAmLtwX109F7TIfWlW1Ydo8Wl1ii1SeHieeh0HHfPeL2fMXK6z0s8ecKs9frCuLJvndBg==}
    dependencies:
      punycode: 2.1.1
    dev: true

  /util-deprecate/1.0.2:
    resolution: {integrity: sha1-RQ1Nyfpw3nMnYvvS1KKJgUGaDM8=}
    dev: true

  /v8-compile-cache/2.2.0:
    resolution: {integrity: sha512-gTpR5XQNKFwOd4clxfnhaqvfqMpqEwr4tOtCyz4MtYZX2JYhfr1JvBFKdS+7K/9rfpZR3VLX+YWBbKoxCgS43Q==}
    dev: true

  /v8-to-istanbul/8.1.0:
    resolution: {integrity: sha512-/PRhfd8aTNp9Ggr62HPzXg2XasNFGy5PBt0Rp04du7/8GNNSgxFL6WBTkgMKSL9bFjH+8kKEG3f37FmxiTqUUA==}
    engines: {node: '>=10.12.0'}
    dependencies:
      '@types/istanbul-lib-coverage': 2.0.3
      convert-source-map: 1.7.0
      source-map: 0.7.3
    dev: true

  /validate-npm-package-license/3.0.4:
    resolution: {integrity: sha512-DpKm2Ui/xN7/HQKCtpZxoRWBhZ9Z0kqtygG8XCgNQ8ZlDnxuQmWhj566j8fN4Cu3/JmbhsDo7fcAJq4s9h27Ew==}
    dependencies:
      spdx-correct: 3.1.1
      spdx-expression-parse: 3.0.1
    dev: true

  /vite/2.7.1:
    resolution: {integrity: sha512-TDXXhcu5lyQ6uosK4ZWaOyB4VzOiizk0biitRzDzaEtgSUi8rVYPc4k1xgOjLSf0OuceDJmojFKXHOX9DB1WuQ==}
    engines: {node: '>=12.2.0'}
    hasBin: true
    peerDependencies:
      less: '*'
      sass: '*'
      stylus: '*'
    peerDependenciesMeta:
      less:
        optional: true
      sass:
        optional: true
      stylus:
        optional: true
    dependencies:
      esbuild: 0.13.15
      postcss: 8.4.4
      resolve: 1.20.0
      rollup: 2.60.2
    optionalDependencies:
      fsevents: 2.3.2
    dev: true

  /vitepress/0.20.4:
    resolution: {integrity: sha512-UzmGxYDkZnSSsQp3yenxpulZCibQDzOo/4ipX6GgIurol21FkFhAqkNwhAK+5pwp1TY4rkaBR5cFmNh02JtrJg==}
    engines: {node: '>=12.0.0'}
    hasBin: true
    dependencies:
      '@docsearch/css': 3.0.0-alpha.42
      '@docsearch/js': 3.0.0-alpha.42
      '@vitejs/plugin-vue': 1.10.2_vite@2.7.1
      prismjs: 1.25.0
      vite: 2.7.1
      vue: 3.2.24
    transitivePeerDependencies:
      - '@algolia/client-search'
      - '@types/react'
      - less
      - react
      - react-dom
      - sass
      - stylus
    dev: true

  /vue-eslint-parser/8.0.1_eslint@8.4.1:
    resolution: {integrity: sha512-lhWjDXJhe3UZw2uu3ztX51SJAPGPey1Tff2RK3TyZURwbuI4vximQLzz4nQfCv8CZq4xx7uIiogHMMoSJPr33A==}
    engines: {node: ^12.22.0 || ^14.17.0 || >=16.0.0}
    peerDependencies:
      eslint: '>=6.0.0'
    dependencies:
      debug: 4.3.3
      eslint: 8.4.1
      eslint-scope: 6.0.0
      eslint-visitor-keys: 3.1.0
      espree: 9.2.0
      esquery: 1.4.0
      lodash: 4.17.21
      semver: 7.3.5
    transitivePeerDependencies:
      - supports-color
    dev: true

  /vue/3.2.24:
    resolution: {integrity: sha512-PvCklXNfcUMyeP/a9nME27C32IipwUDoS45rDyKn5+RQrWyjL+0JAJtf98HL6y9bfqQRTlYjSowWEB1nXxvG5Q==}
    dependencies:
      '@vue/compiler-dom': 3.2.24
      '@vue/compiler-sfc': 3.2.24
      '@vue/runtime-dom': 3.2.24
      '@vue/server-renderer': 3.2.24_vue@3.2.24
      '@vue/shared': 3.2.24

  /w3c-hr-time/1.0.2:
    resolution: {integrity: sha512-z8P5DvDNjKDoFIHK7q8r8lackT6l+jo/Ye3HOle7l9nICP9lf1Ci25fy9vHd0JOWewkIFzXIEig3TdKT7JQ5fQ==}
    dependencies:
      browser-process-hrtime: 1.0.0
    dev: true

  /w3c-xmlserializer/3.0.0:
    resolution: {integrity: sha512-3WFqGEgSXIyGhOmAFtlicJNMjEps8b1MG31NCA0/vOF9+nKMUW1ckhi9cnNHmf88Rzw5V+dwIwsm2C7X8k9aQg==}
    engines: {node: '>=12'}
    dependencies:
      xml-name-validator: 4.0.0
    dev: true

  /webidl-conversions/3.0.1:
    resolution: {integrity: sha1-JFNCdeKnvGvnvIZhHMFq4KVlSHE=}
    dev: true

  /webidl-conversions/7.0.0:
    resolution: {integrity: sha512-VwddBukDzu71offAQR975unBIGqfKZpM+8ZX6ySk8nYhVoo5CYaZyzt3YBvYtRtO+aoGlqxPg/B87NGVZ/fu6g==}
    engines: {node: '>=12'}
    dev: true

  /webpack-virtual-modules/0.4.3:
    resolution: {integrity: sha512-5NUqC2JquIL2pBAAo/VfBP6KuGkHIZQXW/lNKupLPfhViwh8wNsu0BObtl09yuKZszeEUfbXz8xhrHvSG16Nqw==}
    dev: true

  /whatwg-encoding/1.0.5:
    resolution: {integrity: sha512-b5lim54JOPN9HtzvK9HFXvBma/rnfFeqsic0hSpjtDbVxR3dJKLc+KB4V6GgiGOvl7CY/KNh8rxSo9DKQrnUEw==}
    dependencies:
      iconv-lite: 0.4.24
    dev: true

  /whatwg-encoding/2.0.0:
    resolution: {integrity: sha512-p41ogyeMUrw3jWclHWTQg1k05DSVXPLcVxRTYsXUk+ZooOCZLcoYgPZ/HL/D/N+uQPOtcp1me1WhBEaX02mhWg==}
    engines: {node: '>=12'}
    dependencies:
      iconv-lite: 0.6.3
    dev: true

  /whatwg-mimetype/2.3.0:
    resolution: {integrity: sha512-M4yMwr6mAnQz76TbJm914+gPpB/nCwvZbJU28cUD6dR004SAxDLOOSUaB1JDRqLtaOV/vi0IC5lEAGFgrjGv/g==}
    dev: true

  /whatwg-mimetype/3.0.0:
    resolution: {integrity: sha512-nt+N2dzIutVRxARx1nghPKGv1xHikU7HKdfafKkLNLindmPU/ch3U31NOCGGA/dmPcmb1VlofO0vnKAcsm0o/Q==}
    engines: {node: '>=12'}
    dev: true

  /whatwg-url/10.0.0:
    resolution: {integrity: sha512-CLxxCmdUby142H5FZzn4D8ikO1cmypvXVQktsgosNy4a4BHrDHeciBBGZhb0bNoR5/MltoCatso+vFjjGx8t0w==}
    engines: {node: '>=12'}
    dependencies:
      tr46: 3.0.0
      webidl-conversions: 7.0.0
    dev: true

  /whatwg-url/5.0.0:
    resolution: {integrity: sha1-lmRU6HZUYuN2RNNib2dCzotwll0=}
    dependencies:
      tr46: 0.0.3
      webidl-conversions: 3.0.1
    dev: true

  /which-boxed-primitive/1.0.2:
    resolution: {integrity: sha512-bwZdv0AKLpplFY2KZRX6TvyuN7ojjr7lwkg6ml0roIy9YeuSr7JS372qlNW18UQYzgYK9ziGcerWqZOmEn9VNg==}
    dependencies:
      is-bigint: 1.0.2
      is-boolean-object: 1.1.1
      is-number-object: 1.0.5
      is-string: 1.0.7
      is-symbol: 1.0.3
    dev: true

  /which/1.3.1:
    resolution: {integrity: sha512-HxJdYWq1MTIQbJ3nw0cqssHoTNU267KlrDuGZ1WYlxDStUtKUhOaJmh112/TZmHxxUfuJqPXSOm7tDyas0OSIQ==}
    hasBin: true
    dependencies:
      isexe: 2.0.0
    dev: true

  /which/2.0.2:
    resolution: {integrity: sha512-BLI3Tl1TW3Pvl70l3yq3Y64i+awpwXqsGBYWkkqMtnbXgrMD+yj7rhW0kuEDxzJaYXGjEW5ogapKNMEKNMjibA==}
    engines: {node: '>= 8'}
    hasBin: true
    dependencies:
      isexe: 2.0.0
    dev: true

  /word-wrap/1.2.3:
    resolution: {integrity: sha512-Hz/mrNwitNRh/HUAtM/VT/5VH+ygD6DV7mYKZAtHOrbs8U7lvPS6xf7EJKMF0uW1KJCl0H701g3ZGus+muE5vQ==}
    engines: {node: '>=0.10.0'}
    dev: true

  /wrap-ansi/7.0.0:
    resolution: {integrity: sha512-YVGIj2kamLSTxw6NsZjoBxfSwsn0ycdesmc4p+Q21c5zPuZ1pl+NfxVdxPtdHvmNVOQ6XSYG4AUtyt/Fi7D16Q==}
    engines: {node: '>=10'}
    dependencies:
      ansi-styles: 4.3.0
      string-width: 4.2.3
      strip-ansi: 6.0.1
    dev: true

  /wrap-ansi/8.0.1:
    resolution: {integrity: sha512-QFF+ufAqhoYHvoHdajT/Po7KoXVBPXS2bgjIam5isfWJPfIOnQZ50JtUiVvCv/sjgacf3yRrt2ZKUZ/V4itN4g==}
    engines: {node: '>=12'}
    dependencies:
      ansi-styles: 6.1.0
      string-width: 5.0.1
      strip-ansi: 7.0.1
    dev: true

  /wrappy/1.0.2:
    resolution: {integrity: sha1-tSQ9jz7BqjXxNkYFvA0QNuMKtp8=}
    dev: true

  /ws/8.3.0:
    resolution: {integrity: sha512-Gs5EZtpqZzLvmIM59w4igITU57lrtYVFneaa434VROv4thzJyV6UjIL3D42lslWlI+D4KzLYnxSwtfuiO79sNw==}
    engines: {node: '>=10.0.0'}
    peerDependencies:
      bufferutil: ^4.0.1
      utf-8-validate: ^5.0.2
    peerDependenciesMeta:
      bufferutil:
        optional: true
      utf-8-validate:
        optional: true
    dev: true

  /xml-name-validator/4.0.0:
    resolution: {integrity: sha512-ICP2e+jsHvAj2E2lIHxa5tjXRlKDJo4IdvPvCXbXQGdzSfmSpNVyIKMvoZHjDY9DP0zV17iI85o90vRFXNccRw==}
    engines: {node: '>=12'}
    dev: true

  /xmlchars/2.2.0:
    resolution: {integrity: sha512-JZnDKK8B0RCDw84FNdDAIpZK+JuJw+s7Lz8nksI7SIuU3UXJJslUthsi+uWBUYOwPFwW7W7PRLRfUKpxjtjFCw==}
    dev: true

  /y18n/5.0.8:
    resolution: {integrity: sha512-0pfFzegeDWJHJIAmTLRP2DwHjdF5s7jo9tuztdQxAhINCdvS+3nGINqPd00AphqJR/0LhANUS6/+7SCb98YOfA==}
    engines: {node: '>=10'}
    dev: true

  /yallist/4.0.0:
    resolution: {integrity: sha512-3wdGidZyq5PB084XLES5TpOSRA3wjXAlIWMhum2kRcv/41Sn2emQ0dycQW4uZXLejwKvg6EsvbdlVL+FYEct7A==}
    dev: true

  /yaml-eslint-parser/0.5.0:
    resolution: {integrity: sha512-nJeyLA3YHAzhBTZbRAbu3W6xrSCucyxExmA+ZDtEdUFpGllxAZpto2Zxo2IG0r0eiuEiBM4e+wiAdxTziTq94g==}
    engines: {node: ^12.22.0 || ^14.17.0 || >=16.0.0}
    dependencies:
      eslint-visitor-keys: 3.1.0
      lodash: 4.17.21
      yaml: 1.10.2
    dev: true

  /yaml/1.10.2:
    resolution: {integrity: sha512-r3vXyErRCYJ7wg28yvBY5VSoAF8ZvlcW9/BwUzEtUsjvX/DKs24dIkuwjtuprwJJHsbyUbLApepYTR1BN4uHrg==}
    engines: {node: '>= 6'}
    dev: true

  /yargs-parser/20.2.9:
    resolution: {integrity: sha512-y11nGElTIV+CT3Zv9t7VKl+Q3hTQoT9a1Qzezhhl6Rp21gJ/IVTW7Z3y9EWXhuUBC2Shnf+DX0antecpAwSP8w==}
    engines: {node: '>=10'}
    dev: true

  /yargs/16.2.0:
    resolution: {integrity: sha512-D1mvvtDG0L5ft/jGWkLpG1+m0eQxOfaBvTNELraWj22wSVUMWxZUvYgJYcKh6jGGIkJFhH4IZPQhR4TKpc8mBw==}
    engines: {node: '>=10'}
    dependencies:
      cliui: 7.0.4
      escalade: 3.1.1
      get-caller-file: 2.0.5
      require-directory: 2.1.1
      string-width: 4.2.3
      y18n: 5.0.8
      yargs-parser: 20.2.9
    dev: true

  /yocto-queue/0.1.0:
    resolution: {integrity: sha512-rVksvsnNCdJ/ohGc6xgPwyN8eheCxsiLM8mxuE/t/mOVqJewPuO1miLpTHQiRgTKCLexL4MeAFVagts7HmNZ2Q==}
    engines: {node: '>=10'}
    dev: true

  /yocto-queue/1.0.0:
    resolution: {integrity: sha512-9bnSc/HEW2uRy67wc+T8UwauLuPJVn28jb+GtJY16iiKWyvmYJRXVT4UamsAEGQfPohgr2q4Tq0sQbQlxTfi1g==}
    engines: {node: '>=12.20'}
    dev: true<|MERGE_RESOLUTION|>--- conflicted
+++ resolved
@@ -33,12 +33,6 @@
       fast-glob: ^3.2.7
       find-up: ^6.2.0
       happy-dom: ^2.24.5
-<<<<<<< HEAD
-      jest-matcher-utils: ^27.4.2
-      jest-snapshot: ^27.4.2
-      jest-util: ^27.4.2
-=======
->>>>>>> 290b481b
       jsdom: ^19.0.0
       log-update: ^5.0.0
       micromatch: ^4.0.4
@@ -64,25 +58,8 @@
       chai: 4.3.4
       chai-subset: 1.6.0
       fast-glob: 3.2.7
-<<<<<<< HEAD
-      figures: 4.0.0
-      find-up: 6.2.0
-      happy-dom: 2.24.5
-      jest-matcher-utils: 27.4.2
-      jest-snapshot: 27.4.2
-      jest-util: 27.4.2
-      jsdom: 19.0.0
-      log-symbols: 4.1.0
-      log-update: 5.0.0
-      mlly: 0.3.15
-      nanoid: 3.1.30
-      picocolors: 1.0.0
-      piscina: 3.1.0
-      sade: 1.7.4
-=======
       micromatch: 4.0.4
       piscina: 3.2.0
->>>>>>> 290b481b
       sinon: 12.0.1
       sinon-chai: 3.7.0_chai@4.3.4+sinon@12.0.1
       source-map: 0.7.3
@@ -502,32 +479,6 @@
     engines: {node: '>=6.9.0'}
     dev: true
 
-<<<<<<< HEAD
-  /@babel/core/7.12.16:
-    resolution: {integrity: sha512-t/hHIB504wWceOeaOoONOhu+gX+hpjfeN6YRBT209X/4sibZQfSF1I0HFRRlBe97UZZosGx5XwUg1ZgNbelmNw==}
-    engines: {node: '>=6.9.0'}
-    dependencies:
-      '@babel/code-frame': 7.16.0
-      '@babel/generator': 7.12.15
-      '@babel/helper-module-transforms': 7.12.13
-      '@babel/helpers': 7.12.13
-      '@babel/parser': 7.12.16
-      '@babel/template': 7.12.13
-      '@babel/traverse': 7.12.13
-      '@babel/types': 7.12.13
-      convert-source-map: 1.7.0
-      debug: 4.3.2
-      gensync: 1.0.0-beta.2
-      json5: 2.2.0
-      lodash: 4.17.21
-      semver: 5.7.1
-      source-map: 0.5.7
-    transitivePeerDependencies:
-      - supports-color
-    dev: false
-
-=======
->>>>>>> 290b481b
   /@babel/core/7.16.0:
     resolution: {integrity: sha512-mYZEvshBRHGsIAiyH5PzCFTCfbWfoYbO/jcSdXQSUQu1/pW0xDZAUP7KEc32heqWTAfAHhV9j1vH8Sav7l+JNQ==}
     engines: {node: '>=6.9.0'}
@@ -789,17 +740,6 @@
       regenerator-runtime: 0.13.9
     dev: true
 
-<<<<<<< HEAD
-  /@babel/template/7.12.13:
-    resolution: {integrity: sha512-/7xxiGA57xMo/P2GVvdEumr8ONhFOhfgq2ihK3h1e6THqzTAkHbkXgB0xI9yeTfIUoH3+oAeHhqm/I43OTbbjA==}
-    dependencies:
-      '@babel/code-frame': 7.16.0
-      '@babel/parser': 7.12.16
-      '@babel/types': 7.12.13
-    dev: false
-
-=======
->>>>>>> 290b481b
   /@babel/template/7.16.0:
     resolution: {integrity: sha512-MnZdpFD/ZdYhXwiunMqqgyZyucaYsbL0IrjoGjaVhGilz+x8YB++kRfygSOIj1yOtWKPlx7NBp+9I1RQSgsd5A==}
     engines: {node: '>=6.9.0'}
@@ -809,25 +749,6 @@
       '@babel/types': 7.16.0
     dev: true
 
-<<<<<<< HEAD
-  /@babel/traverse/7.12.13:
-    resolution: {integrity: sha512-3Zb4w7eE/OslI0fTp8c7b286/cQps3+vdLW3UcwC8VSJC6GbKn55aeVVu2QJNuCDoeKyptLOFrPq8WqZZBodyA==}
-    dependencies:
-      '@babel/code-frame': 7.16.0
-      '@babel/generator': 7.12.15
-      '@babel/helper-function-name': 7.12.13
-      '@babel/helper-split-export-declaration': 7.12.13
-      '@babel/parser': 7.12.16
-      '@babel/types': 7.12.13
-      debug: 4.3.2
-      globals: 11.12.0
-      lodash: 4.17.21
-    transitivePeerDependencies:
-      - supports-color
-    dev: false
-
-=======
->>>>>>> 290b481b
   /@babel/traverse/7.16.3:
     resolution: {integrity: sha512-eolumr1vVMjqevCpwVO99yN/LoGL0EyHiLO5I043aYQvwOJ9eR5UsZSClHVCzfhBduMAsSzgA/6AyqPjNayJag==}
     engines: {node: '>=6.9.0'}
@@ -1332,25 +1253,6 @@
     dependencies:
       '@sinonjs/fake-timers': 7.1.2
 
-<<<<<<< HEAD
-  /@types/source-map-support/0.5.4:
-    resolution: {integrity: sha512-9zGujX1sOPg32XLyfgEB/0G9ZnrjthL/Iv1ZfuAjj8LEilHZEpQSQs1scpRXPhHzGYgWiLz9ldF1cI8JhL+yMw==}
-    dependencies:
-      source-map: 0.6.1
-    dev: true
-
-  /@types/stack-utils/2.0.0:
-    resolution: {integrity: sha512-RJJrrySY7A8havqpGObOB4W92QXKJo63/jFLLgpvOtsGUqbQZ9Sbgl35KMm1DjC6j7AvmmU2bIno+3IyEaemaw==}
-    dev: false
-
-  /@types/testing-library__jest-dom/5.14.2:
-    resolution: {integrity: sha512-vehbtyHUShPxIa9SioxDwCvgxukDMH//icJG90sXQBUm5lJOHLT5kNeU9tnivhnA/TkOFMzGIXN2cTc4hY8/kg==}
-    dependencies:
-      '@types/jest': 27.0.3
-    dev: true
-
-=======
->>>>>>> 290b481b
   /@types/throttle-debounce/2.1.0:
     resolution: {integrity: sha512-5eQEtSCoESnh2FsiLTxE121IiE60hnMqcb435fShf4bpLRjEu1Eoekht23y6zXS9Ts3l+Szu3TARnTsA0GkOkQ==}
     dev: true
@@ -1788,50 +1690,7 @@
 
   /asynckit/0.4.0:
     resolution: {integrity: sha1-x57Zf380y48robyXkLzDZkdLS3k=}
-<<<<<<< HEAD
-    dev: false
-
-  /atob/2.1.2:
-    resolution: {integrity: sha512-Wm6ukoaOGJi/73p/cl2GvLjTI5JM1k/O14isD73YML8StrH/7/lRFgmg8nICZgD3bZZvjwCGxtMOD3wWNAu8cg==}
-    engines: {node: '>= 4.5.0'}
-    hasBin: true
-    dev: true
-
-  /babel-plugin-istanbul/6.0.0:
-    resolution: {integrity: sha512-AF55rZXpe7trmEylbaE1Gv54wn6rwU03aptvRoVIGP8YykoSxqdVLV1TfwflBCE/QtHmqtP8SWlTENqbK8GCSQ==}
-    engines: {node: '>=8'}
-    dependencies:
-      '@babel/helper-plugin-utils': 7.14.5
-      '@istanbuljs/load-nyc-config': 1.1.0
-      '@istanbuljs/schema': 0.1.3
-      istanbul-lib-instrument: 4.0.3
-      test-exclude: 6.0.0
-    transitivePeerDependencies:
-      - supports-color
-    dev: false
-
-  /babel-preset-current-node-syntax/1.0.1_@babel+core@7.12.16:
-    resolution: {integrity: sha512-M7LQ0bxarkxQoN+vz5aJPsLBn77n8QgTFmo8WK0/44auK2xlCXrYcUxHFxgU7qW5Yzw/CjmLRK2uJzaCd7LvqQ==}
-    peerDependencies:
-      '@babel/core': ^7.0.0
-    dependencies:
-      '@babel/core': 7.12.16
-      '@babel/plugin-syntax-async-generators': 7.8.4_@babel+core@7.12.16
-      '@babel/plugin-syntax-bigint': 7.8.3_@babel+core@7.12.16
-      '@babel/plugin-syntax-class-properties': 7.12.13_@babel+core@7.12.16
-      '@babel/plugin-syntax-import-meta': 7.10.4_@babel+core@7.12.16
-      '@babel/plugin-syntax-json-strings': 7.8.3_@babel+core@7.12.16
-      '@babel/plugin-syntax-logical-assignment-operators': 7.10.4_@babel+core@7.12.16
-      '@babel/plugin-syntax-nullish-coalescing-operator': 7.8.3_@babel+core@7.12.16
-      '@babel/plugin-syntax-numeric-separator': 7.10.4_@babel+core@7.12.16
-      '@babel/plugin-syntax-object-rest-spread': 7.8.3_@babel+core@7.12.16
-      '@babel/plugin-syntax-optional-catch-binding': 7.8.3_@babel+core@7.12.16
-      '@babel/plugin-syntax-optional-chaining': 7.8.3_@babel+core@7.12.16
-      '@babel/plugin-syntax-top-level-await': 7.12.13_@babel+core@7.12.16
-    dev: false
-=======
-    dev: true
->>>>>>> 290b481b
+    dev: true
 
   /balanced-match/1.0.0:
     resolution: {integrity: sha1-ibTRmasr7kneFk6gK4nORi1xt2c=}
@@ -2272,15 +2131,7 @@
   /delayed-stream/1.0.0:
     resolution: {integrity: sha1-3zrhmayt+31ECqrgsp4icrJOxhk=}
     engines: {node: '>=0.4.0'}
-<<<<<<< HEAD
-    dev: false
-
-  /diff-sequences/27.4.0:
-    resolution: {integrity: sha512-YqiQzkrsmHMH5uuh8OdQFU9/ZpADnwzml8z0O5HvRNda+5UZsaX/xN+AAxfR2hWq1Y7HZnAzO9J5lJXOuDz2Ww==}
-    engines: {node: ^10.13.0 || ^12.13.0 || ^14.15.0 || >=15.0.0}
-=======
-    dev: true
->>>>>>> 290b481b
+    dev: true
 
   /diff/5.0.0:
     resolution: {integrity: sha512-/VTCrvm5Z0JGty/BWHljh+BAiw3IK+2j87NGMu8Nwc/f48WoDAC395uomO9ZD117ZOBaHmkX1oyLvkVM/aIT3w==}
@@ -3807,175 +3658,7 @@
     dependencies:
       html-escaper: 2.0.2
       istanbul-lib-report: 3.0.0
-<<<<<<< HEAD
-    dev: false
-
-  /jest-diff/27.4.2:
-    resolution: {integrity: sha512-ujc9ToyUZDh9KcqvQDkk/gkbf6zSaeEg9AiBxtttXW59H/AcqEYp1ciXAtJp+jXWva5nAf/ePtSsgWwE5mqp4Q==}
-    engines: {node: ^10.13.0 || ^12.13.0 || ^14.15.0 || >=15.0.0}
-    dependencies:
-      chalk: 4.1.2
-      diff-sequences: 27.4.0
-      jest-get-type: 27.4.0
-      pretty-format: 27.4.2
-
-  /jest-get-type/27.4.0:
-    resolution: {integrity: sha512-tk9o+ld5TWq41DkK14L4wox4s2D9MtTpKaAVzXfr5CUKm5ZK2ExcaFE0qls2W71zE/6R2TxxrK9w2r6svAFDBQ==}
-    engines: {node: ^10.13.0 || ^12.13.0 || ^14.15.0 || >=15.0.0}
-
-  /jest-haste-map/27.4.2:
-    resolution: {integrity: sha512-foiyAEePORUN2eeJnOtcM1y8qW0ShEd9kTjWVL4sVaMcuCJM6gtHegvYPBRT0mpI/bs4ueThM90+Eoj2ncoNsA==}
-    engines: {node: ^10.13.0 || ^12.13.0 || ^14.15.0 || >=15.0.0}
-    dependencies:
-      '@jest/types': 27.4.2
-      '@types/graceful-fs': 4.1.5
-      '@types/node': 16.11.12
-      anymatch: 3.1.1
-      fb-watchman: 2.0.1
-      graceful-fs: 4.2.6
-      jest-regex-util: 27.4.0
-      jest-serializer: 27.4.0
-      jest-util: 27.4.2
-      jest-worker: 27.4.2
-      micromatch: 4.0.4
-      walker: 1.0.7
-    optionalDependencies:
-      fsevents: 2.3.2
-    dev: false
-
-  /jest-matcher-utils/27.4.2:
-    resolution: {integrity: sha512-jyP28er3RRtMv+fmYC/PKG8wvAmfGcSNproVTW2Y0P/OY7/hWUOmsPfxN1jOhM+0u2xU984u2yEagGivz9OBGQ==}
-    engines: {node: ^10.13.0 || ^12.13.0 || ^14.15.0 || >=15.0.0}
-    dependencies:
-      chalk: 4.1.2
-      jest-diff: 27.4.2
-      jest-get-type: 27.4.0
-      pretty-format: 27.4.2
-    dev: false
-
-  /jest-message-util/27.4.2:
-    resolution: {integrity: sha512-OMRqRNd9E0DkBLZpFtZkAGYOXl6ZpoMtQJWTAREJKDOFa0M6ptB7L67tp+cszMBkvSgKOhNtQp2Vbcz3ZZKo/w==}
-    engines: {node: ^10.13.0 || ^12.13.0 || ^14.15.0 || >=15.0.0}
-    dependencies:
-      '@babel/code-frame': 7.16.0
-      '@jest/types': 27.4.2
-      '@types/stack-utils': 2.0.0
-      chalk: 4.1.2
-      graceful-fs: 4.2.6
-      micromatch: 4.0.4
-      pretty-format: 27.4.2
-      slash: 3.0.0
-      stack-utils: 2.0.3
-    dev: false
-
-  /jest-pnp-resolver/1.2.2_jest-resolve@27.4.2:
-    resolution: {integrity: sha512-olV41bKSMm8BdnuMsewT4jqlZ8+3TCARAXjZGT9jcoSnrfUnRCqnMoF9XEeoWjbzObpqF9dRhHQj0Xb9QdF6/w==}
-    engines: {node: '>=6'}
-    peerDependencies:
-      jest-resolve: '*'
-    peerDependenciesMeta:
-      jest-resolve:
-        optional: true
-    dependencies:
-      jest-resolve: 27.4.2
-    dev: false
-
-  /jest-regex-util/27.4.0:
-    resolution: {integrity: sha512-WeCpMpNnqJYMQoOjm1nTtsgbR4XHAk1u00qDoNBQoykM280+/TmgA5Qh5giC1ecy6a5d4hbSsHzpBtu5yvlbEg==}
-    engines: {node: ^10.13.0 || ^12.13.0 || ^14.15.0 || >=15.0.0}
-    dev: false
-
-  /jest-resolve/27.4.2:
-    resolution: {integrity: sha512-d/zqPjxCzMqHlOdRTg8cTpO9jY+1/T74KazT8Ws/LwmwxV5sRMWOkiLjmzUCDj/5IqA5XHNK4Hkmlq9Kdpb9Sg==}
-    engines: {node: ^10.13.0 || ^12.13.0 || ^14.15.0 || >=15.0.0}
-    dependencies:
-      '@jest/types': 27.4.2
-      chalk: 4.1.2
-      graceful-fs: 4.2.6
-      jest-haste-map: 27.4.2
-      jest-pnp-resolver: 1.2.2_jest-resolve@27.4.2
-      jest-util: 27.4.2
-      jest-validate: 27.4.2
-      resolve: 1.20.0
-      resolve.exports: 1.1.0
-      slash: 3.0.0
-    dev: false
-
-  /jest-serializer/27.4.0:
-    resolution: {integrity: sha512-RDhpcn5f1JYTX2pvJAGDcnsNTnsV9bjYPU8xcV+xPwOXnUPOQwf4ZEuiU6G9H1UztH+OapMgu/ckEVwO87PwnQ==}
-    engines: {node: ^10.13.0 || ^12.13.0 || ^14.15.0 || >=15.0.0}
-    dependencies:
-      '@types/node': 16.11.12
-      graceful-fs: 4.2.6
-    dev: false
-
-  /jest-snapshot/27.4.2:
-    resolution: {integrity: sha512-DI7lJlNIu6WSQ+esqhnJzEzU70+dV+cNjoF1c+j5FagWEd3KtOyZvVliAH0RWNQ6KSnAAnKSU0qxJ8UXOOhuUQ==}
-    engines: {node: ^10.13.0 || ^12.13.0 || ^14.15.0 || >=15.0.0}
-    dependencies:
-      '@babel/core': 7.12.16
-      '@babel/generator': 7.12.15
-      '@babel/parser': 7.12.16
-      '@babel/plugin-syntax-typescript': 7.14.5_@babel+core@7.12.16
-      '@babel/traverse': 7.12.13
-      '@babel/types': 7.12.13
-      '@jest/transform': 27.4.2
-      '@jest/types': 27.4.2
-      '@types/babel__traverse': 7.11.0
-      '@types/prettier': 2.2.1
-      babel-preset-current-node-syntax: 1.0.1_@babel+core@7.12.16
-      chalk: 4.1.2
-      expect: 27.4.2
-      graceful-fs: 4.2.6
-      jest-diff: 27.4.2
-      jest-get-type: 27.4.0
-      jest-haste-map: 27.4.2
-      jest-matcher-utils: 27.4.2
-      jest-message-util: 27.4.2
-      jest-resolve: 27.4.2
-      jest-util: 27.4.2
-      natural-compare: 1.4.0
-      pretty-format: 27.4.2
-      semver: 7.3.5
-    transitivePeerDependencies:
-      - supports-color
-    dev: false
-
-  /jest-util/27.4.2:
-    resolution: {integrity: sha512-YuxxpXU6nlMan9qyLuxHaMMOzXAl5aGZWCSzben5DhLHemYQxCc4YK+4L3ZrCutT8GPQ+ui9k5D8rUJoDioMnA==}
-    engines: {node: ^10.13.0 || ^12.13.0 || ^14.15.0 || >=15.0.0}
-    dependencies:
-      '@jest/types': 27.4.2
-      '@types/node': 16.11.12
-      chalk: 4.1.2
-      ci-info: 3.2.0
-      graceful-fs: 4.2.6
-      picomatch: 2.3.0
-    dev: false
-
-  /jest-validate/27.4.2:
-    resolution: {integrity: sha512-hWYsSUej+Fs8ZhOm5vhWzwSLmVaPAxRy+Mr+z5MzeaHm9AxUpXdoVMEW4R86y5gOobVfBsMFLk4Rb+QkiEpx1A==}
-    engines: {node: ^10.13.0 || ^12.13.0 || ^14.15.0 || >=15.0.0}
-    dependencies:
-      '@jest/types': 27.4.2
-      camelcase: 6.2.0
-      chalk: 4.1.2
-      jest-get-type: 27.4.0
-      leven: 3.1.0
-      pretty-format: 27.4.2
-    dev: false
-
-  /jest-worker/27.4.2:
-    resolution: {integrity: sha512-0QMy/zPovLfUPyHuOuuU4E+kGACXXE84nRnq6lBVI9GJg5DCBiA97SATi+ZP8CpiJwEQy1oCPjRBf8AnLjN+Ag==}
-    engines: {node: '>= 10.13.0'}
-    dependencies:
-      '@types/node': 16.11.12
-      merge-stream: 2.0.0
-      supports-color: 8.1.1
-    dev: false
-=======
-    dev: true
->>>>>>> 290b481b
+    dev: true
 
   /joycon/3.1.1:
     resolution: {integrity: sha512-34wB/Y7MW7bzjKRjUKTa46I2Z7eV62Rkhva+KkopW7Qvv/OSWBqvkSY7vusOPrNuZcUG3tApvdVgNB8POj3SPw==}
@@ -4823,14 +4506,11 @@
       ansi-regex: 5.0.1
       ansi-styles: 5.2.0
       react-is: 17.0.2
-<<<<<<< HEAD
-=======
     dev: true
 
   /prismjs/1.25.0:
     resolution: {integrity: sha512-WCjJHl1KEWbnkQom1+SzftbtXMKQoezOCYs5rECqMN+jP+apI7ftoflyqigqzopSO3hMhTEb0mFClA8lkolgEg==}
     dev: true
->>>>>>> 290b481b
 
   /process-nextick-args/2.0.1:
     resolution: {integrity: sha512-3ouUOpQhtgrbOa17J7+uxOTpITYWaGP7/AhoR3+A+/1e9skrzelGi/dXzEYyvbxubEF6Wn2ypscTKiKJFFn1ag==}
@@ -5229,23 +4909,6 @@
     resolution: {integrity: sha512-4+TN2b3tqOCd/kaGRJ/sTYA0tR0mdXx26ipdolxcwtJVqEnqNYvlCAt1q3ypy4QMlYus+Zh34RNtYLoq2oQ4IA==}
     engines: {node: '>=0.10.0'}
 
-<<<<<<< HEAD
-  /source-map-resolve/0.6.0:
-    resolution: {integrity: sha512-KXBr9d/fO/bWo97NXsPIAW1bFSBOuCnjbNTBMO7N59hsv5i9yzRDfcYwwt0l04+VqnKC+EwzvJZIP/qkuMgR/w==}
-    dependencies:
-      atob: 2.1.2
-      decode-uri-component: 0.2.0
-    dev: true
-
-  /source-map-support/0.5.21:
-    resolution: {integrity: sha512-uBHU3L3czsIyYXKX88fdrGovxdSCoTGDRZ6SYXtSRxLZUzHg5P/66Ht6uoUlHu9EZod+inXhKo3qQgwXUT/y1w==}
-    dependencies:
-      buffer-from: 1.1.2
-      source-map: 0.6.1
-    dev: false
-
-=======
->>>>>>> 290b481b
   /source-map/0.5.7:
     resolution: {integrity: sha1-igOdLRAh0i0eoUyA2OpGi6LvP8w=}
     engines: {node: '>=0.10.0'}
