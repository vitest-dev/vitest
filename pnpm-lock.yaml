lockfileVersion: 5.3

importers:

  .:
    specifiers:
      '@antfu/eslint-config': ^0.12.2
      '@antfu/ni': ^0.11.0
      '@antfu/utils': ^0.3.0
      '@jest/test-result': ^27.4.2
      '@types/chai': ^4.2.22
      '@types/chai-subset': ^1.3.3
      '@types/diff': ^5.0.1
      '@types/jsdom': ^16.2.13
      '@types/listr': ^0.14.4
      '@types/node': ^16.11.12
      '@types/sade': ^1.7.3
      '@types/sinon': ^10.0.6
      '@types/sinon-chai': ^3.2.6
      bumpp: ^7.1.1
      c8: ^7.10.0
      chai: ^4.3.4
      chai-subset: ^1.6.0
      cli-truncate: ^3.1.0
      diff: ^5.0.0
      elegant-spinner: ^3.0.0
      eslint: ^8.4.1
      esno: ^0.12.1
      fast-glob: ^3.2.7
      figures: ^4.0.0
      find-up: ^6.2.0
      happy-dom: ^2.24.4
      jest-snapshot: ^27.4.2
      jest-util: ^27.4.2
      jsdom: ^19.0.0
      listr: ^0.14.3
      log-symbols: ^5.1.0
      log-update: ^5.0.0
      npm-run-all: ^4.1.5
      picocolors: ^1.0.0
      rimraf: ^3.0.2
      sade: ^1.7.4
      sinon: ^12.0.1
      sinon-chai: ^3.7.0
      source-map: ^0.7.3
<<<<<<< HEAD
      strip-ansi: ^7.0.1
=======
      source-map-support: ^0.5.21
>>>>>>> f25bf1bd
      tsup: ^5.10.3
      typescript: ^4.5.2
      vite: ^2.7.1
    dependencies:
      '@antfu/utils': 0.3.0
      '@jest/test-result': 27.4.2
      '@types/chai': 4.2.22
      '@types/sinon-chai': 3.2.6
      c8: 7.10.0
      chai: 4.3.4
      chai-subset: 1.6.0
      cli-truncate: 3.1.0
      diff: 5.0.0
      elegant-spinner: 3.0.0
      fast-glob: 3.2.7
      figures: 4.0.0
      find-up: 6.2.0
      happy-dom: 2.24.4
      jest-snapshot: 27.4.2
      jest-util: 27.4.2
      jsdom: 19.0.0
      listr: 0.14.3
      log-symbols: 5.1.0
      log-update: 5.0.0
      picocolors: 1.0.0
      sade: 1.7.4
      sinon: 12.0.1
      sinon-chai: 3.7.0_chai@4.3.4+sinon@12.0.1
      source-map: 0.7.3
<<<<<<< HEAD
      strip-ansi: 7.0.1
=======
      source-map-support: 0.5.21
>>>>>>> f25bf1bd
    devDependencies:
      '@antfu/eslint-config': 0.12.2_eslint@8.4.1+typescript@4.5.2
      '@antfu/ni': 0.11.0
      '@types/chai-subset': 1.3.3
      '@types/diff': 5.0.1
      '@types/jsdom': 16.2.13
      '@types/listr': 0.14.4
      '@types/node': 16.11.12
      '@types/sade': 1.7.3
      '@types/sinon': 10.0.6
      bumpp: 7.1.1
      eslint: 8.4.1
      esno: 0.12.1_typescript@4.5.2
      npm-run-all: 4.1.5
      rimraf: 3.0.2
      tsup: 5.10.3_typescript@4.5.2
      typescript: 4.5.2
      vite: 2.7.1

  test/core:
    specifiers:
      vitest: workspace:*
    devDependencies:
      vitest: link:../..

  test/fails:
    specifiers:
      execa: ^6.0.0
      vitest: workspace:*
    devDependencies:
      execa: 6.0.0
      vitest: link:../..

  test/react:
    specifiers:
      '@types/react': ^17.0.37
      '@types/react-test-renderer': ^17.0.1
      '@vitejs/plugin-react': 1.1.1
      react: ^17.0.2
      react-test-renderer: 17.0.2
      vitest: workspace:*
    dependencies:
      react: 17.0.2
    devDependencies:
      '@types/react': 17.0.37
      '@types/react-test-renderer': 17.0.1
      '@vitejs/plugin-react': 1.1.1
      react-test-renderer: 17.0.2_react@17.0.2
      vitest: link:../..

  test/vitesse:
    specifiers:
      '@vitejs/plugin-vue': ^1.10.1
      '@vue/test-utils': ^2.0.0-rc.17
      unplugin-auto-import: ^0.5.1
      unplugin-vue-components: ^0.17.6
      vitest: workspace:*
      vue: ^3.2.24
    dependencies:
      vue: 3.2.24
    devDependencies:
      '@vitejs/plugin-vue': 1.10.1_vite@2.7.1
      '@vue/test-utils': 2.0.0-rc.17_vue@3.2.24
      unplugin-auto-import: 0.5.1_vite@2.7.1
      unplugin-vue-components: 0.17.6_vite@2.7.1+vue@3.2.24
      vitest: link:../..

  test/vue:
    specifiers:
      '@vitejs/plugin-vue': ^1.10.1
      '@vue/test-utils': ^2.0.0-rc.17
      vitest: workspace:*
      vue: ^3.2.24
    devDependencies:
      '@vitejs/plugin-vue': 1.10.1_vite@2.7.1
      '@vue/test-utils': 2.0.0-rc.17_vue@3.2.24
      vitest: link:../..
      vue: 3.2.24

packages:

  /@antfu/eslint-config-basic/0.12.1_eslint@8.4.1:
    resolution: {integrity: sha512-XuezR72n3yKCkO1zeARnUZ0SNckP3MgMvWb1Ohy641Ozo9ZXP6CKwFUr0jdGLn5u7Dk8rmUd+GPPCMFLH+h24g==}
    peerDependencies:
      eslint: '>=7.4.0'
    dependencies:
      eslint: 8.4.1
      eslint-config-standard: 16.0.3_30a57c34e0c5b1459e457247aae504c4
      eslint-plugin-eslint-comments: 3.2.0_eslint@8.4.1
      eslint-plugin-html: 6.2.0
      eslint-plugin-import: 2.25.3_eslint@8.4.1
      eslint-plugin-jsonc: 2.0.0_eslint@8.4.1
      eslint-plugin-node: 11.1.0_eslint@8.4.1
      eslint-plugin-promise: 5.1.1_eslint@8.4.1
      eslint-plugin-unicorn: 39.0.0_eslint@8.4.1
      eslint-plugin-yml: 0.12.0_eslint@8.4.1
      jsonc-eslint-parser: 2.0.4_eslint@8.4.1
      yaml-eslint-parser: 0.5.0
    transitivePeerDependencies:
      - supports-color
    dev: true

  /@antfu/eslint-config-react/0.12.2_eslint@8.4.1+typescript@4.5.2:
    resolution: {integrity: sha512-7VuCmYe7qD+g6UYXHhOi8qoER3WjvRDGNmUGpJN/SR0+Q2UW7qQvPzz/Un4OnwBtSvbhmhrBLB0jVYa83OCnow==}
    peerDependencies:
      eslint: '>=7.4.0'
    dependencies:
      '@antfu/eslint-config-ts': 0.12.1_eslint@8.4.1+typescript@4.5.2
      eslint: 8.4.1
      eslint-plugin-react: 7.27.1_eslint@8.4.1
    transitivePeerDependencies:
      - supports-color
      - typescript
    dev: true

  /@antfu/eslint-config-ts/0.12.1_eslint@8.4.1+typescript@4.5.2:
    resolution: {integrity: sha512-kcQHk1FtPo1GsRcv60NCwjbt9U8mpCVcHpV+vwNWwK6bfS8hU3zuGMNqT17tCvlfZNa5GWsxTrXGvjc+MaafQA==}
    peerDependencies:
      eslint: '>=7.4.0'
      typescript: '>=3.9'
    dependencies:
      '@antfu/eslint-config-basic': 0.12.1_eslint@8.4.1
      '@typescript-eslint/eslint-plugin': 5.4.0_32b182e1ad7223b5fb35a9352390ca8f
      '@typescript-eslint/parser': 5.4.0_eslint@8.4.1+typescript@4.5.2
      eslint: 8.4.1
      typescript: 4.5.2
    transitivePeerDependencies:
      - supports-color
    dev: true

  /@antfu/eslint-config-vue/0.12.1_eslint@8.4.1+typescript@4.5.2:
    resolution: {integrity: sha512-IFtVs4qCz7SlTe+TNuXq4fb1aw+hoGJ7kyKuopkLke032RjrJBQ9gHHdrNopxZuUrgqZFAvtpUSWKxH8lm+TZQ==}
    peerDependencies:
      eslint: '>=7.4.0'
    dependencies:
      '@antfu/eslint-config-ts': 0.12.1_eslint@8.4.1+typescript@4.5.2
      eslint: 8.4.1
      eslint-plugin-vue: 8.1.1_eslint@8.4.1
    transitivePeerDependencies:
      - supports-color
      - typescript
    dev: true

  /@antfu/eslint-config/0.12.2_eslint@8.4.1+typescript@4.5.2:
    resolution: {integrity: sha512-U/dlr6zF1faYFSYfzlneqViw2PIVYHFI6/XZh77L8MjqASnDhvT/bqtnyh7dKCpWFD5G4gd1WLAqRl5WA+2c5A==}
    peerDependencies:
      eslint: '>=7.4.0'
    dependencies:
      '@antfu/eslint-config-react': 0.12.2_eslint@8.4.1+typescript@4.5.2
      '@antfu/eslint-config-vue': 0.12.1_eslint@8.4.1+typescript@4.5.2
      '@typescript-eslint/eslint-plugin': 5.4.0_32b182e1ad7223b5fb35a9352390ca8f
      '@typescript-eslint/parser': 5.4.0_eslint@8.4.1+typescript@4.5.2
      eslint: 8.4.1
      eslint-config-standard: 16.0.3_30a57c34e0c5b1459e457247aae504c4
      eslint-plugin-eslint-comments: 3.2.0_eslint@8.4.1
      eslint-plugin-html: 6.2.0
      eslint-plugin-import: 2.25.3_eslint@8.4.1
      eslint-plugin-jsonc: 2.0.0_eslint@8.4.1
      eslint-plugin-node: 11.1.0_eslint@8.4.1
      eslint-plugin-promise: 5.1.1_eslint@8.4.1
      eslint-plugin-unicorn: 39.0.0_eslint@8.4.1
      eslint-plugin-vue: 8.1.1_eslint@8.4.1
      eslint-plugin-yml: 0.12.0_eslint@8.4.1
      jsonc-eslint-parser: 2.0.4_eslint@8.4.1
      yaml-eslint-parser: 0.5.0
    transitivePeerDependencies:
      - supports-color
      - typescript
    dev: true

  /@antfu/ni/0.11.0:
    resolution: {integrity: sha512-+Iep4kXORK9tTr+ZYWln2H1LO3YHRgHKnafiWxXokLV5nE6U7hY1NyVjBVyhYU7TJIAskE4sZmvgZznzuHo2lg==}
    hasBin: true
    dev: true

  /@antfu/utils/0.3.0:
    resolution: {integrity: sha512-UU8TLr/EoXdg7OjMp0h9oDoIAVr+Z/oW9cpOxQQyrsz6Qzd2ms/1CdWx8fl2OQdFpxGmq5Vc4TwfLHId6nAZjA==}
    dependencies:
      '@types/throttle-debounce': 2.1.0

  /@babel/code-frame/7.12.13:
    resolution: {integrity: sha512-HV1Cm0Q3ZrpCR93tkWOYiuYIgLxZXZFVG2VgK+MBWjUqZTundupbfx2aXarXuw5Ko5aMcjtJgbSs4vUGBS5v6g==}
    dependencies:
      '@babel/highlight': 7.12.13
    dev: false

  /@babel/code-frame/7.16.0:
    resolution: {integrity: sha512-IF4EOMEV+bfYwOmNxGzSnjR2EmQod7f1UXOpZM3l4i4o4QNwzjtJAu/HxdjHq0aYBvdqMuQEY1eg0nqW9ZPORA==}
    engines: {node: '>=6.9.0'}
    requiresBuild: true
    dependencies:
      '@babel/highlight': 7.16.0

  /@babel/compat-data/7.16.4:
    resolution: {integrity: sha512-1o/jo7D+kC9ZjHX5v+EHrdjl3PhxMrLSOTGsOdHJ+KL8HCaEK6ehrVL2RS6oHDZp+L7xLirLrPmQtEng769J/Q==}
    engines: {node: '>=6.9.0'}
    dev: true

  /@babel/core/7.12.16:
    resolution: {integrity: sha512-t/hHIB504wWceOeaOoONOhu+gX+hpjfeN6YRBT209X/4sibZQfSF1I0HFRRlBe97UZZosGx5XwUg1ZgNbelmNw==}
    engines: {node: '>=6.9.0'}
    dependencies:
      '@babel/code-frame': 7.12.13
      '@babel/generator': 7.12.15
      '@babel/helper-module-transforms': 7.12.13
      '@babel/helpers': 7.12.13
      '@babel/parser': 7.12.16
      '@babel/template': 7.12.13
      '@babel/traverse': 7.12.13
      '@babel/types': 7.12.13
      convert-source-map: 1.7.0
      debug: 4.3.2
      gensync: 1.0.0-beta.2
      json5: 2.2.0
      lodash: 4.17.21
      semver: 5.7.1
      source-map: 0.5.7
    transitivePeerDependencies:
      - supports-color
    dev: false

  /@babel/core/7.16.0:
    resolution: {integrity: sha512-mYZEvshBRHGsIAiyH5PzCFTCfbWfoYbO/jcSdXQSUQu1/pW0xDZAUP7KEc32heqWTAfAHhV9j1vH8Sav7l+JNQ==}
    engines: {node: '>=6.9.0'}
    dependencies:
      '@babel/code-frame': 7.16.0
      '@babel/generator': 7.16.0
      '@babel/helper-compilation-targets': 7.16.3_@babel+core@7.16.0
      '@babel/helper-module-transforms': 7.16.0
      '@babel/helpers': 7.16.3
      '@babel/parser': 7.16.4
      '@babel/template': 7.16.0
      '@babel/traverse': 7.16.3
      '@babel/types': 7.16.0
      convert-source-map: 1.7.0
      debug: 4.3.2
      gensync: 1.0.0-beta.2
      json5: 2.2.0
      semver: 6.3.0
      source-map: 0.5.7
    transitivePeerDependencies:
      - supports-color
    dev: true

  /@babel/eslint-parser/7.12.16_@babel+core@7.16.0+eslint@8.4.1:
    resolution: {integrity: sha512-NZHtJr2pLRYcQjvo/GVU3kFxIGEHveswoWfY5Wm2tJ7pb3AoqoQ+PP17rRTDh+POFWM15VvH+23x2/9Od0CYxQ==}
    engines: {node: ^10.13.0 || ^12.13.0 || >=14.0.0}
    peerDependencies:
      '@babel/core': '>=7.11.0'
      eslint: '>=7.5.0'
    dependencies:
      '@babel/core': 7.16.0
      eslint: 8.4.1
      eslint-scope: 5.1.0
      eslint-visitor-keys: 1.3.0
      semver: 6.3.0
    dev: true

  /@babel/generator/7.12.15:
    resolution: {integrity: sha512-6F2xHxBiFXWNSGb7vyCUTBF8RCLY66rS0zEPcP8t/nQyXjha5EuK4z7H5o7fWG8B4M7y6mqVWq1J+1PuwRhecQ==}
    dependencies:
      '@babel/types': 7.12.13
      jsesc: 2.5.2
      source-map: 0.5.7
    dev: false

  /@babel/generator/7.16.0:
    resolution: {integrity: sha512-RR8hUCfRQn9j9RPKEVXo9LiwoxLPYn6hNZlvUOR8tSnaxlD0p0+la00ZP9/SnRt6HchKr+X0fO2r8vrETiJGew==}
    engines: {node: '>=6.9.0'}
    dependencies:
      '@babel/types': 7.16.0
      jsesc: 2.5.2
      source-map: 0.5.7
    dev: true

  /@babel/helper-annotate-as-pure/7.16.0:
    resolution: {integrity: sha512-ItmYF9vR4zA8cByDocY05o0LGUkp1zhbTQOH1NFyl5xXEqlTJQCEJjieriw+aFpxo16swMxUnUiKS7a/r4vtHg==}
    engines: {node: '>=6.9.0'}
    dependencies:
      '@babel/types': 7.16.0
    dev: true

  /@babel/helper-compilation-targets/7.16.3_@babel+core@7.16.0:
    resolution: {integrity: sha512-vKsoSQAyBmxS35JUOOt+07cLc6Nk/2ljLIHwmq2/NM6hdioUaqEXq/S+nXvbvXbZkNDlWOymPanJGOc4CBjSJA==}
    engines: {node: '>=6.9.0'}
    peerDependencies:
      '@babel/core': ^7.0.0
    dependencies:
      '@babel/compat-data': 7.16.4
      '@babel/core': 7.16.0
      '@babel/helper-validator-option': 7.14.5
      browserslist: 4.18.1
      semver: 6.3.0
    dev: true

  /@babel/helper-function-name/7.12.13:
    resolution: {integrity: sha512-TZvmPn0UOqmvi5G4vvw0qZTpVptGkB1GL61R6lKvrSdIxGm5Pky7Q3fpKiIkQCAtRCBUwB0PaThlx9vebCDSwA==}
    dependencies:
      '@babel/helper-get-function-arity': 7.12.13
      '@babel/template': 7.12.13
      '@babel/types': 7.12.13
    dev: false

  /@babel/helper-function-name/7.16.0:
    resolution: {integrity: sha512-BZh4mEk1xi2h4HFjWUXRQX5AEx4rvaZxHgax9gcjdLWdkjsY7MKt5p0otjsg5noXw+pB+clMCjw+aEVYADMjog==}
    engines: {node: '>=6.9.0'}
    dependencies:
      '@babel/helper-get-function-arity': 7.16.0
      '@babel/template': 7.16.0
      '@babel/types': 7.16.0
    dev: true

  /@babel/helper-get-function-arity/7.12.13:
    resolution: {integrity: sha512-DjEVzQNz5LICkzN0REdpD5prGoidvbdYk1BVgRUOINaWJP2t6avB27X1guXK1kXNrX0WMfsrm1A/ZBthYuIMQg==}
    dependencies:
      '@babel/types': 7.12.13
    dev: false

  /@babel/helper-get-function-arity/7.16.0:
    resolution: {integrity: sha512-ASCquNcywC1NkYh/z7Cgp3w31YW8aojjYIlNg4VeJiHkqyP4AzIvr4qx7pYDb4/s8YcsZWqqOSxgkvjUz1kpDQ==}
    engines: {node: '>=6.9.0'}
    dependencies:
      '@babel/types': 7.16.0
    dev: true

  /@babel/helper-hoist-variables/7.16.0:
    resolution: {integrity: sha512-1AZlpazjUR0EQZQv3sgRNfM9mEVWPK3M6vlalczA+EECcPz3XPh6VplbErL5UoMpChhSck5wAJHthlj1bYpcmg==}
    engines: {node: '>=6.9.0'}
    dependencies:
      '@babel/types': 7.16.0
    dev: true

  /@babel/helper-member-expression-to-functions/7.12.16:
    resolution: {integrity: sha512-zYoZC1uvebBFmj1wFAlXwt35JLEgecefATtKp20xalwEK8vHAixLBXTGxNrVGEmTT+gzOThUgr8UEdgtalc1BQ==}
    dependencies:
      '@babel/types': 7.12.13
    dev: false

  /@babel/helper-member-expression-to-functions/7.16.0:
    resolution: {integrity: sha512-bsjlBFPuWT6IWhl28EdrQ+gTvSvj5tqVP5Xeftp07SEuz5pLnsXZuDkDD3Rfcxy0IsHmbZ+7B2/9SHzxO0T+sQ==}
    engines: {node: '>=6.9.0'}
    dependencies:
      '@babel/types': 7.16.0
    dev: true

  /@babel/helper-module-imports/7.12.13:
    resolution: {integrity: sha512-NGmfvRp9Rqxy0uHSSVP+SRIW1q31a7Ji10cLBcqSDUngGentY4FRiHOFZFE1CLU5eiL0oE8reH7Tg1y99TDM/g==}
    dependencies:
      '@babel/types': 7.12.13
    dev: false

  /@babel/helper-module-imports/7.16.0:
    resolution: {integrity: sha512-kkH7sWzKPq0xt3H1n+ghb4xEMP8k0U7XV3kkB+ZGy69kDk2ySFW1qPi06sjKzFY3t1j6XbJSqr4mF9L7CYVyhg==}
    engines: {node: '>=6.9.0'}
    dependencies:
      '@babel/types': 7.16.0
    dev: true

  /@babel/helper-module-transforms/7.12.13:
    resolution: {integrity: sha512-acKF7EjqOR67ASIlDTupwkKM1eUisNAjaSduo5Cz+793ikfnpe7p4Q7B7EWU2PCoSTPWsQkR7hRUWEIZPiVLGA==}
    dependencies:
      '@babel/helper-module-imports': 7.12.13
      '@babel/helper-replace-supers': 7.12.13
      '@babel/helper-simple-access': 7.12.13
      '@babel/helper-split-export-declaration': 7.12.13
      '@babel/helper-validator-identifier': 7.15.7
      '@babel/template': 7.12.13
      '@babel/traverse': 7.12.13
      '@babel/types': 7.12.13
      lodash: 4.17.21
    transitivePeerDependencies:
      - supports-color
    dev: false

  /@babel/helper-module-transforms/7.16.0:
    resolution: {integrity: sha512-My4cr9ATcaBbmaEa8M0dZNA74cfI6gitvUAskgDtAFmAqyFKDSHQo5YstxPbN+lzHl2D9l/YOEFqb2mtUh4gfA==}
    engines: {node: '>=6.9.0'}
    dependencies:
      '@babel/helper-module-imports': 7.16.0
      '@babel/helper-replace-supers': 7.16.0
      '@babel/helper-simple-access': 7.16.0
      '@babel/helper-split-export-declaration': 7.16.0
      '@babel/helper-validator-identifier': 7.15.7
      '@babel/template': 7.16.0
      '@babel/traverse': 7.16.3
      '@babel/types': 7.16.0
    transitivePeerDependencies:
      - supports-color
    dev: true

  /@babel/helper-optimise-call-expression/7.12.13:
    resolution: {integrity: sha512-BdWQhoVJkp6nVjB7nkFWcn43dkprYauqtk++Py2eaf/GRDFm5BxRqEIZCiHlZUGAVmtwKcsVL1dC68WmzeFmiA==}
    dependencies:
      '@babel/types': 7.12.13
    dev: false

  /@babel/helper-optimise-call-expression/7.16.0:
    resolution: {integrity: sha512-SuI467Gi2V8fkofm2JPnZzB/SUuXoJA5zXe/xzyPP2M04686RzFKFHPK6HDVN6JvWBIEW8tt9hPR7fXdn2Lgpw==}
    engines: {node: '>=6.9.0'}
    dependencies:
      '@babel/types': 7.16.0
    dev: true

  /@babel/helper-plugin-utils/7.14.5:
    resolution: {integrity: sha512-/37qQCE3K0vvZKwoK4XU/irIJQdIfCJuhU5eKnNxpFDsOkgFaUAwbv+RYw6eYgsC0E4hS7r5KqGULUogqui0fQ==}
    engines: {node: '>=6.9.0'}

  /@babel/helper-replace-supers/7.12.13:
    resolution: {integrity: sha512-pctAOIAMVStI2TMLhozPKbf5yTEXc0OJa0eENheb4w09SrgOWEs+P4nTOZYJQCqs8JlErGLDPDJTiGIp3ygbLg==}
    dependencies:
      '@babel/helper-member-expression-to-functions': 7.12.16
      '@babel/helper-optimise-call-expression': 7.12.13
      '@babel/traverse': 7.12.13
      '@babel/types': 7.12.13
    transitivePeerDependencies:
      - supports-color
    dev: false

  /@babel/helper-replace-supers/7.16.0:
    resolution: {integrity: sha512-TQxuQfSCdoha7cpRNJvfaYxxxzmbxXw/+6cS7V02eeDYyhxderSoMVALvwupA54/pZcOTtVeJ0xccp1nGWladA==}
    engines: {node: '>=6.9.0'}
    dependencies:
      '@babel/helper-member-expression-to-functions': 7.16.0
      '@babel/helper-optimise-call-expression': 7.16.0
      '@babel/traverse': 7.16.3
      '@babel/types': 7.16.0
    transitivePeerDependencies:
      - supports-color
    dev: true

  /@babel/helper-simple-access/7.12.13:
    resolution: {integrity: sha512-0ski5dyYIHEfwpWGx5GPWhH35j342JaflmCeQmsPWcrOQDtCN6C1zKAVRFVbK53lPW2c9TsuLLSUDf0tIGJ5hA==}
    dependencies:
      '@babel/types': 7.12.13
    dev: false

  /@babel/helper-simple-access/7.16.0:
    resolution: {integrity: sha512-o1rjBT/gppAqKsYfUdfHq5Rk03lMQrkPHG1OWzHWpLgVXRH4HnMM9Et9CVdIqwkCQlobnGHEJMsgWP/jE1zUiw==}
    engines: {node: '>=6.9.0'}
    dependencies:
      '@babel/types': 7.16.0
    dev: true

  /@babel/helper-split-export-declaration/7.12.13:
    resolution: {integrity: sha512-tCJDltF83htUtXx5NLcaDqRmknv652ZWCHyoTETf1CXYJdPC7nohZohjUgieXhv0hTJdRf2FjDueFehdNucpzg==}
    dependencies:
      '@babel/types': 7.12.13
    dev: false

  /@babel/helper-split-export-declaration/7.16.0:
    resolution: {integrity: sha512-0YMMRpuDFNGTHNRiiqJX19GjNXA4H0E8jZ2ibccfSxaCogbm3am5WN/2nQNj0YnQwGWM1J06GOcQ2qnh3+0paw==}
    engines: {node: '>=6.9.0'}
    dependencies:
      '@babel/types': 7.16.0
    dev: true

  /@babel/helper-validator-identifier/7.15.7:
    resolution: {integrity: sha512-K4JvCtQqad9OY2+yTU8w+E82ywk/fe+ELNlt1G8z3bVGlZfn/hOcQQsUhGhW/N+tb3fxK800wLtKOE/aM0m72w==}
    engines: {node: '>=6.9.0'}

  /@babel/helper-validator-option/7.14.5:
    resolution: {integrity: sha512-OX8D5eeX4XwcroVW45NMvoYaIuFI+GQpA2a8Gi+X/U/cDUIRsV37qQfF905F0htTRCREQIB4KqPeaveRJUl3Ow==}
    engines: {node: '>=6.9.0'}
    dev: true

  /@babel/helpers/7.12.13:
    resolution: {integrity: sha512-oohVzLRZ3GQEk4Cjhfs9YkJA4TdIDTObdBEZGrd6F/T0GPSnuV6l22eMcxlvcvzVIPH3VTtxbseudM1zIE+rPQ==}
    dependencies:
      '@babel/template': 7.12.13
      '@babel/traverse': 7.12.13
      '@babel/types': 7.12.13
    transitivePeerDependencies:
      - supports-color
    dev: false

  /@babel/helpers/7.16.3:
    resolution: {integrity: sha512-Xn8IhDlBPhvYTvgewPKawhADichOsbkZuzN7qz2BusOM0brChsyXMDJvldWaYMMUNiCQdQzNEioXTp3sC8Nt8w==}
    engines: {node: '>=6.9.0'}
    dependencies:
      '@babel/template': 7.16.0
      '@babel/traverse': 7.16.3
      '@babel/types': 7.16.0
    transitivePeerDependencies:
      - supports-color
    dev: true

  /@babel/highlight/7.12.13:
    resolution: {integrity: sha512-kocDQvIbgMKlWxXe9fof3TQ+gkIPOUSEYhJjqUjvKMez3krV7vbzYCDq39Oj11UAVK7JqPVGQPlgE85dPNlQww==}
    dependencies:
      '@babel/helper-validator-identifier': 7.15.7
      chalk: 2.4.2
      js-tokens: 4.0.0
    dev: false

  /@babel/highlight/7.16.0:
    resolution: {integrity: sha512-t8MH41kUQylBtu2+4IQA3atqevA2lRgqA2wyVB/YiWmsDSuylZZuXOUy9ric30hfzauEFfdsuk/eXTRrGrfd0g==}
    engines: {node: '>=6.9.0'}
    dependencies:
      '@babel/helper-validator-identifier': 7.15.7
      chalk: 2.4.2
      js-tokens: 4.0.0

  /@babel/parser/7.12.16:
    resolution: {integrity: sha512-c/+u9cqV6F0+4Hpq01jnJO+GLp2DdT63ppz9Xa+6cHaajM9VFzK/iDXiKK65YtpeVwu+ctfS6iqlMqRgQRzeCw==}
    engines: {node: '>=6.0.0'}
    hasBin: true
    dev: false

  /@babel/parser/7.16.4:
    resolution: {integrity: sha512-6V0qdPUaiVHH3RtZeLIsc+6pDhbYzHR8ogA8w+f+Wc77DuXto19g2QUwveINoS34Uw+W8/hQDGJCx+i4n7xcng==}
    engines: {node: '>=6.0.0'}
    hasBin: true

  /@babel/plugin-syntax-async-generators/7.8.4_@babel+core@7.12.16:
    resolution: {integrity: sha512-tycmZxkGfZaxhMRbXlPXuVFpdWlXpir2W4AMhSJgRKzk/eDlIXOhb2LHWoLpDF7TEHylV5zNhykX6KAgHJmTNw==}
    peerDependencies:
      '@babel/core': ^7.0.0-0
    dependencies:
      '@babel/core': 7.12.16
      '@babel/helper-plugin-utils': 7.14.5
    dev: false

  /@babel/plugin-syntax-bigint/7.8.3_@babel+core@7.12.16:
    resolution: {integrity: sha512-wnTnFlG+YxQm3vDxpGE57Pj0srRU4sHE/mDkt1qv2YJJSeUAec2ma4WLUnUPeKjyrfntVwe/N6dCXpU+zL3Npg==}
    peerDependencies:
      '@babel/core': ^7.0.0-0
    dependencies:
      '@babel/core': 7.12.16
      '@babel/helper-plugin-utils': 7.14.5
    dev: false

  /@babel/plugin-syntax-class-properties/7.12.13_@babel+core@7.12.16:
    resolution: {integrity: sha512-fm4idjKla0YahUNgFNLCB0qySdsoPiZP3iQE3rky0mBUtMZ23yDJ9SJdg6dXTSDnulOVqiF3Hgr9nbXvXTQZYA==}
    peerDependencies:
      '@babel/core': ^7.0.0-0
    dependencies:
      '@babel/core': 7.12.16
      '@babel/helper-plugin-utils': 7.14.5
    dev: false

  /@babel/plugin-syntax-import-meta/7.10.4_@babel+core@7.12.16:
    resolution: {integrity: sha512-Yqfm+XDx0+Prh3VSeEQCPU81yC+JWZ2pDPFSS4ZdpfZhp4MkFMaDC1UqseovEKwSUpnIL7+vK+Clp7bfh0iD7g==}
    peerDependencies:
      '@babel/core': ^7.0.0-0
    dependencies:
      '@babel/core': 7.12.16
      '@babel/helper-plugin-utils': 7.14.5
    dev: false

  /@babel/plugin-syntax-json-strings/7.8.3_@babel+core@7.12.16:
    resolution: {integrity: sha512-lY6kdGpWHvjoe2vk4WrAapEuBR69EMxZl+RoGRhrFGNYVK8mOPAW8VfbT/ZgrFbXlDNiiaxQnAtgVCZ6jv30EA==}
    peerDependencies:
      '@babel/core': ^7.0.0-0
    dependencies:
      '@babel/core': 7.12.16
      '@babel/helper-plugin-utils': 7.14.5
    dev: false

  /@babel/plugin-syntax-jsx/7.16.0_@babel+core@7.16.0:
    resolution: {integrity: sha512-8zv2+xiPHwly31RK4RmnEYY5zziuF3O7W2kIDW+07ewWDh6Oi0dRq8kwvulRkFgt6DB97RlKs5c1y068iPlCUg==}
    engines: {node: '>=6.9.0'}
    peerDependencies:
      '@babel/core': ^7.0.0-0
    dependencies:
      '@babel/core': 7.16.0
      '@babel/helper-plugin-utils': 7.14.5
    dev: true

  /@babel/plugin-syntax-logical-assignment-operators/7.10.4_@babel+core@7.12.16:
    resolution: {integrity: sha512-d8waShlpFDinQ5MtvGU9xDAOzKH47+FFoney2baFIoMr952hKOLp1HR7VszoZvOsV/4+RRszNY7D17ba0te0ig==}
    peerDependencies:
      '@babel/core': ^7.0.0-0
    dependencies:
      '@babel/core': 7.12.16
      '@babel/helper-plugin-utils': 7.14.5
    dev: false

  /@babel/plugin-syntax-nullish-coalescing-operator/7.8.3_@babel+core@7.12.16:
    resolution: {integrity: sha512-aSff4zPII1u2QD7y+F8oDsz19ew4IGEJg9SVW+bqwpwtfFleiQDMdzA/R+UlWDzfnHFCxxleFT0PMIrR36XLNQ==}
    peerDependencies:
      '@babel/core': ^7.0.0-0
    dependencies:
      '@babel/core': 7.12.16
      '@babel/helper-plugin-utils': 7.14.5
    dev: false

  /@babel/plugin-syntax-numeric-separator/7.10.4_@babel+core@7.12.16:
    resolution: {integrity: sha512-9H6YdfkcK/uOnY/K7/aA2xpzaAgkQn37yzWUMRK7OaPOqOpGS1+n0H5hxT9AUw9EsSjPW8SVyMJwYRtWs3X3ug==}
    peerDependencies:
      '@babel/core': ^7.0.0-0
    dependencies:
      '@babel/core': 7.12.16
      '@babel/helper-plugin-utils': 7.14.5
    dev: false

  /@babel/plugin-syntax-object-rest-spread/7.8.3_@babel+core@7.12.16:
    resolution: {integrity: sha512-XoqMijGZb9y3y2XskN+P1wUGiVwWZ5JmoDRwx5+3GmEplNyVM2s2Dg8ILFQm8rWM48orGy5YpI5Bl8U1y7ydlA==}
    peerDependencies:
      '@babel/core': ^7.0.0-0
    dependencies:
      '@babel/core': 7.12.16
      '@babel/helper-plugin-utils': 7.14.5
    dev: false

  /@babel/plugin-syntax-optional-catch-binding/7.8.3_@babel+core@7.12.16:
    resolution: {integrity: sha512-6VPD0Pc1lpTqw0aKoeRTMiB+kWhAoT24PA+ksWSBrFtl5SIRVpZlwN3NNPQjehA2E/91FV3RjLWoVTglWcSV3Q==}
    peerDependencies:
      '@babel/core': ^7.0.0-0
    dependencies:
      '@babel/core': 7.12.16
      '@babel/helper-plugin-utils': 7.14.5
    dev: false

  /@babel/plugin-syntax-optional-chaining/7.8.3_@babel+core@7.12.16:
    resolution: {integrity: sha512-KoK9ErH1MBlCPxV0VANkXW2/dw4vlbGDrFgz8bmUsBGYkFRcbRwMh6cIJubdPrkxRwuGdtCk0v/wPTKbQgBjkg==}
    peerDependencies:
      '@babel/core': ^7.0.0-0
    dependencies:
      '@babel/core': 7.12.16
      '@babel/helper-plugin-utils': 7.14.5
    dev: false

  /@babel/plugin-syntax-top-level-await/7.12.13_@babel+core@7.12.16:
    resolution: {integrity: sha512-A81F9pDwyS7yM//KwbCSDqy3Uj4NMIurtplxphWxoYtNPov7cJsDkAFNNyVlIZ3jwGycVsurZ+LtOA8gZ376iQ==}
    peerDependencies:
      '@babel/core': ^7.0.0-0
    dependencies:
      '@babel/core': 7.12.16
      '@babel/helper-plugin-utils': 7.14.5
    dev: false

  /@babel/plugin-syntax-typescript/7.14.5_@babel+core@7.12.16:
    resolution: {integrity: sha512-u6OXzDaIXjEstBRRoBCQ/uKQKlbuaeE5in0RvWdA4pN6AhqxTIwUsnHPU1CFZA/amYObMsuWhYfRl3Ch90HD0Q==}
    engines: {node: '>=6.9.0'}
    peerDependencies:
      '@babel/core': ^7.0.0-0
    dependencies:
      '@babel/core': 7.12.16
      '@babel/helper-plugin-utils': 7.14.5
    dev: false

  /@babel/plugin-transform-react-jsx-development/7.16.0_@babel+core@7.16.0:
    resolution: {integrity: sha512-qq65iSqBRq0Hr3wq57YG2AmW0H6wgTnIzpffTphrUWUgLCOK+zf1f7G0vuOiXrp7dU1qq+fQBoqZ3wCDAkhFzw==}
    engines: {node: '>=6.9.0'}
    peerDependencies:
      '@babel/core': ^7.0.0-0
    dependencies:
      '@babel/core': 7.16.0
      '@babel/plugin-transform-react-jsx': 7.16.0_@babel+core@7.16.0
    dev: true

  /@babel/plugin-transform-react-jsx-self/7.16.0_@babel+core@7.16.0:
    resolution: {integrity: sha512-97yCFY+2GvniqOThOSjPor8xUoDiQ0STVWAQMl3pjhJoFVe5DuXDLZCRSZxu9clx+oRCbTiXGgKEG/Yoyo6Y+w==}
    engines: {node: '>=6.9.0'}
    peerDependencies:
      '@babel/core': ^7.0.0-0
    dependencies:
      '@babel/core': 7.16.0
      '@babel/helper-plugin-utils': 7.14.5
    dev: true

  /@babel/plugin-transform-react-jsx-source/7.16.0_@babel+core@7.16.0:
    resolution: {integrity: sha512-8yvbGGrHOeb/oyPc9tzNoe9/lmIjz3HLa9Nc5dMGDyNpGjfFrk8D2KdEq9NRkftZzeoQEW6yPQ29TMZtrLiUUA==}
    engines: {node: '>=6.9.0'}
    peerDependencies:
      '@babel/core': ^7.0.0-0
    dependencies:
      '@babel/core': 7.16.0
      '@babel/helper-plugin-utils': 7.14.5
    dev: true

  /@babel/plugin-transform-react-jsx/7.16.0_@babel+core@7.16.0:
    resolution: {integrity: sha512-rqDgIbukZ44pqq7NIRPGPGNklshPkvlmvqjdx3OZcGPk4zGIenYkxDTvl3LsSL8gqcc3ZzGmXPE6hR/u/voNOw==}
    engines: {node: '>=6.9.0'}
    peerDependencies:
      '@babel/core': ^7.0.0-0
    dependencies:
      '@babel/core': 7.16.0
      '@babel/helper-annotate-as-pure': 7.16.0
      '@babel/helper-module-imports': 7.16.0
      '@babel/helper-plugin-utils': 7.14.5
      '@babel/plugin-syntax-jsx': 7.16.0_@babel+core@7.16.0
      '@babel/types': 7.16.0
    dev: true

  /@babel/template/7.12.13:
    resolution: {integrity: sha512-/7xxiGA57xMo/P2GVvdEumr8ONhFOhfgq2ihK3h1e6THqzTAkHbkXgB0xI9yeTfIUoH3+oAeHhqm/I43OTbbjA==}
    dependencies:
      '@babel/code-frame': 7.12.13
      '@babel/parser': 7.12.16
      '@babel/types': 7.12.13
    dev: false

  /@babel/template/7.16.0:
    resolution: {integrity: sha512-MnZdpFD/ZdYhXwiunMqqgyZyucaYsbL0IrjoGjaVhGilz+x8YB++kRfygSOIj1yOtWKPlx7NBp+9I1RQSgsd5A==}
    engines: {node: '>=6.9.0'}
    dependencies:
      '@babel/code-frame': 7.16.0
      '@babel/parser': 7.16.4
      '@babel/types': 7.16.0
    dev: true

  /@babel/traverse/7.12.13:
    resolution: {integrity: sha512-3Zb4w7eE/OslI0fTp8c7b286/cQps3+vdLW3UcwC8VSJC6GbKn55aeVVu2QJNuCDoeKyptLOFrPq8WqZZBodyA==}
    dependencies:
      '@babel/code-frame': 7.12.13
      '@babel/generator': 7.12.15
      '@babel/helper-function-name': 7.12.13
      '@babel/helper-split-export-declaration': 7.12.13
      '@babel/parser': 7.12.16
      '@babel/types': 7.12.13
      debug: 4.3.2
      globals: 11.12.0
      lodash: 4.17.21
    transitivePeerDependencies:
      - supports-color
    dev: false

  /@babel/traverse/7.16.3:
    resolution: {integrity: sha512-eolumr1vVMjqevCpwVO99yN/LoGL0EyHiLO5I043aYQvwOJ9eR5UsZSClHVCzfhBduMAsSzgA/6AyqPjNayJag==}
    engines: {node: '>=6.9.0'}
    dependencies:
      '@babel/code-frame': 7.16.0
      '@babel/generator': 7.16.0
      '@babel/helper-function-name': 7.16.0
      '@babel/helper-hoist-variables': 7.16.0
      '@babel/helper-split-export-declaration': 7.16.0
      '@babel/parser': 7.16.4
      '@babel/types': 7.16.0
      debug: 4.3.2
      globals: 11.12.0
    transitivePeerDependencies:
      - supports-color
    dev: true

  /@babel/types/7.12.13:
    resolution: {integrity: sha512-oKrdZTld2im1z8bDwTOQvUbxKwE+854zc16qWZQlcTqMN00pWxHQ4ZeOq0yDMnisOpRykH2/5Qqcrk/OlbAjiQ==}
    dependencies:
      '@babel/helper-validator-identifier': 7.15.7
      lodash: 4.17.21
      to-fast-properties: 2.0.0
    dev: false

  /@babel/types/7.16.0:
    resolution: {integrity: sha512-PJgg/k3SdLsGb3hhisFvtLOw5ts113klrpLuIPtCJIU+BB24fqq6lf8RWqKJEjzqXR9AEH1rIb5XTqwBHB+kQg==}
    engines: {node: '>=6.9.0'}
    dependencies:
      '@babel/helper-validator-identifier': 7.15.7
      to-fast-properties: 2.0.0
    dev: true

  /@bcoe/v8-coverage/0.2.3:
    resolution: {integrity: sha512-0hYQ8SB4Db5zvZB4axdMHGwEaQjkZzFjQiN9LVYvIFB2nSUHW9tYpxWriPrWDASIxiaXax83REcLxuSdnGPZtw==}
    dev: false

  /@eslint/eslintrc/1.0.5:
    resolution: {integrity: sha512-BLxsnmK3KyPunz5wmCCpqy0YelEoxxGmH73Is+Z74oOTMtExcjkr3dDR6quwrjh1YspA8DH9gnX1o069KiS9AQ==}
    engines: {node: ^12.22.0 || ^14.17.0 || >=16.0.0}
    dependencies:
      ajv: 6.12.6
      debug: 4.3.2
      espree: 9.2.0
      globals: 13.10.0
      ignore: 4.0.6
      import-fresh: 3.3.0
      js-yaml: 4.1.0
      minimatch: 3.0.4
      strip-json-comments: 3.1.1
    transitivePeerDependencies:
      - supports-color
    dev: true

  /@humanwhocodes/config-array/0.9.2:
    resolution: {integrity: sha512-UXOuFCGcwciWckOpmfKDq/GyhlTf9pN/BzG//x8p8zTOFEcGuA68ANXheFS0AGvy3qgZqLBUkMs7hqzqCKOVwA==}
    engines: {node: '>=10.10.0'}
    dependencies:
      '@humanwhocodes/object-schema': 1.2.1
      debug: 4.3.2
      minimatch: 3.0.4
    transitivePeerDependencies:
      - supports-color
    dev: true

  /@humanwhocodes/object-schema/1.2.1:
    resolution: {integrity: sha512-ZnQMnLV4e7hDlUvw8H+U8ASL02SS2Gn6+9Ac3wGGLIe7+je2AeAOxPY+izIPJDfFDb7eDjev0Us8MO1iFRN8hA==}
    dev: true

  /@istanbuljs/load-nyc-config/1.1.0:
    resolution: {integrity: sha512-VjeHSlIzpv/NyD3N0YuHfXOPDIixcA1q2ZV98wsMqcYlPmv2n3Yb2lYP9XMElnaFVXg5A7YLTeLu6V84uQDjmQ==}
    engines: {node: '>=8'}
    dependencies:
      camelcase: 5.3.1
      find-up: 4.1.0
      get-package-type: 0.1.0
      js-yaml: 3.14.1
      resolve-from: 5.0.0
    dev: false

  /@istanbuljs/schema/0.1.3:
    resolution: {integrity: sha512-ZXRY4jNvVgSVQ8DL3LTcakaAtXwTVUxE81hslsyD2AtoXW/wVob10HkOJ1X/pAlcI7D+2YoZKg5do8G/w6RYgA==}
    engines: {node: '>=8'}
    dev: false

  /@jest/console/27.4.2:
    resolution: {integrity: sha512-xknHThRsPB/To1FUbi6pCe43y58qFC03zfb6R7fDb/FfC7k2R3i1l+izRBJf8DI46KhYGRaF14Eo9A3qbBoixg==}
    engines: {node: ^10.13.0 || ^12.13.0 || ^14.15.0 || >=15.0.0}
    dependencies:
      '@jest/types': 27.4.2
      '@types/node': 16.11.12
      chalk: 4.1.2
      jest-message-util: 27.4.2
      jest-util: 27.4.2
      slash: 3.0.0
    dev: false

  /@jest/test-result/27.4.2:
    resolution: {integrity: sha512-kr+bCrra9jfTgxHXHa2UwoQjxvQk3Am6QbpAiJ5x/50LW8llOYrxILkqY0lZRW/hu8FXesnudbql263+EW9iNA==}
    engines: {node: ^10.13.0 || ^12.13.0 || ^14.15.0 || >=15.0.0}
    dependencies:
      '@jest/console': 27.4.2
      '@jest/types': 27.4.2
      '@types/istanbul-lib-coverage': 2.0.3
      collect-v8-coverage: 1.0.1
    dev: false

  /@jest/transform/27.4.2:
    resolution: {integrity: sha512-RTKcPZllfcmLfnlxBya7aypofhdz05+E6QITe55Ex0rxyerkgjmmpMlvVn11V0cP719Ps6WcDYCnDzxnnJUwKg==}
    engines: {node: ^10.13.0 || ^12.13.0 || ^14.15.0 || >=15.0.0}
    dependencies:
      '@babel/core': 7.12.16
      '@jest/types': 27.4.2
      babel-plugin-istanbul: 6.0.0
      chalk: 4.1.2
      convert-source-map: 1.7.0
      fast-json-stable-stringify: 2.1.0
      graceful-fs: 4.2.6
      jest-haste-map: 27.4.2
      jest-regex-util: 27.4.0
      jest-util: 27.4.2
      micromatch: 4.0.4
      pirates: 4.0.1
      slash: 3.0.0
      source-map: 0.6.1
      write-file-atomic: 3.0.3
    transitivePeerDependencies:
      - supports-color
    dev: false

  /@jest/types/27.4.2:
    resolution: {integrity: sha512-j35yw0PMTPpZsUoOBiuHzr1zTYoad1cVIE0ajEjcrJONxxrko/IRGKkXx3os0Nsi4Hu3+5VmDbVfq5WhG/pWAg==}
    engines: {node: ^10.13.0 || ^12.13.0 || ^14.15.0 || >=15.0.0}
    dependencies:
      '@types/istanbul-lib-coverage': 2.0.3
      '@types/istanbul-reports': 3.0.0
      '@types/node': 16.11.12
      '@types/yargs': 16.0.4
      chalk: 4.1.2
    dev: false

  /@jsdevtools/ez-spawn/3.0.4:
    resolution: {integrity: sha512-f5DRIOZf7wxogefH03RjMPMdBF7ADTWUMoOs9kaJo06EfwF+aFhMZMDZxHg/Xe12hptN9xoZjGso2fdjapBRIA==}
    engines: {node: '>=10'}
    dependencies:
      call-me-maybe: 1.0.1
      cross-spawn: 7.0.3
      string-argv: 0.3.1
      type-detect: 4.0.8
    dev: true

  /@nodelib/fs.scandir/2.1.4:
    resolution: {integrity: sha512-33g3pMJk3bg5nXbL/+CY6I2eJDzZAni49PfJnL5fghPTggPvBd/pFNSgJsdAgWptuFu7qq/ERvOYFlhvsLTCKA==}
    engines: {node: '>= 8'}
    dependencies:
      '@nodelib/fs.stat': 2.0.4
      run-parallel: 1.2.0

  /@nodelib/fs.stat/2.0.4:
    resolution: {integrity: sha512-IYlHJA0clt2+Vg7bccq+TzRdJvv19c2INqBSsoOLp1je7xjtr7J26+WXR72MCdvU9q1qTzIWDfhMf+DRvQJK4Q==}
    engines: {node: '>= 8'}

  /@nodelib/fs.walk/1.2.6:
    resolution: {integrity: sha512-8Broas6vTtW4GIXTAHDoE32hnN2M5ykgCpWGbuXHQ15vEMqr23pB76e/GZcYsZCHALv50ktd24qhEyKr6wBtow==}
    engines: {node: '>= 8'}
    dependencies:
      '@nodelib/fs.scandir': 2.1.4
      fastq: 1.10.1

  /@rollup/pluginutils/4.1.1:
    resolution: {integrity: sha512-clDjivHqWGXi7u+0d2r2sBi4Ie6VLEAzWMIkvJLnDmxoOhBYOTfzGbOQBA32THHm11/LiJbd01tJUpJsbshSWQ==}
    engines: {node: '>= 8.0.0'}
    dependencies:
      estree-walker: 2.0.2
      picomatch: 2.3.0
    dev: true

  /@samverschueren/stream-to-observable/0.3.1_rxjs@6.6.7:
    resolution: {integrity: sha512-c/qwwcHyafOQuVQJj0IlBjf5yYgBI7YPJ77k4fOJYesb41jio65eaJODRUmfYKhTOFBrIZ66kgvGPlNbjuoRdQ==}
    engines: {node: '>=6'}
    peerDependencies:
      rxjs: '*'
      zen-observable: '*'
    peerDependenciesMeta:
      rxjs:
        optional: true
      zen-observable:
        optional: true
    dependencies:
      any-observable: 0.3.0
      rxjs: 6.6.7
    dev: false

  /@sinonjs/commons/1.8.3:
    resolution: {integrity: sha512-xkNcLAn/wZaX14RPlwizcKicDk9G3F8m2nU3L7Ukm5zBgTwiT0wsoFAHx9Jq56fJA1z/7uKGtCRu16sOUCLIHQ==}
    dependencies:
      type-detect: 4.0.8

  /@sinonjs/fake-timers/7.1.2:
    resolution: {integrity: sha512-iQADsW4LBMISqZ6Ci1dupJL9pprqwcVFTcOsEmQOEhW+KLCVn/Y4Jrvg2k19fIHCp+iFprriYPTdRcQR8NbUPg==}
    dependencies:
      '@sinonjs/commons': 1.8.3

  /@sinonjs/fake-timers/8.1.0:
    resolution: {integrity: sha512-OAPJUAtgeINhh/TAlUID4QTs53Njm7xzddaVlEs/SXwgtiD1tW22zAB/W1wdqfrpmikgaWQ9Fw6Ws+hsiRm5Vg==}
    dependencies:
      '@sinonjs/commons': 1.8.3
    dev: false

  /@sinonjs/samsam/6.0.2:
    resolution: {integrity: sha512-jxPRPp9n93ci7b8hMfJOFDPRLFYadN6FSpeROFTR4UNF4i5b+EK6m4QXPO46BDhFgRy1JuS87zAnFOzCUwMJcQ==}
    dependencies:
      '@sinonjs/commons': 1.8.3
      lodash.get: 4.4.2
      type-detect: 4.0.8
    dev: false

  /@sinonjs/text-encoding/0.7.1:
    resolution: {integrity: sha512-+iTbntw2IZPb/anVDbypzfQa+ay64MW0Zo8aJ8gZPWMMK6/OubMVb6lUPMagqjOPnmtauXnFCACVl3O7ogjeqQ==}
    dev: false

  /@tootallnate/once/2.0.0:
    resolution: {integrity: sha512-XCuKFP5PS55gnMVu3dty8KPatLqUoy/ZYzDzAGCQ8JNFCkLXzmI7vNHCR+XpbZaMWQK/vQubr7PkYq8g470J/A==}
    engines: {node: '>= 10'}
    dev: false

  /@types/babel__traverse/7.11.0:
    resolution: {integrity: sha512-kSjgDMZONiIfSH1Nxcr5JIRMwUetDki63FSQfpTCz8ogF3Ulqm8+mr5f78dUYs6vMiB6gBusQqfQmBvHZj/lwg==}
    dependencies:
      '@babel/types': 7.12.13
    dev: false

  /@types/chai-subset/1.3.3:
    resolution: {integrity: sha512-frBecisrNGz+F4T6bcc+NLeolfiojh5FxW2klu669+8BARtyQv2C/GkNW6FUodVe4BroGMP/wER/YDGc7rEllw==}
    dependencies:
      '@types/chai': 4.2.22
    dev: true

  /@types/chai/4.2.22:
    resolution: {integrity: sha512-tFfcE+DSTzWAgifkjik9AySNqIyNoYwmR+uecPwwD/XRNfvOjmC/FjCxpiUGDkDVDphPfCUecSQVFw+lN3M3kQ==}

  /@types/concat-stream/1.6.1:
    resolution: {integrity: sha512-eHE4cQPoj6ngxBZMvVf6Hw7Mh4jMW4U9lpGmS5GBPB9RYxlFg+CHaVN7ErNY4W9XfLIEn20b4VDYaIrbq0q4uA==}
    dependencies:
      '@types/node': 16.11.12
    dev: false

  /@types/diff/5.0.1:
    resolution: {integrity: sha512-XIpxU6Qdvp1ZE6Kr3yrkv1qgUab0fyf4mHYvW8N3Bx3PCsbN6or1q9/q72cv5jIFWolaGH08U9XyYoLLIykyKQ==}
    dev: true

  /@types/form-data/0.0.33:
    resolution: {integrity: sha1-yayFsqX9GENbjIXZ7LUObWyJP/g=}
    dependencies:
      '@types/node': 16.11.12
    dev: false

  /@types/graceful-fs/4.1.5:
    resolution: {integrity: sha512-anKkLmZZ+xm4p8JWBf4hElkM4XR+EZeA2M9BAkkTldmcyDY4mbdIJnRghDJH3Ov5ooY7/UAoENtmdMSkaAd7Cw==}
    dependencies:
      '@types/node': 16.11.12
    dev: false

  /@types/istanbul-lib-coverage/2.0.3:
    resolution: {integrity: sha512-sz7iLqvVUg1gIedBOvlkxPlc8/uVzyS5OwGz1cKjXzkl3FpL3al0crU8YGU1WoHkxn0Wxbw5tyi6hvzJKNzFsw==}
    dev: false

  /@types/istanbul-lib-report/3.0.0:
    resolution: {integrity: sha512-plGgXAPfVKFoYfa9NpYDAkseG+g6Jr294RqeqcqDixSbU34MZVJRi/P+7Y8GDpzkEwLaGZZOpKIEmeVZNtKsrg==}
    dependencies:
      '@types/istanbul-lib-coverage': 2.0.3
    dev: false

  /@types/istanbul-reports/3.0.0:
    resolution: {integrity: sha512-nwKNbvnwJ2/mndE9ItP/zc2TCzw6uuodnF4EHYWD+gCQDVBuRQL5UzbZD0/ezy1iKsFU2ZQiDqg4M9dN4+wZgA==}
    dependencies:
      '@types/istanbul-lib-report': 3.0.0
    dev: false

  /@types/jsdom/16.2.13:
    resolution: {integrity: sha512-8JQCjdeAidptSsOcRWk2iTm9wCcwn9l+kRG6k5bzUacrnm1ezV4forq0kWjUih/tumAeoG+OspOvQEbbRucBTw==}
    dependencies:
      '@types/node': 16.11.12
      '@types/parse5': 6.0.3
      '@types/tough-cookie': 4.0.1
    dev: true

  /@types/json-schema/7.0.9:
    resolution: {integrity: sha512-qcUXuemtEu+E5wZSJHNxUXeCZhAfXKQ41D+duX+VYPde7xyEVZci+/oXKJL13tnRs9lR2pr4fod59GT6/X1/yQ==}
    dev: true

  /@types/json5/0.0.29:
    resolution: {integrity: sha1-7ihweulOEdK4J7y+UnC86n8+ce4=}
    dev: true

  /@types/listr/0.14.4:
    resolution: {integrity: sha512-+MWvidNujBUgJsi4yMVwEQQwaHe6oHedPSy+dwk3akGEeuIbvhWkK+TGsXSwbFup7Y0cCBb+wzzdD+yGKp7sOg==}
    dependencies:
      '@types/node': 16.11.12
      rxjs: 6.6.7
    dev: true

  /@types/mri/1.1.1:
    resolution: {integrity: sha512-nJOuiTlsvmClSr3+a/trTSx4DTuY/VURsWGKSf/eeavh0LRMqdsK60ti0TlwM5iHiGOK3/Ibkxsbr7i9rzGreA==}
    dev: true

  /@types/node/10.17.60:
    resolution: {integrity: sha512-F0KIgDJfy2nA3zMLmWGKxcH2ZVEtCZXHHdOQs2gSaQ27+lNeEfGxzkIw90aXswATX7AZ33tahPbzy6KAfUreVw==}
    dev: false

  /@types/node/16.11.12:
    resolution: {integrity: sha512-+2Iggwg7PxoO5Kyhvsq9VarmPbIelXP070HMImEpbtGCoyWNINQj4wzjbQCXzdHTRXnqufutJb5KAURZANNBAw==}

  /@types/node/8.10.66:
    resolution: {integrity: sha512-tktOkFUA4kXx2hhhrB8bIFb5TbwzS4uOhKEmwiD+NoiL0qtP2OQ9mFldbgD4dV1djrlBYP6eBuQZiWjuHUpqFw==}
    dev: false

  /@types/normalize-package-data/2.4.0:
    resolution: {integrity: sha512-f5j5b/Gf71L+dbqxIpQ4Z2WlmI/mPJ0fOkGGmFgtb6sAu97EPczzbS3/tJKxmcYDj55OX6ssqwDAWOHIYDRDGA==}
    dev: true

  /@types/parse5/6.0.3:
    resolution: {integrity: sha512-SuT16Q1K51EAVPz1K29DJ/sXjhSQ0zjvsypYJ6tlwVsRV9jwW5Adq2ch8Dq8kDBCkYnELS7N7VNCSB5nC56t/g==}
    dev: true

  /@types/prettier/2.2.1:
    resolution: {integrity: sha512-DxZZbyMAM9GWEzXL+BMZROWz9oo6A9EilwwOMET2UVu2uZTqMWS5S69KVtuVKaRjCUpcrOXRalet86/OpG4kqw==}
    dev: false

  /@types/prop-types/15.7.4:
    resolution: {integrity: sha512-rZ5drC/jWjrArrS8BR6SIr4cWpW09RNTYt9AMZo3Jwwif+iacXAqgVjm0B0Bv/S1jhDXKHqRVNCbACkJ89RAnQ==}
    dev: true

  /@types/qs/6.9.7:
    resolution: {integrity: sha512-FGa1F62FT09qcrueBA6qYTrJPVDzah9a+493+o2PCXsesWHIn27G98TsSMs3WPNbZIEj4+VJf6saSFpvD+3Zsw==}
    dev: false

  /@types/react-test-renderer/17.0.1:
    resolution: {integrity: sha512-3Fi2O6Zzq/f3QR9dRnlnHso9bMl7weKCviFmfF6B4LS1Uat6Hkm15k0ZAQuDz+UBq6B3+g+NM6IT2nr5QgPzCw==}
    dependencies:
      '@types/react': 17.0.37
    dev: true

  /@types/react/17.0.37:
    resolution: {integrity: sha512-2FS1oTqBGcH/s0E+CjrCCR9+JMpsu9b69RTFO+40ua43ZqP5MmQ4iUde/dMjWR909KxZwmOQIFq6AV6NjEG5xg==}
    dependencies:
      '@types/prop-types': 15.7.4
      '@types/scheduler': 0.16.2
      csstype: 3.0.10
    dev: true

  /@types/sade/1.7.3:
    resolution: {integrity: sha512-OFZ2ZotV3+kA3utubCtPDDM8PTdqmpgmEM+hqxyqzfX2ACpUtTnFUxDCSJIJ/249JbIyfjKWyO0FFtIlrLS9YA==}
    dependencies:
      '@types/mri': 1.1.1
    dev: true

  /@types/scheduler/0.16.2:
    resolution: {integrity: sha512-hppQEBDmlwhFAXKJX2KnWLYu5yMfi91yazPb2l+lbJiwW+wdo1gNeRA+3RgNSO39WYX2euey41KEwnqesU2Jew==}
    dev: true

  /@types/sinon-chai/3.2.6:
    resolution: {integrity: sha512-Z57LprQ+yOQNu9d6mWdHNvnmncPXzDWGSeLj+8L075/QahToapC4Q13zAFRVKV4clyBmdJ5gz4xBfVkOso5lXw==}
    dependencies:
      '@types/chai': 4.2.22
      '@types/sinon': 10.0.6
    dev: false

  /@types/sinon/10.0.6:
    resolution: {integrity: sha512-6EF+wzMWvBNeGrfP3Nx60hhx+FfwSg1JJBLAAP/IdIUq0EYkqCYf70VT3PhuhPX9eLD+Dp+lNdpb/ZeHG8Yezg==}
    dependencies:
      '@sinonjs/fake-timers': 7.1.2

  /@types/stack-utils/2.0.0:
    resolution: {integrity: sha512-RJJrrySY7A8havqpGObOB4W92QXKJo63/jFLLgpvOtsGUqbQZ9Sbgl35KMm1DjC6j7AvmmU2bIno+3IyEaemaw==}
    dev: false

  /@types/throttle-debounce/2.1.0:
    resolution: {integrity: sha512-5eQEtSCoESnh2FsiLTxE121IiE60hnMqcb435fShf4bpLRjEu1Eoekht23y6zXS9Ts3l+Szu3TARnTsA0GkOkQ==}

  /@types/tough-cookie/4.0.1:
    resolution: {integrity: sha512-Y0K95ThC3esLEYD6ZuqNek29lNX2EM1qxV8y2FTLUB0ff5wWrk7az+mLrnNFUnaXcgKye22+sFBRXOgpPILZNg==}
    dev: true

  /@types/yargs-parser/20.2.0:
    resolution: {integrity: sha512-37RSHht+gzzgYeobbG+KWryeAW8J33Nhr69cjTqSYymXVZEN9NbRYWoYlRtDhHKPVT1FyNKwaTPC1NynKZpzRA==}
    dev: false

  /@types/yargs/16.0.4:
    resolution: {integrity: sha512-T8Yc9wt/5LbJyCaLiHPReJa0kApcIgJ7Bn735GjItUfh08Z1pJvu8QZqb9s+mMvKV6WUQRV7K2R46YbjMXTTJw==}
    dependencies:
      '@types/yargs-parser': 20.2.0
    dev: false

  /@typescript-eslint/eslint-plugin/5.4.0_32b182e1ad7223b5fb35a9352390ca8f:
    resolution: {integrity: sha512-9/yPSBlwzsetCsGEn9j24D8vGQgJkOTr4oMLas/w886ZtzKIs1iyoqFrwsX2fqYEeUwsdBpC21gcjRGo57u0eg==}
    engines: {node: ^12.22.0 || ^14.17.0 || >=16.0.0}
    peerDependencies:
      '@typescript-eslint/parser': ^5.0.0
      eslint: ^6.0.0 || ^7.0.0 || ^8.0.0
      typescript: '*'
    peerDependenciesMeta:
      typescript:
        optional: true
    dependencies:
      '@typescript-eslint/experimental-utils': 5.4.0_eslint@8.4.1+typescript@4.5.2
      '@typescript-eslint/parser': 5.4.0_eslint@8.4.1+typescript@4.5.2
      '@typescript-eslint/scope-manager': 5.4.0
      debug: 4.3.2
      eslint: 8.4.1
      functional-red-black-tree: 1.0.1
      ignore: 5.1.8
      regexpp: 3.2.0
      semver: 7.3.5
      tsutils: 3.21.0_typescript@4.5.2
      typescript: 4.5.2
    transitivePeerDependencies:
      - supports-color
    dev: true

  /@typescript-eslint/experimental-utils/5.4.0_eslint@8.4.1+typescript@4.5.2:
    resolution: {integrity: sha512-Nz2JDIQUdmIGd6p33A+naQmwfkU5KVTLb/5lTk+tLVTDacZKoGQisj8UCxk7onJcrgjIvr8xWqkYI+DbI3TfXg==}
    engines: {node: ^12.22.0 || ^14.17.0 || >=16.0.0}
    peerDependencies:
      eslint: '*'
    dependencies:
      '@types/json-schema': 7.0.9
      '@typescript-eslint/scope-manager': 5.4.0
      '@typescript-eslint/types': 5.4.0
      '@typescript-eslint/typescript-estree': 5.4.0_typescript@4.5.2
      eslint: 8.4.1
      eslint-scope: 5.1.1
      eslint-utils: 3.0.0_eslint@8.4.1
    transitivePeerDependencies:
      - supports-color
      - typescript
    dev: true

  /@typescript-eslint/parser/5.4.0_eslint@8.4.1+typescript@4.5.2:
    resolution: {integrity: sha512-JoB41EmxiYpaEsRwpZEYAJ9XQURPFer8hpkIW9GiaspVLX8oqbqNM8P4EP8HOZg96yaALiLEVWllA2E8vwsIKw==}
    engines: {node: ^12.22.0 || ^14.17.0 || >=16.0.0}
    peerDependencies:
      eslint: ^6.0.0 || ^7.0.0 || ^8.0.0
      typescript: '*'
    peerDependenciesMeta:
      typescript:
        optional: true
    dependencies:
      '@typescript-eslint/scope-manager': 5.4.0
      '@typescript-eslint/types': 5.4.0
      '@typescript-eslint/typescript-estree': 5.4.0_typescript@4.5.2
      debug: 4.3.2
      eslint: 8.4.1
      typescript: 4.5.2
    transitivePeerDependencies:
      - supports-color
    dev: true

  /@typescript-eslint/scope-manager/5.4.0:
    resolution: {integrity: sha512-pRxFjYwoi8R+n+sibjgF9iUiAELU9ihPBtHzocyW8v8D8G8KeQvXTsW7+CBYIyTYsmhtNk50QPGLE3vrvhM5KA==}
    engines: {node: ^12.22.0 || ^14.17.0 || >=16.0.0}
    dependencies:
      '@typescript-eslint/types': 5.4.0
      '@typescript-eslint/visitor-keys': 5.4.0
    dev: true

  /@typescript-eslint/types/5.4.0:
    resolution: {integrity: sha512-GjXNpmn+n1LvnttarX+sPD6+S7giO+9LxDIGlRl4wK3a7qMWALOHYuVSZpPTfEIklYjaWuMtfKdeByx0AcaThA==}
    engines: {node: ^12.22.0 || ^14.17.0 || >=16.0.0}
    dev: true

  /@typescript-eslint/typescript-estree/5.4.0_typescript@4.5.2:
    resolution: {integrity: sha512-nhlNoBdhKuwiLMx6GrybPT3SFILm5Gij2YBdPEPFlYNFAXUJWX6QRgvi/lwVoadaQEFsizohs6aFRMqsXI2ewA==}
    engines: {node: ^12.22.0 || ^14.17.0 || >=16.0.0}
    peerDependencies:
      typescript: '*'
    peerDependenciesMeta:
      typescript:
        optional: true
    dependencies:
      '@typescript-eslint/types': 5.4.0
      '@typescript-eslint/visitor-keys': 5.4.0
      debug: 4.3.2
      globby: 11.0.4
      is-glob: 4.0.3
      semver: 7.3.5
      tsutils: 3.21.0_typescript@4.5.2
      typescript: 4.5.2
    transitivePeerDependencies:
      - supports-color
    dev: true

  /@typescript-eslint/visitor-keys/5.4.0:
    resolution: {integrity: sha512-PVbax7MeE7tdLfW5SA0fs8NGVVr+buMPrcj+CWYWPXsZCH8qZ1THufDzbXm1xrZ2b2PA1iENJ0sRq5fuUtvsJg==}
    engines: {node: ^12.22.0 || ^14.17.0 || >=16.0.0}
    dependencies:
      '@typescript-eslint/types': 5.4.0
      eslint-visitor-keys: 3.1.0
    dev: true

  /@vitejs/plugin-react/1.1.1:
    resolution: {integrity: sha512-IJSRD4culdwQ6cRK0D1mstV1vdvYSb2HK1JQ1FDo6Hr7j5ppWJEwBC2v/Gy0h/A1lMmi4AnXACY/d10EgbQNEA==}
    engines: {node: '>=12.0.0'}
    dependencies:
      '@babel/core': 7.16.0
      '@babel/plugin-transform-react-jsx': 7.16.0_@babel+core@7.16.0
      '@babel/plugin-transform-react-jsx-development': 7.16.0_@babel+core@7.16.0
      '@babel/plugin-transform-react-jsx-self': 7.16.0_@babel+core@7.16.0
      '@babel/plugin-transform-react-jsx-source': 7.16.0_@babel+core@7.16.0
      '@rollup/pluginutils': 4.1.1
      react-refresh: 0.11.0
      resolve: 1.20.0
    transitivePeerDependencies:
      - supports-color
    dev: true

  /@vitejs/plugin-vue/1.10.1_vite@2.7.1:
    resolution: {integrity: sha512-oL76QETMSpVE9jIScirGB2bYJEVU/+r+g+K7oG+sXPs9TZljqveoVRsmLyXlMZTjpQkLL8gz527cW80NMGVKJg==}
    engines: {node: '>=12.0.0'}
    peerDependencies:
      vite: ^2.5.10
    dependencies:
      vite: 2.7.1
    dev: true

  /@vue/compiler-core/3.2.24:
    resolution: {integrity: sha512-A0SxB2HAggKzP57LDin5gfgWOTwFyGCtQ5MTMNBADnfQYALWnYuC8kMI0DhRSplGTWRvn9Z2DAnG8f35BnojuA==}
    dependencies:
      '@babel/parser': 7.16.4
      '@vue/shared': 3.2.24
      estree-walker: 2.0.2
      source-map: 0.6.1

  /@vue/compiler-dom/3.2.24:
    resolution: {integrity: sha512-KQEm8r0JFsrNNIfbD28pcwMvHpcJcwjVR1XWFcD0yyQ8eREd7IXhT7J6j7iNCSE/TIo78NOvkwbyX+lnIm836w==}
    dependencies:
      '@vue/compiler-core': 3.2.24
      '@vue/shared': 3.2.24

  /@vue/compiler-sfc/3.2.24:
    resolution: {integrity: sha512-YGPcIvVJp2qTPkuT6kT43Eo1xjstyY4bmuiSV31my4bQMBFVR26ANmifUSt759Blok71gK0WzfIZHbcOKYOeKA==}
    dependencies:
      '@babel/parser': 7.16.4
      '@vue/compiler-core': 3.2.24
      '@vue/compiler-dom': 3.2.24
      '@vue/compiler-ssr': 3.2.24
      '@vue/ref-transform': 3.2.24
      '@vue/shared': 3.2.24
      estree-walker: 2.0.2
      magic-string: 0.25.7
      postcss: 8.4.4
      source-map: 0.6.1

  /@vue/compiler-ssr/3.2.24:
    resolution: {integrity: sha512-E1HHShNsGVWXxs68LDOUuI+Bzak9W/Ier/366aKDBFuwvfwgruwq6abhMfj6pSDZpwZ/PXnfliyl/m7qBSq6gw==}
    dependencies:
      '@vue/compiler-dom': 3.2.24
      '@vue/shared': 3.2.24

  /@vue/reactivity/3.2.24:
    resolution: {integrity: sha512-5eVsO9wfQ5erCMSRBjpqLkkI+LglJS7E0oLZJs2gsChpvOjH2Uwt3Hk1nVv0ywStnWg71Ykn3SyQwtnl7PknOQ==}
    dependencies:
      '@vue/shared': 3.2.24

  /@vue/ref-transform/3.2.24:
    resolution: {integrity: sha512-j6oNbsGLvea2rF8GQB9w6q7UFL1So7J+t6ducaMeWPSyjYZ+slWpwPVK6mmyghg5oGqC41R+HC5BV036Y0KhXQ==}
    dependencies:
      '@babel/parser': 7.16.4
      '@vue/compiler-core': 3.2.24
      '@vue/shared': 3.2.24
      estree-walker: 2.0.2
      magic-string: 0.25.7

  /@vue/runtime-core/3.2.24:
    resolution: {integrity: sha512-ReI06vGgYuW0G8FlOcAOzMklVDJSxKuRhYzT8j+a8BTfs1945kxo1Th28BPvasyYx8J+LMeZ0HqpPH9yGXvWvg==}
    dependencies:
      '@vue/reactivity': 3.2.24
      '@vue/shared': 3.2.24

  /@vue/runtime-dom/3.2.24:
    resolution: {integrity: sha512-piqsabtIEUKkMGSJlOyKUonZEDtdwOpR6teQ8EKbH8PX9sxfAt9snLnFJldUhhyYrLIyDtnjwajfJ7/XtpD4JA==}
    dependencies:
      '@vue/runtime-core': 3.2.24
      '@vue/shared': 3.2.24
      csstype: 2.6.19

  /@vue/server-renderer/3.2.24_vue@3.2.24:
    resolution: {integrity: sha512-DqiCRDxTbv67Hw5ImiqnLIQbPGtIwWLLfEcVHoEnu1f21EMTB6LfoS69EQddd8VyfN5kfX3Fmz27/hrFPpRaMQ==}
    peerDependencies:
      vue: 3.2.24
    dependencies:
      '@vue/compiler-ssr': 3.2.24
      '@vue/shared': 3.2.24
      vue: 3.2.24

  /@vue/shared/3.2.24:
    resolution: {integrity: sha512-BUgRiZCkCrqDps5aQ9av05xcge3rn092ztKIh17tHkeEFgP4zfXMQWBA2zfdoCdCEdBL26xtOv+FZYiOp9RUDA==}

  /@vue/test-utils/2.0.0-rc.17_vue@3.2.24:
    resolution: {integrity: sha512-7LHZKsFRV/HqDoMVY+cJamFzgHgsrmQFalROHC5FMWrzPzd+utG5e11krj1tVsnxYufGA2ABShX4nlcHXED+zQ==}
    peerDependencies:
      vue: ^3.0.1
    dependencies:
      vue: 3.2.24
    dev: true

  /abab/2.0.5:
    resolution: {integrity: sha512-9IK9EadsbHo6jLWIpxpR6pL0sazTXV6+SQv25ZB+F7Bj9mJNaOc4nCRabwd5M/JwmUa8idz6Eci6eKfJryPs6Q==}
    dev: false

  /acorn-globals/6.0.0:
    resolution: {integrity: sha512-ZQl7LOWaF5ePqqcX4hLuv/bLXYQNfNWw2c0/yX/TsPRKamzHcTGQnlCjHT3TsmkOUVEPS3crCxiPfdzE/Trlhg==}
    dependencies:
      acorn: 7.4.1
      acorn-walk: 7.2.0
    dev: false

  /acorn-jsx/5.3.1_acorn@8.6.0:
    resolution: {integrity: sha512-K0Ptm/47OKfQRpNQ2J/oIN/3QYiK6FwW+eJbILhsdxh2WTLdl+30o8aGdTbm5JbffpFFAg/g+zi1E+jvJha5ng==}
    peerDependencies:
      acorn: ^6.0.0 || ^7.0.0 || ^8.0.0
    dependencies:
      acorn: 8.6.0
    dev: true

  /acorn-walk/7.2.0:
    resolution: {integrity: sha512-OPdCF6GsMIP+Az+aWfAAOEt2/+iVDKE7oy6lJ098aoe59oAmK76qV6Gw60SbZ8jHuG2wH058GF4pLFbYamYrVA==}
    engines: {node: '>=0.4.0'}
    dev: false

  /acorn/7.4.1:
    resolution: {integrity: sha512-nQyp0o1/mNdbTO1PO6kHkwSrmgZ0MT/jCCpNiwbUjGoRN4dlBhqJtoQuCnEOKzgTVwg0ZWiCoQy6SxMebQVh8A==}
    engines: {node: '>=0.4.0'}
    hasBin: true
    dev: false

  /acorn/8.6.0:
    resolution: {integrity: sha512-U1riIR+lBSNi3IbxtaHOIKdH8sLFv3NYfNv8sg7ZsNhcfl4HF2++BfqqrNAxoCLQW1iiylOj76ecnaUxz+z9yw==}
    engines: {node: '>=0.4.0'}
    hasBin: true

  /agent-base/6.0.2:
    resolution: {integrity: sha512-RZNwNclF7+MS/8bDg70amg32dyeZGZxiDuQmZxKLAlQjr3jGyLx+4Kkk58UO7D2QdgFIQCovuSuZESne6RG6XQ==}
    engines: {node: '>= 6.0.0'}
    dependencies:
      debug: 4.3.2
    transitivePeerDependencies:
      - supports-color
    dev: false

  /ajv/6.12.6:
    resolution: {integrity: sha512-j3fVLgvTo527anyYyJOGTYJbG+vnnQYvE0m5mmkc1TK+nxAppkCLMIL0aZ4dblVCNoGShhm+kzE4ZUykBoMg4g==}
    dependencies:
      fast-deep-equal: 3.1.3
      fast-json-stable-stringify: 2.1.0
      json-schema-traverse: 0.4.1
      uri-js: 4.4.1
    dev: true

  /ansi-colors/4.1.1:
    resolution: {integrity: sha512-JoX0apGbHaUJBNl6yF+p6JAFYZ666/hhCGKN5t9QFjbJQKUU/g8MNbFDbvfrgKXvI1QpZplPOnwIo99lX/AAmA==}
    engines: {node: '>=6'}
    dev: true

  /ansi-escapes/3.2.0:
    resolution: {integrity: sha512-cBhpre4ma+U0T1oM5fXg7Dy1Jw7zzwv7lt/GoCpr+hDQJoYnKVPLL4dCvSEFMmQurOQvSrwT7SL/DAlhBI97RQ==}
    engines: {node: '>=4'}
    dev: false

  /ansi-escapes/5.0.0:
    resolution: {integrity: sha512-5GFMVX8HqE/TB+FuBJGuO5XG0WrsA6ptUqoODaT/n9mmUaZFkqnBueB4leqGBCmrUHnCnC4PCZTCd0E7QQ83bA==}
    engines: {node: '>=12'}
    dependencies:
      type-fest: 1.4.0
    dev: false

  /ansi-regex/2.1.1:
    resolution: {integrity: sha1-w7M6te42DYbg5ijwRorn7yfWVN8=}
    engines: {node: '>=0.10.0'}
    dev: false

  /ansi-regex/3.0.0:
    resolution: {integrity: sha1-7QMXwyIGT3lGbAKWa922Bas32Zg=}
    engines: {node: '>=4'}
    dev: false

  /ansi-regex/5.0.1:
    resolution: {integrity: sha512-quJQXlTSUGL2LH9SUXo8VwsY4soanhgo6LNSm84E1LBcE8s3O0wpdiRzyR9z/ZZJMlMWv37qOOb9pdJlMUEKFQ==}
    engines: {node: '>=8'}

  /ansi-regex/6.0.1:
    resolution: {integrity: sha512-n5M855fKb2SsfMIiFFoVrABHJC8QtHwVx+mHWP3QcEqBHYienj5dHSgjbxtC0WEZXYt4wcD6zrQElDPhFuZgfA==}
    engines: {node: '>=12'}
    dev: false

  /ansi-styles/2.2.1:
    resolution: {integrity: sha1-tDLdM1i2NM914eRmQ2gkBTPB3b4=}
    engines: {node: '>=0.10.0'}
    dev: false

  /ansi-styles/3.2.1:
    resolution: {integrity: sha512-VT0ZI6kZRdTh8YyJw3SMbYm/u+NqfsAxEpWO0Pf9sq8/e94WxxOpPKx9FR1FlyCtOVDNOQ+8ntlqFxiRc+r5qA==}
    engines: {node: '>=4'}
    dependencies:
      color-convert: 1.9.3

  /ansi-styles/4.3.0:
    resolution: {integrity: sha512-zbB9rCJAT1rbjiVDb2hqKFHNYLxgtk8NURxZ3IZwD3F6NtxbXZQCnnSi1Lkx+IDohdPlFp222wVALIheZJQSEg==}
    engines: {node: '>=8'}
    dependencies:
      color-convert: 2.0.1

  /ansi-styles/5.2.0:
    resolution: {integrity: sha512-Cxwpt2SfTzTtXcfOlzGEee8O+c+MmUgGrNiBcXnuWxuFJHe6a5Hz7qwhwe5OgaSYI0IJvkLqWX1ASG+cJOkEiA==}
    engines: {node: '>=10'}
    dev: false

  /ansi-styles/6.1.0:
    resolution: {integrity: sha512-VbqNsoz55SYGczauuup0MFUyXNQviSpFTj1RQtFzmQLk18qbVSpTFFGMT293rmDaQuKCT6InmbuEyUne4mTuxQ==}
    engines: {node: '>=12'}
    dev: false

  /any-observable/0.3.0:
    resolution: {integrity: sha512-/FQM1EDkTsf63Ub2C6O7GuYFDsSXUwsaZDurV0np41ocwq0jthUAYCmhBX9f+KwlaCgIuWyr/4WlUQUBfKfZog==}
    engines: {node: '>=6'}
    dev: false

  /any-promise/1.3.0:
    resolution: {integrity: sha1-q8av7tzqUugJzcA3au0845Y10X8=}
    dev: true

  /anymatch/3.1.1:
    resolution: {integrity: sha512-mM8522psRCqzV+6LhomX5wgp25YVibjh8Wj23I5RPkPppSVSjyKD2A2mBJmWGa+KN7f2D6LNh9jkBCeyLktzjg==}
    engines: {node: '>= 8'}
    dependencies:
      normalize-path: 3.0.0
      picomatch: 2.3.0
    dev: false

  /anymatch/3.1.2:
    resolution: {integrity: sha512-P43ePfOAIupkguHUycrc4qJ9kz8ZiuOUijaETwX7THt0Y/GNK7v0aa8rY816xWjZ7rJdA5XdMcpVFTKMq+RvWg==}
    engines: {node: '>= 8'}
    dependencies:
      normalize-path: 3.0.0
      picomatch: 2.3.0
    dev: true

  /argparse/1.0.10:
    resolution: {integrity: sha512-o5Roy6tNG4SL/FOkCAN6RzjiakZS25RLYFrcMttJqbdd8BWrnA+fGz57iN5Pb06pvBGvl5gQ0B48dJlslXvoTg==}
    dependencies:
      sprintf-js: 1.0.3
    dev: false

  /argparse/2.0.1:
    resolution: {integrity: sha512-8+9WqebbFzpX9OR+Wa6O29asIogeRMzcGtAINdpMHHyAg10f05aSFVBbcEqGf/PXw1EjAZ+q2/bEBg3DvurK3Q==}
    dev: true

  /array-back/3.1.0:
    resolution: {integrity: sha512-TkuxA4UCOvxuDK6NZYXCalszEzj+TLszyASooky+i742l9TqsOdYCMJJupxRic61hwquNtppB3hgcuq9SVSH1Q==}
    engines: {node: '>=6'}
    dev: true

  /array-includes/3.1.4:
    resolution: {integrity: sha512-ZTNSQkmWumEbiHO2GF4GmWxYVTiQyJy2XOTa15sdQSrvKn7l+180egQMqlrMOUMCyLMD7pmyQe4mMDUT6Behrw==}
    engines: {node: '>= 0.4'}
    dependencies:
      call-bind: 1.0.2
      define-properties: 1.1.3
      es-abstract: 1.19.1
      get-intrinsic: 1.1.1
      is-string: 1.0.7
    dev: true

  /array-union/2.1.0:
    resolution: {integrity: sha512-HGyxoOTYUyCM6stUe6EJgnd4EoewAI7zMdfqO+kGjnlZmBDz/cR5pf8r/cR4Wq60sL/p0IkcjUEEPwS3GFrIyw==}
    engines: {node: '>=8'}
    dev: true

  /array.prototype.flat/1.2.5:
    resolution: {integrity: sha512-KaYU+S+ndVqyUnignHftkwc58o3uVU1jzczILJ1tN2YaIZpFIKBiP/x/j97E5MVPsaCloPbqWLB/8qCTVvT2qg==}
    engines: {node: '>= 0.4'}
    dependencies:
      call-bind: 1.0.2
      define-properties: 1.1.3
      es-abstract: 1.19.1
    dev: true

  /array.prototype.flatmap/1.2.5:
    resolution: {integrity: sha512-08u6rVyi1Lj7oqWbS9nUxliETrtIROT4XGTA4D/LWGten6E3ocm7cy9SIrmNHOL5XVbVuckUp3X6Xyg8/zpvHA==}
    engines: {node: '>= 0.4'}
    dependencies:
      call-bind: 1.0.2
      define-properties: 1.1.3
      es-abstract: 1.19.1
    dev: true

  /asap/2.0.6:
    resolution: {integrity: sha1-5QNHYR1+aQlDIIu9r+vLwvuGbUY=}
    dev: false

  /assertion-error/1.1.0:
    resolution: {integrity: sha512-jgsaNduz+ndvGyFt3uSuWqvy4lCnIJiovtouQN5JZHOKCS2QuhEdbcQHFhVksz2N2U9hXJo8odG7ETyWlEeuDw==}
    dev: false

  /asynckit/0.4.0:
    resolution: {integrity: sha1-x57Zf380y48robyXkLzDZkdLS3k=}
    dev: false

  /babel-plugin-istanbul/6.0.0:
    resolution: {integrity: sha512-AF55rZXpe7trmEylbaE1Gv54wn6rwU03aptvRoVIGP8YykoSxqdVLV1TfwflBCE/QtHmqtP8SWlTENqbK8GCSQ==}
    engines: {node: '>=8'}
    dependencies:
      '@babel/helper-plugin-utils': 7.14.5
      '@istanbuljs/load-nyc-config': 1.1.0
      '@istanbuljs/schema': 0.1.3
      istanbul-lib-instrument: 4.0.3
      test-exclude: 6.0.0
    transitivePeerDependencies:
      - supports-color
    dev: false

  /babel-preset-current-node-syntax/1.0.1_@babel+core@7.12.16:
    resolution: {integrity: sha512-M7LQ0bxarkxQoN+vz5aJPsLBn77n8QgTFmo8WK0/44auK2xlCXrYcUxHFxgU7qW5Yzw/CjmLRK2uJzaCd7LvqQ==}
    peerDependencies:
      '@babel/core': ^7.0.0
    dependencies:
      '@babel/core': 7.12.16
      '@babel/plugin-syntax-async-generators': 7.8.4_@babel+core@7.12.16
      '@babel/plugin-syntax-bigint': 7.8.3_@babel+core@7.12.16
      '@babel/plugin-syntax-class-properties': 7.12.13_@babel+core@7.12.16
      '@babel/plugin-syntax-import-meta': 7.10.4_@babel+core@7.12.16
      '@babel/plugin-syntax-json-strings': 7.8.3_@babel+core@7.12.16
      '@babel/plugin-syntax-logical-assignment-operators': 7.10.4_@babel+core@7.12.16
      '@babel/plugin-syntax-nullish-coalescing-operator': 7.8.3_@babel+core@7.12.16
      '@babel/plugin-syntax-numeric-separator': 7.10.4_@babel+core@7.12.16
      '@babel/plugin-syntax-object-rest-spread': 7.8.3_@babel+core@7.12.16
      '@babel/plugin-syntax-optional-catch-binding': 7.8.3_@babel+core@7.12.16
      '@babel/plugin-syntax-optional-chaining': 7.8.3_@babel+core@7.12.16
      '@babel/plugin-syntax-top-level-await': 7.12.13_@babel+core@7.12.16
    dev: false

  /balanced-match/1.0.0:
    resolution: {integrity: sha1-ibTRmasr7kneFk6gK4nORi1xt2c=}

  /binary-extensions/2.2.0:
    resolution: {integrity: sha512-jDctJ/IVQbZoJykoeHbhXpOlNBqGNcwXJKJog42E5HDPUwQTSdjCHdihjj0DlnheQ7blbT6dHOafNAiS8ooQKA==}
    engines: {node: '>=8'}
    dev: true

  /brace-expansion/1.1.11:
    resolution: {integrity: sha512-iCuPHDFgrHX7H2vEI/5xpz07zSHB00TpugqhmYtVmMO6518mCuRMoOYFldEBl0g187ufozdaHgWKcYFb61qGiA==}
    dependencies:
      balanced-match: 1.0.0
      concat-map: 0.0.1

  /braces/3.0.2:
    resolution: {integrity: sha512-b8um+L1RzM3WDSzvhm6gIz1yfTbBt6YTlcEKAvsmqCZZFw46z626lVj9j1yEPW33H5H+lBQpZMP1k8l+78Ha0A==}
    engines: {node: '>=8'}
    dependencies:
      fill-range: 7.0.1

  /browser-process-hrtime/1.0.0:
    resolution: {integrity: sha512-9o5UecI3GhkpM6DrXr69PblIuWxPKk9Y0jHBRhdocZ2y7YECBFCsHm79Pr3OyR2AvjhDkabFJaDJMYRazHgsow==}
    dev: false

  /browserslist/4.18.1:
    resolution: {integrity: sha512-8ScCzdpPwR2wQh8IT82CA2VgDwjHyqMovPBZSNH54+tm4Jk2pCuv90gmAdH6J84OCRWi0b4gMe6O6XPXuJnjgQ==}
    engines: {node: ^6 || ^7 || ^8 || ^9 || ^10 || ^11 || ^12 || >=13.7}
    hasBin: true
    dependencies:
      caniuse-lite: 1.0.30001285
      electron-to-chromium: 1.4.12
      escalade: 3.1.1
      node-releases: 2.0.1
      picocolors: 1.0.0
    dev: true

  /bser/2.1.1:
    resolution: {integrity: sha512-gQxTNE/GAfIIrmHLUE3oJyp5FO6HRBfhjnw4/wMmA63ZGDJnWBmgY/lyQBpnDUkGmAhbSe39tx2d/iTOAfglwQ==}
    dependencies:
      node-int64: 0.4.0
    dev: false

  /buffer-from/1.1.2:
    resolution: {integrity: sha512-E+XQCRwSbaaiChtv6k6Dwgc+bx+Bs6vuKJHHl5kox/BaKbhiXzqQOwK4cO22yElGp2OCmjwVhT3HmxgyPGnJfQ==}
    dev: false

  /builtin-modules/3.2.0:
    resolution: {integrity: sha512-lGzLKcioL90C7wMczpkY0n/oART3MbBa8R9OFGE1rJxoVI86u4WAGfEk8Wjv10eKSyTHVGkSo3bvBylCEtk7LA==}
    engines: {node: '>=6'}
    dev: true

  /builtins/4.0.0:
    resolution: {integrity: sha512-qC0E2Dxgou1IHhvJSLwGDSTvokbRovU5zZFuDY6oY8Y2lF3nGt5Ad8YZK7GMtqzY84Wu7pXTPeHQeHcXSXsRhw==}
    dependencies:
      semver: 7.3.5
    dev: true

  /bumpp/7.1.1:
    resolution: {integrity: sha512-pAGjraw9T4I4dnkiQHrKUVQb55dOM5Nj72SVtVlkjFjWjFtg0aSgipQuxDWZ0cqm8WoqtaiBPk+7jHfnZxr7lA==}
    engines: {node: '>=10'}
    hasBin: true
    dependencies:
      '@jsdevtools/ez-spawn': 3.0.4
      chalk: 4.1.2
      command-line-args: 5.2.0
      globby: 11.0.4
      prompts: 2.4.1
      semver: 7.3.5
    dev: true

  /bundle-require/2.1.8_esbuild@0.13.15:
    resolution: {integrity: sha512-oOEg3A0hy/YzvNWNowtKD0pmhZKseOFweCbgyMqTIih4gRY1nJWsvrOCT27L9NbIyL5jMjTFrAUpGxxpW68Puw==}
    peerDependencies:
      esbuild: '>=0.13'
    dependencies:
      esbuild: 0.13.15
    dev: true

  /c8/7.10.0:
    resolution: {integrity: sha512-OAwfC5+emvA6R7pkYFVBTOtI5ruf9DahffGmIqUc9l6wEh0h7iAFP6dt/V9Ioqlr2zW5avX9U9/w1I4alTRHkA==}
    engines: {node: '>=10.12.0'}
    hasBin: true
    dependencies:
      '@bcoe/v8-coverage': 0.2.3
      '@istanbuljs/schema': 0.1.3
      find-up: 5.0.0
      foreground-child: 2.0.0
      istanbul-lib-coverage: 3.2.0
      istanbul-lib-report: 3.0.0
      istanbul-reports: 3.1.1
      rimraf: 3.0.2
      test-exclude: 6.0.0
      v8-to-istanbul: 8.1.0
      yargs: 16.2.0
      yargs-parser: 20.2.9
    dev: false

  /cac/6.7.12:
    resolution: {integrity: sha512-rM7E2ygtMkJqD9c7WnFU6fruFcN3xe4FM5yUmgxhZzIKJk4uHl9U/fhwdajGFQbQuv43FAUo1Fe8gX/oIKDeSA==}
    engines: {node: '>=8'}
    dev: true

  /call-bind/1.0.2:
    resolution: {integrity: sha512-7O+FbCihrB5WGbFYesctwmTKae6rOiIzmz1icreWJ+0aA7LJfuqhEso2T9ncpcFtzMQtzXf2QGGueWJGTYsqrA==}
    dependencies:
      function-bind: 1.1.1
      get-intrinsic: 1.1.1

  /call-me-maybe/1.0.1:
    resolution: {integrity: sha1-JtII6onje1y95gJQoV8DHBak1ms=}
    dev: true

  /callsites/3.1.0:
    resolution: {integrity: sha512-P8BjAsXvZS+VIDUI11hHCQEv74YT67YUi5JJFNWIqL235sBmjX4+qx9Muvls5ivyNENctx46xQLQ3aTuE7ssaQ==}
    engines: {node: '>=6'}
    dev: true

  /camelcase/5.3.1:
    resolution: {integrity: sha512-L28STB170nwWS63UjtlEOE3dldQApaJXZkOI1uMFfzf3rRuPegHaHesyee+YxQ+W6SvRDQV6UrdOdRiR153wJg==}
    engines: {node: '>=6'}
    dev: false

  /camelcase/6.2.0:
    resolution: {integrity: sha512-c7wVvbw3f37nuobQNtgsgG9POC9qMbNuMQmTCqZv23b6MIz0fcYpBiOlv9gEN/hdLdnZTDQhg6e9Dq5M1vKvfg==}
    engines: {node: '>=10'}
    dev: false

  /caniuse-lite/1.0.30001285:
    resolution: {integrity: sha512-KAOkuUtcQ901MtmvxfKD+ODHH9YVDYnBt+TGYSz2KIfnq22CiArbUxXPN9067gNbgMlnNYRSwho8OPXZPALB9Q==}
    dev: true

  /caseless/0.12.0:
    resolution: {integrity: sha1-G2gcIf+EAzyCZUMJBolCDRhxUdw=}
    dev: false

  /chai-subset/1.6.0:
    resolution: {integrity: sha1-pdDKFOMpp5WW7XAFi2ZGvWmIz+k=}
    engines: {node: '>=4'}
    dev: false

  /chai/4.3.4:
    resolution: {integrity: sha512-yS5H68VYOCtN1cjfwumDSuzn/9c+yza4f3reKXlE5rUg7SFcCEy90gJvydNgOYtblyf4Zi6jIWRnXOgErta0KA==}
    engines: {node: '>=4'}
    dependencies:
      assertion-error: 1.1.0
      check-error: 1.0.2
      deep-eql: 3.0.1
      get-func-name: 2.0.0
      pathval: 1.1.1
      type-detect: 4.0.8
    dev: false

  /chalk/1.1.3:
    resolution: {integrity: sha1-qBFcVeSnAv5NFQq9OHKCKn4J/Jg=}
    engines: {node: '>=0.10.0'}
    dependencies:
      ansi-styles: 2.2.1
      escape-string-regexp: 1.0.5
      has-ansi: 2.0.0
      strip-ansi: 3.0.1
      supports-color: 2.0.0
    dev: false

  /chalk/2.4.2:
    resolution: {integrity: sha512-Mti+f9lpJNcwF4tWV8/OrTTtF1gZi+f8FqlyAdouralcFWFQWF2+NgCHShjkCb+IFBLq9buZwE1xckQU4peSuQ==}
    engines: {node: '>=4'}
    dependencies:
      ansi-styles: 3.2.1
      escape-string-regexp: 1.0.5
      supports-color: 5.5.0

  /chalk/4.1.2:
    resolution: {integrity: sha512-oKnbhFyRIXpUuez8iBMmyEa4nbj4IOQyuhc/wy9kY7/WVPcwIO9VA668Pu8RkO7+0G76SLROeyw9CpQ061i4mA==}
    engines: {node: '>=10'}
    dependencies:
      ansi-styles: 4.3.0
      supports-color: 7.2.0

  /chalk/5.0.0:
    resolution: {integrity: sha512-/duVOqst+luxCQRKEo4bNxinsOQtMP80ZYm7mMqzuh5PociNL0PvmHFvREJ9ueYL2TxlHjBcmLCdmocx9Vg+IQ==}
    engines: {node: ^12.17.0 || ^14.13 || >=16.0.0}
    dev: false

  /check-error/1.0.2:
    resolution: {integrity: sha1-V00xLt2Iu13YkS6Sht1sCu1KrII=}
    dev: false

  /chokidar/3.5.2:
    resolution: {integrity: sha512-ekGhOnNVPgT77r4K/U3GDhu+FQ2S8TnK/s2KbIGXi0SZWuwkZ2QNyfWdZW+TVfn84DpEP7rLeCt2UI6bJ8GwbQ==}
    engines: {node: '>= 8.10.0'}
    dependencies:
      anymatch: 3.1.2
      braces: 3.0.2
      glob-parent: 5.1.2
      is-binary-path: 2.1.0
      is-glob: 4.0.3
      normalize-path: 3.0.0
      readdirp: 3.6.0
    optionalDependencies:
      fsevents: 2.3.2
    dev: true

  /ci-info/3.2.0:
    resolution: {integrity: sha512-dVqRX7fLUm8J6FgHJ418XuIgDLZDkYcDFTeL6TA2gt5WlIZUQrrH6EZrNClwT/H0FateUsZkGIOPRrLbP+PR9A==}

  /clean-regexp/1.0.0:
    resolution: {integrity: sha1-jffHquUf02h06PjQW5GAvBGj/tc=}
    engines: {node: '>=4'}
    dependencies:
      escape-string-regexp: 1.0.5
    dev: true

  /cli-cursor/2.1.0:
    resolution: {integrity: sha1-s12sN2R5+sw+lHR9QdDQ9SOP/LU=}
    engines: {node: '>=4'}
    dependencies:
      restore-cursor: 2.0.0
    dev: false

  /cli-cursor/4.0.0:
    resolution: {integrity: sha512-VGtlMu3x/4DOtIUwEkRezxUZ2lBacNJCHash0N0WeZDBS+7Ux1dm3XWAgWYxLJFMMdOeXMHXorshEFhbMSGelg==}
    engines: {node: ^12.20.0 || ^14.13.1 || >=16.0.0}
    dependencies:
      restore-cursor: 4.0.0
    dev: false

  /cli-truncate/0.2.1:
    resolution: {integrity: sha1-nxXPuwcFAFNpIWxiasfQWrkN1XQ=}
    engines: {node: '>=0.10.0'}
    dependencies:
      slice-ansi: 0.0.4
      string-width: 1.0.2
    dev: false

  /cli-truncate/3.1.0:
    resolution: {integrity: sha512-wfOBkjXteqSnI59oPcJkcPl/ZmwvMMOj340qUIY1SKZCv0B9Cf4D4fAucRkIKQmsIuYK3x1rrgU7MeGRruiuiA==}
    engines: {node: ^12.20.0 || ^14.13.1 || >=16.0.0}
    dependencies:
      slice-ansi: 5.0.0
      string-width: 5.0.1
    dev: false

  /cliui/7.0.4:
    resolution: {integrity: sha512-OcRE68cOsVMXp1Yvonl/fzkQOyjLSu/8bhPDfQt0e0/Eb283TKP20Fs2MqoPsr9SwA595rRCA+QMzYc9nBP+JQ==}
    dependencies:
      string-width: 4.2.3
      strip-ansi: 6.0.1
      wrap-ansi: 7.0.0
    dev: false

  /code-point-at/1.1.0:
    resolution: {integrity: sha1-DQcLTQQ6W+ozovGkDi7bPZpMz3c=}
    engines: {node: '>=0.10.0'}
    dev: false

  /collect-v8-coverage/1.0.1:
    resolution: {integrity: sha512-iBPtljfCNcTKNAto0KEtDfZ3qzjJvqE3aTGZsbhjSBlorqpXJlaWWtPO35D+ZImoC3KWejX64o+yPGxhWSTzfg==}
    dev: false

  /color-convert/1.9.3:
    resolution: {integrity: sha512-QfAUtd+vFdAtFQcC8CCyYt1fYWxSqAiK2cSD6zDB8N3cpsEBAvRxp9zOGg6G/SHHJYAT88/az/IuDGALsNVbGg==}
    dependencies:
      color-name: 1.1.3

  /color-convert/2.0.1:
    resolution: {integrity: sha512-RRECPsj7iu/xb5oKYcsFHSppFNnsj/52OVTRKb4zP5onXwVF3zVmmToNcOfGC+CRDpfK/U584fMg38ZHCaElKQ==}
    engines: {node: '>=7.0.0'}
    dependencies:
      color-name: 1.1.4

  /color-name/1.1.3:
    resolution: {integrity: sha1-p9BVi9icQveV3UIyj3QIMcpTvCU=}

  /color-name/1.1.4:
    resolution: {integrity: sha512-dOy+3AuW3a2wNbZHIuMZpTcgjGuLU/uBL/ubcZF9OXbDo8ff4O8yVp5Bf0efS8uEoYo5q4Fx7dY9OgQGXgAsQA==}

  /combined-stream/1.0.8:
    resolution: {integrity: sha512-FQN4MRfuJeHf7cBbBMJFXhKSDq+2kAArBlmRBvcvFE5BB1HZKXtSFASDhdlz9zOYwxh8lDdnvmMOe/+5cdoEdg==}
    engines: {node: '>= 0.8'}
    dependencies:
      delayed-stream: 1.0.0
    dev: false

  /command-line-args/5.2.0:
    resolution: {integrity: sha512-4zqtU1hYsSJzcJBOcNZIbW5Fbk9BkjCp1pZVhQKoRaWL5J7N4XphDLwo8aWwdQpTugxwu+jf9u2ZhkXiqp5Z6A==}
    engines: {node: '>=4.0.0'}
    dependencies:
      array-back: 3.1.0
      find-replace: 3.0.0
      lodash.camelcase: 4.3.0
      typical: 4.0.0
    dev: true

  /commander/4.1.1:
    resolution: {integrity: sha512-NOKm8xhkzAjzFx8B2v5OAHT+u5pRQc2UCa2Vq9jYL/31o2wi9mxBA7LIFs3sV5VSC49z6pEhfbMULvShKj26WA==}
    engines: {node: '>= 6'}
    dev: true

  /concat-map/0.0.1:
    resolution: {integrity: sha1-2Klr13/Wjfd5OnMDajug1UBdR3s=}

  /concat-stream/1.6.2:
    resolution: {integrity: sha512-27HBghJxjiZtIk3Ycvn/4kbJk/1uZuJFfuPEns6LaEvpvG1f0hTea8lilrouyo9mVc2GWdcEZ8OLoGmSADlrCw==}
    engines: {'0': node >= 0.8}
    dependencies:
      buffer-from: 1.1.2
      inherits: 2.0.4
      readable-stream: 2.3.7
      typedarray: 0.0.6
    dev: false

  /convert-source-map/1.7.0:
    resolution: {integrity: sha512-4FJkXzKXEDB1snCFZlLP4gpC3JILicCpGbzG9f9G7tGqGCzETQ2hWPrcinA9oU4wtf2biUaEH5065UnMeR33oA==}
    dependencies:
      safe-buffer: 5.1.2

  /core-util-is/1.0.3:
    resolution: {integrity: sha512-ZQBvi1DcpJ4GDqanjucZ2Hj3wEO5pZDS89BWbkcrvdxksJorwUDDZamX9ldFkp9aw2lmBDLgkObEA4DWNJ9FYQ==}
    dev: false

  /cross-spawn/6.0.5:
    resolution: {integrity: sha512-eTVLrBSt7fjbDygz805pMnstIs2VTBNkRm0qxZd+M7A5XDdxVRWO5MxGBXZhjY4cqLYLdtrGqRf8mBPmzwSpWQ==}
    engines: {node: '>=4.8'}
    dependencies:
      nice-try: 1.0.5
      path-key: 2.0.1
      semver: 5.7.1
      shebang-command: 1.2.0
      which: 1.3.1
    dev: true

  /cross-spawn/7.0.3:
    resolution: {integrity: sha512-iRDPJKUPVEND7dHPO8rkbOnPpyDygcDFtWjpeWNCgy8WP2rXcxXL8TskReQl6OrB2G7+UJrags1q15Fudc7G6w==}
    engines: {node: '>= 8'}
    dependencies:
      path-key: 3.1.1
      shebang-command: 2.0.0
      which: 2.0.2

  /cssom/0.3.8:
    resolution: {integrity: sha512-b0tGHbfegbhPJpxpiBPU2sCkigAqtM9O121le6bbOlgyV+NyGyCmVfJ6QW9eRjz8CpNfWEOYBIMIGRYkLwsIYg==}
    dev: false

  /cssom/0.5.0:
    resolution: {integrity: sha512-iKuQcq+NdHqlAcwUY0o/HL69XQrUaQdMjmStJ8JFmUaiiQErlhrmuigkg/CU4E2J0IyUKUrMAgl36TvN67MqTw==}
    dev: false

  /cssstyle/2.3.0:
    resolution: {integrity: sha512-AZL67abkUzIuvcHqk7c09cezpGNcxUxU4Ioi/05xHk4DQeTkWmGYftIE6ctU6AEt+Gn4n1lDStOtj7FKycP71A==}
    engines: {node: '>=8'}
    dependencies:
      cssom: 0.3.8
    dev: false

  /csstype/2.6.19:
    resolution: {integrity: sha512-ZVxXaNy28/k3kJg0Fou5MiYpp88j7H9hLZp8PDC3jV0WFjfH5E9xHb56L0W59cPbKbcHXeP4qyT8PrHp8t6LcQ==}

  /csstype/3.0.10:
    resolution: {integrity: sha512-2u44ZG2OcNUO9HDp/Jl8C07x6pU/eTR3ncV91SiK3dhG9TWvRVsCoJw14Ckx5DgWkzGA3waZWO3d7pgqpUI/XA==}
    dev: true

  /data-urls/3.0.1:
    resolution: {integrity: sha512-Ds554NeT5Gennfoo9KN50Vh6tpgtvYEwraYjejXnyTpu1C7oXKxdFk75REooENHE8ndTVOJuv+BEs4/J/xcozw==}
    engines: {node: '>=12'}
    dependencies:
      abab: 2.0.5
      whatwg-mimetype: 3.0.0
      whatwg-url: 10.0.0
    dev: false

  /date-fns/1.30.1:
    resolution: {integrity: sha512-hBSVCvSmWC+QypYObzwGOd9wqdDpOt+0wl0KbU+R+uuZBS1jN8VsD1ss3irQDknRj5NvxiTF6oj/nDRnN/UQNw==}
    dev: false

  /debug/2.6.9:
    resolution: {integrity: sha512-bC7ElrdJaJnPbAP+1EotYvqZsb3ecl5wi6Bfi6BJTUcNowp6cvspg0jXznRTKDjm/E7AdgFBVeAPVMNcKGsHMA==}
    dependencies:
      ms: 2.0.0
    dev: true

  /debug/3.2.7:
    resolution: {integrity: sha512-CFjzYYAi4ThfiQvizrFQevTTXHtnCqWfe7x1AhgEscTz6ZbLbfoLRLPugTQyBth6f8ZERVUSyWHFD/7Wu4t1XQ==}
    dependencies:
      ms: 2.1.2
    dev: true

  /debug/4.3.2:
    resolution: {integrity: sha512-mOp8wKcvj7XxC78zLgw/ZA+6TSgkoE2C/ienthhRD298T7UNwAg9diBpLRxC0mOezLl4B0xV7M0cCO6P/O0Xhw==}
    engines: {node: '>=6.0'}
    peerDependencies:
      supports-color: '*'
    peerDependenciesMeta:
      supports-color:
        optional: true
    dependencies:
      ms: 2.1.2

  /decimal.js/10.3.1:
    resolution: {integrity: sha512-V0pfhfr8suzyPGOx3nmq4aHqabehUZn6Ch9kyFpV79TGDTWFmHqUqXdabR7QHqxzrYolF4+tVmJhUG4OURg5dQ==}
    dev: false

  /deep-eql/3.0.1:
    resolution: {integrity: sha512-+QeIQyN5ZuO+3Uk5DYh6/1eKO0m0YmJFGNmFHGACpf1ClL1nmlV/p4gNgbl2pJGxgXb4faqo6UE+M5ACEMyVcw==}
    engines: {node: '>=0.12'}
    dependencies:
      type-detect: 4.0.8
    dev: false

  /deep-is/0.1.3:
    resolution: {integrity: sha1-s2nW+128E+7PUk+RsHD+7cNXzzQ=}

  /define-properties/1.1.3:
    resolution: {integrity: sha512-3MqfYKj2lLzdMSf8ZIZE/V+Zuy+BgD6f164e8K2w7dgnpKArBDerGYpM46IYYcjnkdPNMjPk9A6VFB8+3SKlXQ==}
    engines: {node: '>= 0.4'}
    dependencies:
      object-keys: 1.1.1
    dev: true

  /delayed-stream/1.0.0:
    resolution: {integrity: sha1-3zrhmayt+31ECqrgsp4icrJOxhk=}
    engines: {node: '>=0.4.0'}
    dev: false

  /diff-sequences/27.4.0:
    resolution: {integrity: sha512-YqiQzkrsmHMH5uuh8OdQFU9/ZpADnwzml8z0O5HvRNda+5UZsaX/xN+AAxfR2hWq1Y7HZnAzO9J5lJXOuDz2Ww==}
    engines: {node: ^10.13.0 || ^12.13.0 || ^14.15.0 || >=15.0.0}
    dev: false

  /diff/5.0.0:
    resolution: {integrity: sha512-/VTCrvm5Z0JGty/BWHljh+BAiw3IK+2j87NGMu8Nwc/f48WoDAC395uomO9ZD117ZOBaHmkX1oyLvkVM/aIT3w==}
    engines: {node: '>=0.3.1'}
    dev: false

  /dir-glob/3.0.1:
    resolution: {integrity: sha512-WkrWp9GR4KXfKGYzOLmTuGVi1UWFfws377n9cc55/tb6DuqyF6pcQ5AbiHEshaDpY9v6oaSr2XCDidGmMwdzIA==}
    engines: {node: '>=8'}
    dependencies:
      path-type: 4.0.0
    dev: true

  /doctrine/2.1.0:
    resolution: {integrity: sha512-35mSku4ZXK0vfCuHEDAwt55dg2jNajHZ1odvF+8SSr82EsZY4QmXfuWso8oEd8zRhVObSN18aM0CjSdoBX7zIw==}
    engines: {node: '>=0.10.0'}
    dependencies:
      esutils: 2.0.3
    dev: true

  /doctrine/3.0.0:
    resolution: {integrity: sha512-yS+Q5i3hBf7GBkd4KG8a7eBNNWNGLTaEwwYWUijIYM7zrlYDM0BFXHjjPWlWZ1Rg7UaddZeIDmi9jF3HmqiQ2w==}
    engines: {node: '>=6.0.0'}
    dependencies:
      esutils: 2.0.3
    dev: true

  /dom-serializer/1.2.0:
    resolution: {integrity: sha512-n6kZFH/KlCrqs/1GHMOd5i2fd/beQHuehKdWvNNffbGHTr/almdhuVvTVFb3V7fglz+nC50fFusu3lY33h12pA==}
    dependencies:
      domelementtype: 2.2.0
      domhandler: 4.2.2
      entities: 2.2.0
    dev: true

  /domelementtype/2.2.0:
    resolution: {integrity: sha512-DtBMo82pv1dFtUmHyr48beiuq792Sxohr+8Hm9zoxklYPfa6n0Z3Byjj2IV7bmr2IyqClnqEQhfgHJJ5QF0R5A==}
    dev: true

  /domexception/4.0.0:
    resolution: {integrity: sha512-A2is4PLG+eeSfoTMA95/s4pvAoSo2mKtiM5jlHkAVewmiO8ISFTFKZjH7UAM1Atli/OT/7JHOrJRJiMKUZKYBw==}
    engines: {node: '>=12'}
    dependencies:
      webidl-conversions: 7.0.0
    dev: false

  /domhandler/4.2.2:
    resolution: {integrity: sha512-PzE9aBMsdZO8TK4BnuJwH0QT41wgMbRzuZrHUcpYncEjmQazq8QEaBWgLG7ZyC/DAZKEgglpIA6j4Qn/HmxS3w==}
    engines: {node: '>= 4'}
    dependencies:
      domelementtype: 2.2.0
    dev: true

  /domutils/2.8.0:
    resolution: {integrity: sha512-w96Cjofp72M5IIhpjgobBimYEfoPjx1Vx0BSX9P30WBdZW2WIKU0T1Bd0kz2eNZ9ikjKgHbEyKx8BB6H1L3h3A==}
    dependencies:
      dom-serializer: 1.2.0
      domelementtype: 2.2.0
      domhandler: 4.2.2
    dev: true

  /electron-to-chromium/1.4.12:
    resolution: {integrity: sha512-zjfhG9Us/hIy8AlQ5OzfbR/C4aBv1Dg/ak4GX35CELYlJ4tDAtoEcQivXvyBdqdNQ+R6PhlgQqV8UNPJmhkJog==}
    dev: true

  /elegant-spinner/1.0.1:
    resolution: {integrity: sha1-2wQ1IcldfjA/2PNFvtwzSc+wcp4=}
    engines: {node: '>=0.10.0'}
    dev: false

  /elegant-spinner/3.0.0:
    resolution: {integrity: sha512-nWUuor3FWTGYAch7SY0unb5qLzs7eAc24ic9PBh+eQctFNQ4IDWJqBpBgsL4SrrGHHN0mJoL7CpWZby5t2KjFg==}
    engines: {node: ^12.20.0 || ^14.13.1 || >=16.0.0}
    dev: false

  /emoji-regex/8.0.0:
    resolution: {integrity: sha512-MSjYzcWNOA0ewAHpz0MxpYFvwg6yjy1NG3xteoqz644VCo/RPgnr1/GGt+ic3iJTzQ8Eu3TdM14SawnVUmGE6A==}
    dev: false

  /emoji-regex/9.2.2:
    resolution: {integrity: sha512-L18DaJsXSUk2+42pv8mLs5jJT2hqFkFE4j21wOmgbUqsZ2hL72NsUU785g9RXgo3s0ZNgVl42TiHp3ZtOv/Vyg==}
    dev: false

  /enquirer/2.3.6:
    resolution: {integrity: sha512-yjNnPr315/FjS4zIsUxYguYUPP2e1NK4d7E7ZOLiyYCcbFBiTMyID+2wvm2w6+pZ/odMA7cRkjhsPbltwBOrLg==}
    engines: {node: '>=8.6'}
    dependencies:
      ansi-colors: 4.1.1
    dev: true

  /entities/2.2.0:
    resolution: {integrity: sha512-p92if5Nz619I0w+akJrLZH0MX0Pb5DX39XOwQTtXSdQQOaYH03S1uIQp4mhOZtAXrxq4ViO67YTiLBo2638o9A==}
    dev: true

  /entities/3.0.1:
    resolution: {integrity: sha512-WiyBqoomrwMdFG1e0kqvASYfnlb0lp8M5o5Fw2OFq1hNZxxcNk8Ik0Xm7LxzBhuidnZB/UtBqVCgUz3kBOP51Q==}
    engines: {node: '>=0.12'}
    dev: true

  /error-ex/1.3.2:
    resolution: {integrity: sha512-7dFHNmqeFSEt2ZBsCriorKnn3Z2pj+fd9kmI6QoWw4//DL+icEBfc0U7qJCisqrTsKTjw4fNFy2pW9OqStD84g==}
    dependencies:
      is-arrayish: 0.2.1
    dev: true

  /es-abstract/1.19.1:
    resolution: {integrity: sha512-2vJ6tjA/UfqLm2MPs7jxVybLoB8i1t1Jd9R3kISld20sIxPcTbLuggQOUxeWeAvIUkduv/CfMjuh4WmiXr2v9w==}
    engines: {node: '>= 0.4'}
    dependencies:
      call-bind: 1.0.2
      es-to-primitive: 1.2.1
      function-bind: 1.1.1
      get-intrinsic: 1.1.1
      get-symbol-description: 1.0.0
      has: 1.0.3
      has-symbols: 1.0.2
      internal-slot: 1.0.3
      is-callable: 1.2.4
      is-negative-zero: 2.0.1
      is-regex: 1.1.4
      is-shared-array-buffer: 1.0.1
      is-string: 1.0.7
      is-weakref: 1.0.1
      object-inspect: 1.11.0
      object-keys: 1.1.1
      object.assign: 4.1.2
      string.prototype.trimend: 1.0.4
      string.prototype.trimstart: 1.0.4
      unbox-primitive: 1.0.1
    dev: true

  /es-to-primitive/1.2.1:
    resolution: {integrity: sha512-QCOllgZJtaUo9miYBcLChTUaHNjJF3PYs1VidD7AwiEj1kYxKeQTctLAezAOH5ZKRH0g2IgPn6KwB4IT8iRpvA==}
    engines: {node: '>= 0.4'}
    dependencies:
      is-callable: 1.2.4
      is-date-object: 1.0.2
      is-symbol: 1.0.3
    dev: true

  /esbuild-android-arm64/0.13.15:
    resolution: {integrity: sha512-m602nft/XXeO8YQPUDVoHfjyRVPdPgjyyXOxZ44MK/agewFFkPa8tUo6lAzSWh5Ui5PB4KR9UIFTSBKh/RrCmg==}
    cpu: [arm64]
    os: [android]
    requiresBuild: true
    dev: true
    optional: true

  /esbuild-darwin-64/0.13.15:
    resolution: {integrity: sha512-ihOQRGs2yyp7t5bArCwnvn2Atr6X4axqPpEdCFPVp7iUj4cVSdisgvEKdNR7yH3JDjW6aQDw40iQFoTqejqxvQ==}
    cpu: [x64]
    os: [darwin]
    requiresBuild: true
    dev: true
    optional: true

  /esbuild-darwin-arm64/0.13.15:
    resolution: {integrity: sha512-i1FZssTVxUqNlJ6cBTj5YQj4imWy3m49RZRnHhLpefFIh0To05ow9DTrXROTE1urGTQCloFUXTX8QfGJy1P8dQ==}
    cpu: [arm64]
    os: [darwin]
    requiresBuild: true
    dev: true
    optional: true

  /esbuild-freebsd-64/0.13.15:
    resolution: {integrity: sha512-G3dLBXUI6lC6Z09/x+WtXBXbOYQZ0E8TDBqvn7aMaOCzryJs8LyVXKY4CPnHFXZAbSwkCbqiPuSQ1+HhrNk7EA==}
    cpu: [x64]
    os: [freebsd]
    requiresBuild: true
    dev: true
    optional: true

  /esbuild-freebsd-arm64/0.13.15:
    resolution: {integrity: sha512-KJx0fzEDf1uhNOZQStV4ujg30WlnwqUASaGSFPhznLM/bbheu9HhqZ6mJJZM32lkyfGJikw0jg7v3S0oAvtvQQ==}
    cpu: [arm64]
    os: [freebsd]
    requiresBuild: true
    dev: true
    optional: true

  /esbuild-linux-32/0.13.15:
    resolution: {integrity: sha512-ZvTBPk0YWCLMCXiFmD5EUtB30zIPvC5Itxz0mdTu/xZBbbHJftQgLWY49wEPSn2T/TxahYCRDWun5smRa0Tu+g==}
    cpu: [ia32]
    os: [linux]
    requiresBuild: true
    dev: true
    optional: true

  /esbuild-linux-64/0.13.15:
    resolution: {integrity: sha512-eCKzkNSLywNeQTRBxJRQ0jxRCl2YWdMB3+PkWFo2BBQYC5mISLIVIjThNtn6HUNqua1pnvgP5xX0nHbZbPj5oA==}
    cpu: [x64]
    os: [linux]
    requiresBuild: true
    dev: true
    optional: true

  /esbuild-linux-arm/0.13.15:
    resolution: {integrity: sha512-wUHttDi/ol0tD8ZgUMDH8Ef7IbDX+/UsWJOXaAyTdkT7Yy9ZBqPg8bgB/Dn3CZ9SBpNieozrPRHm0BGww7W/jA==}
    cpu: [arm]
    os: [linux]
    requiresBuild: true
    dev: true
    optional: true

  /esbuild-linux-arm64/0.13.15:
    resolution: {integrity: sha512-bYpuUlN6qYU9slzr/ltyLTR9YTBS7qUDymO8SV7kjeNext61OdmqFAzuVZom+OLW1HPHseBfJ/JfdSlx8oTUoA==}
    cpu: [arm64]
    os: [linux]
    requiresBuild: true
    dev: true
    optional: true

  /esbuild-linux-mips64le/0.13.15:
    resolution: {integrity: sha512-KlVjIG828uFPyJkO/8gKwy9RbXhCEUeFsCGOJBepUlpa7G8/SeZgncUEz/tOOUJTcWMTmFMtdd3GElGyAtbSWg==}
    cpu: [mips64el]
    os: [linux]
    requiresBuild: true
    dev: true
    optional: true

  /esbuild-linux-ppc64le/0.13.15:
    resolution: {integrity: sha512-h6gYF+OsaqEuBjeesTBtUPw0bmiDu7eAeuc2OEH9S6mV9/jPhPdhOWzdeshb0BskRZxPhxPOjqZ+/OqLcxQwEQ==}
    cpu: [ppc64]
    os: [linux]
    requiresBuild: true
    dev: true
    optional: true

  /esbuild-netbsd-64/0.13.15:
    resolution: {integrity: sha512-3+yE9emwoevLMyvu+iR3rsa+Xwhie7ZEHMGDQ6dkqP/ndFzRHkobHUKTe+NCApSqG5ce2z4rFu+NX/UHnxlh3w==}
    cpu: [x64]
    os: [netbsd]
    requiresBuild: true
    dev: true
    optional: true

  /esbuild-node-loader/0.6.3_typescript@4.5.2:
    resolution: {integrity: sha512-Bf6o8SiMMh5+r20jsjAThNOtzo3t8Ye4Qdzz+twWHnxu28SdkGUr5ahq8iX0qbd+I9ge8sLNX7oQoNW1YzHlqA==}
    peerDependencies:
      typescript: ^4.0
    dependencies:
      esbuild: 0.13.15
      typescript: 4.5.2
    dev: true

  /esbuild-openbsd-64/0.13.15:
    resolution: {integrity: sha512-wTfvtwYJYAFL1fSs8yHIdf5GEE4NkbtbXtjLWjM3Cw8mmQKqsg8kTiqJ9NJQe5NX/5Qlo7Xd9r1yKMMkHllp5g==}
    cpu: [x64]
    os: [openbsd]
    requiresBuild: true
    dev: true
    optional: true

  /esbuild-register/3.2.0_esbuild@0.13.15:
    resolution: {integrity: sha512-i1sYwESrRHJz15Cl1u2OgLjBBp/bWtGoDdFXVLL1clsp+pFdqIpRfHIQGkgvQAlAecP5IC/bObYrKCyx/lE50Q==}
    peerDependencies:
      esbuild: '>=0.12 <1'
    dependencies:
      esbuild: 0.13.15
      jsonc-parser: 3.0.0
    dev: true

  /esbuild-sunos-64/0.13.15:
    resolution: {integrity: sha512-lbivT9Bx3t1iWWrSnGyBP9ODriEvWDRiweAs69vI+miJoeKwHWOComSRukttbuzjZ8r1q0mQJ8Z7yUsDJ3hKdw==}
    cpu: [x64]
    os: [sunos]
    requiresBuild: true
    dev: true
    optional: true

  /esbuild-windows-32/0.13.15:
    resolution: {integrity: sha512-fDMEf2g3SsJ599MBr50cY5ve5lP1wyVwTe6aLJsM01KtxyKkB4UT+fc5MXQFn3RLrAIAZOG+tHC+yXObpSn7Nw==}
    cpu: [ia32]
    os: [win32]
    requiresBuild: true
    dev: true
    optional: true

  /esbuild-windows-64/0.13.15:
    resolution: {integrity: sha512-9aMsPRGDWCd3bGjUIKG/ZOJPKsiztlxl/Q3C1XDswO6eNX/Jtwu4M+jb6YDH9hRSUflQWX0XKAfWzgy5Wk54JQ==}
    cpu: [x64]
    os: [win32]
    requiresBuild: true
    dev: true
    optional: true

  /esbuild-windows-arm64/0.13.15:
    resolution: {integrity: sha512-zzvyCVVpbwQQATaf3IG8mu1IwGEiDxKkYUdA4FpoCHi1KtPa13jeScYDjlW0Qh+ebWzpKfR2ZwvqAQkSWNcKjA==}
    cpu: [arm64]
    os: [win32]
    requiresBuild: true
    dev: true
    optional: true

  /esbuild/0.13.15:
    resolution: {integrity: sha512-raCxt02HBKv8RJxE8vkTSCXGIyKHdEdGfUmiYb8wnabnaEmHzyW7DCHb5tEN0xU8ryqg5xw54mcwnYkC4x3AIw==}
    hasBin: true
    requiresBuild: true
    optionalDependencies:
      esbuild-android-arm64: 0.13.15
      esbuild-darwin-64: 0.13.15
      esbuild-darwin-arm64: 0.13.15
      esbuild-freebsd-64: 0.13.15
      esbuild-freebsd-arm64: 0.13.15
      esbuild-linux-32: 0.13.15
      esbuild-linux-64: 0.13.15
      esbuild-linux-arm: 0.13.15
      esbuild-linux-arm64: 0.13.15
      esbuild-linux-mips64le: 0.13.15
      esbuild-linux-ppc64le: 0.13.15
      esbuild-netbsd-64: 0.13.15
      esbuild-openbsd-64: 0.13.15
      esbuild-sunos-64: 0.13.15
      esbuild-windows-32: 0.13.15
      esbuild-windows-64: 0.13.15
      esbuild-windows-arm64: 0.13.15
    dev: true

  /escalade/3.1.1:
    resolution: {integrity: sha512-k0er2gUkLf8O0zKJiAhmkTnJlTvINGv7ygDNPbeIsX/TJjGJZHuh9B2UxbsaEkmlEo9MfhrSzmhIlhRlI2GXnw==}
    engines: {node: '>=6'}

  /escape-string-regexp/1.0.5:
    resolution: {integrity: sha1-G2HAViGQqN/2rjuyzwIAyhMLhtQ=}
    engines: {node: '>=0.8.0'}

  /escape-string-regexp/2.0.0:
    resolution: {integrity: sha512-UpzcLCXolUWcNu5HtVMHYdXJjArjsF9C0aNnquZYY4uW/Vu0miy5YoWvbV345HauVvcAUnpRuhMMcqTcGOY2+w==}
    engines: {node: '>=8'}
    dev: false

  /escape-string-regexp/4.0.0:
    resolution: {integrity: sha512-TtpcNJ3XAzx3Gq8sWRzJaVajRs0uVxA2YAkdb1jm2YkPz4G6egUFAyA3n5vtEIZefPk5Wa4UXbKuS5fKkJWdgA==}
    engines: {node: '>=10'}
    dev: true

  /escape-string-regexp/5.0.0:
    resolution: {integrity: sha512-/veY75JbMK4j1yjvuUxuVsiS/hr/4iHs9FTT6cgTexxdE0Ly/glccBAkloH/DofkjRbZU3bnoj38mOmhkZ0lHw==}
    engines: {node: '>=12'}
    dev: false

  /escodegen/2.0.0:
    resolution: {integrity: sha512-mmHKys/C8BFUGI+MAWNcSYoORYLMdPzjrknd2Vc+bUsjN5bXcr8EhrNB+UTqfL1y3I9c4fw2ihgtMPQLBRiQxw==}
    engines: {node: '>=6.0'}
    hasBin: true
    dependencies:
      esprima: 4.0.1
      estraverse: 5.3.0
      esutils: 2.0.3
      optionator: 0.8.3
    optionalDependencies:
      source-map: 0.6.1
    dev: false

  /eslint-config-standard/16.0.3_30a57c34e0c5b1459e457247aae504c4:
    resolution: {integrity: sha512-x4fmJL5hGqNJKGHSjnLdgA6U6h1YW/G2dW9fA+cyVur4SK6lyue8+UgNKWlZtUDTXvgKDD/Oa3GQjmB5kjtVvg==}
    peerDependencies:
      eslint: ^7.12.1
      eslint-plugin-import: ^2.22.1
      eslint-plugin-node: ^11.1.0
      eslint-plugin-promise: ^4.2.1 || ^5.0.0
    dependencies:
      eslint: 8.4.1
      eslint-plugin-import: 2.25.3_eslint@8.4.1
      eslint-plugin-node: 11.1.0_eslint@8.4.1
      eslint-plugin-promise: 5.1.1_eslint@8.4.1
    dev: true

  /eslint-import-resolver-node/0.3.6:
    resolution: {integrity: sha512-0En0w03NRVMn9Uiyn8YRPDKvWjxCWkslUEhGNTdGx15RvPJYQ+lbOlqrlNI2vEAs4pDYK4f/HN2TbDmk5TP0iw==}
    dependencies:
      debug: 3.2.7
      resolve: 1.20.0
    dev: true

  /eslint-module-utils/2.7.1:
    resolution: {integrity: sha512-fjoetBXQZq2tSTWZ9yWVl2KuFrTZZH3V+9iD1V1RfpDgxzJR+mPd/KZmMiA8gbPqdBzpNiEHOuT7IYEWxrH0zQ==}
    engines: {node: '>=4'}
    dependencies:
      debug: 3.2.7
      find-up: 2.1.0
      pkg-dir: 2.0.0
    dev: true

  /eslint-plugin-es/3.0.1_eslint@8.4.1:
    resolution: {integrity: sha512-GUmAsJaN4Fc7Gbtl8uOBlayo2DqhwWvEzykMHSCZHU3XdJ+NSzzZcVhXh3VxX5icqQ+oQdIEawXX8xkR3mIFmQ==}
    engines: {node: '>=8.10.0'}
    peerDependencies:
      eslint: '>=4.19.1'
    dependencies:
      eslint: 8.4.1
      eslint-utils: 2.1.0
      regexpp: 3.2.0
    dev: true

  /eslint-plugin-eslint-comments/3.2.0_eslint@8.4.1:
    resolution: {integrity: sha512-0jkOl0hfojIHHmEHgmNdqv4fmh7300NdpA9FFpF7zaoLvB/QeXOGNLIo86oAveJFrfB1p05kC8hpEMHM8DwWVQ==}
    engines: {node: '>=6.5.0'}
    peerDependencies:
      eslint: '>=4.19.1'
    dependencies:
      escape-string-regexp: 1.0.5
      eslint: 8.4.1
      ignore: 5.1.8
    dev: true

  /eslint-plugin-html/6.2.0:
    resolution: {integrity: sha512-vi3NW0E8AJombTvt8beMwkL1R/fdRWl4QSNRNMhVQKWm36/X0KF0unGNAY4mqUF06mnwVWZcIcerrCnfn9025g==}
    dependencies:
      htmlparser2: 7.2.0
    dev: true

  /eslint-plugin-import/2.25.3_eslint@8.4.1:
    resolution: {integrity: sha512-RzAVbby+72IB3iOEL8clzPLzL3wpDrlwjsTBAQXgyp5SeTqqY+0bFubwuo+y/HLhNZcXV4XqTBO4LGsfyHIDXg==}
    engines: {node: '>=4'}
    peerDependencies:
      eslint: ^2 || ^3 || ^4 || ^5 || ^6 || ^7.2.0 || ^8
    dependencies:
      array-includes: 3.1.4
      array.prototype.flat: 1.2.5
      debug: 2.6.9
      doctrine: 2.1.0
      eslint: 8.4.1
      eslint-import-resolver-node: 0.3.6
      eslint-module-utils: 2.7.1
      has: 1.0.3
      is-core-module: 2.8.0
      is-glob: 4.0.3
      minimatch: 3.0.4
      object.values: 1.1.5
      resolve: 1.20.0
      tsconfig-paths: 3.11.0
    dev: true

  /eslint-plugin-jsonc/2.0.0_eslint@8.4.1:
    resolution: {integrity: sha512-5UbUUvx4gUVeF9hJ+SHDW9a4OPQ8vJWu12rttQ76qGO2tlH17OC103CLq+vrmjo5VQULeVzSJ0u4s+jUATJyWQ==}
    engines: {node: ^12.22.0 || ^14.17.0 || >=16.0.0}
    peerDependencies:
      eslint: '>=6.0.0'
    dependencies:
      eslint: 8.4.1
      eslint-utils: 3.0.0_eslint@8.4.1
      jsonc-eslint-parser: 2.0.4_eslint@8.4.1
      natural-compare: 1.4.0
    dev: true

  /eslint-plugin-node/11.1.0_eslint@8.4.1:
    resolution: {integrity: sha512-oUwtPJ1W0SKD0Tr+wqu92c5xuCeQqB3hSCHasn/ZgjFdA9iDGNkNf2Zi9ztY7X+hNuMib23LNGRm6+uN+KLE3g==}
    engines: {node: '>=8.10.0'}
    peerDependencies:
      eslint: '>=5.16.0'
    dependencies:
      eslint: 8.4.1
      eslint-plugin-es: 3.0.1_eslint@8.4.1
      eslint-utils: 2.1.0
      ignore: 5.1.8
      minimatch: 3.0.4
      resolve: 1.20.0
      semver: 6.3.0
    dev: true

  /eslint-plugin-promise/5.1.1_eslint@8.4.1:
    resolution: {integrity: sha512-XgdcdyNzHfmlQyweOPTxmc7pIsS6dE4MvwhXWMQ2Dxs1XAL2GJDilUsjWen6TWik0aSI+zD/PqocZBblcm9rdA==}
    engines: {node: ^10.12.0 || >=12.0.0}
    peerDependencies:
      eslint: ^7.0.0
    dependencies:
      eslint: 8.4.1
    dev: true

  /eslint-plugin-react/7.27.1_eslint@8.4.1:
    resolution: {integrity: sha512-meyunDjMMYeWr/4EBLTV1op3iSG3mjT/pz5gti38UzfM4OPpNc2m0t2xvKCOMU5D6FSdd34BIMFOvQbW+i8GAA==}
    engines: {node: '>=4'}
    peerDependencies:
      eslint: ^3 || ^4 || ^5 || ^6 || ^7 || ^8
    dependencies:
      array-includes: 3.1.4
      array.prototype.flatmap: 1.2.5
      doctrine: 2.1.0
      eslint: 8.4.1
      estraverse: 5.3.0
      jsx-ast-utils: 3.2.0
      minimatch: 3.0.4
      object.entries: 1.1.5
      object.fromentries: 2.0.5
      object.hasown: 1.1.0
      object.values: 1.1.5
      prop-types: 15.7.2
      resolve: 2.0.0-next.3
      semver: 6.3.0
      string.prototype.matchall: 4.0.6
    dev: true

  /eslint-plugin-unicorn/39.0.0_eslint@8.4.1:
    resolution: {integrity: sha512-fd5RK2FtYjGcIx3wra7csIE/wkkmBo22T1gZtRTsLr1Mb+KsFKJ+JOdSqhHXQUrI/JTs/Mon64cEYzTgSCbltw==}
    engines: {node: '>=12'}
    peerDependencies:
      eslint: '>=7.32.0'
    dependencies:
      '@babel/helper-validator-identifier': 7.15.7
      ci-info: 3.2.0
      clean-regexp: 1.0.0
      eslint: 8.4.1
      eslint-template-visitor: 2.3.2_eslint@8.4.1
      eslint-utils: 3.0.0_eslint@8.4.1
      esquery: 1.4.0
      indent-string: 4.0.0
      is-builtin-module: 3.1.0
      lodash: 4.17.21
      pluralize: 8.0.0
      read-pkg-up: 7.0.1
      regexp-tree: 0.1.23
      safe-regex: 2.1.1
      semver: 7.3.5
      strip-indent: 3.0.0
    transitivePeerDependencies:
      - supports-color
    dev: true

  /eslint-plugin-vue/8.1.1_eslint@8.4.1:
    resolution: {integrity: sha512-rx64IrlhdfPya6u2V5ukOGiLCTgaCBdMSpczLVqyo8A0l+Vbo+lzvIfEUfAQ2auj+MF6y0TwxLorzdCIzHunnw==}
    engines: {node: ^12.22.0 || ^14.17.0 || >=16.0.0}
    peerDependencies:
      eslint: ^6.2.0 || ^7.0.0 || ^8.0.0
    dependencies:
      eslint: 8.4.1
      eslint-utils: 3.0.0_eslint@8.4.1
      natural-compare: 1.4.0
      semver: 7.3.5
      vue-eslint-parser: 8.0.1_eslint@8.4.1
    transitivePeerDependencies:
      - supports-color
    dev: true

  /eslint-plugin-yml/0.12.0_eslint@8.4.1:
    resolution: {integrity: sha512-aS82M+diohZTusadiByzh/bKDrfi+Y6VBQkD3ym/7JH+KF9WUB9qKCizLfTaCACwtRrHpqaLz3G8GKmslshyiw==}
    engines: {node: ^12.22.0 || ^14.17.0 || >=16.0.0}
    peerDependencies:
      eslint: '>=6.0.0'
    dependencies:
      debug: 4.3.2
      eslint: 8.4.1
      lodash: 4.17.21
      natural-compare: 1.4.0
      yaml-eslint-parser: 0.5.0
    transitivePeerDependencies:
      - supports-color
    dev: true

  /eslint-scope/5.1.0:
    resolution: {integrity: sha512-iiGRvtxWqgtx5m8EyQUJihBloE4EnYeGE/bz1wSPwJE6tZuJUtHlhqDM4Xj2ukE8Dyy1+HCZ4hE0fzIVMzb58w==}
    engines: {node: '>=8.0.0'}
    dependencies:
      esrecurse: 4.3.0
      estraverse: 4.3.0
    dev: true

  /eslint-scope/5.1.1:
    resolution: {integrity: sha512-2NxwbF/hZ0KpepYN0cNbo+FN6XoK7GaHlQhgx/hIZl6Va0bF45RQOOwhLIy8lQDbuCiadSLCBnH2CFYquit5bw==}
    engines: {node: '>=8.0.0'}
    dependencies:
      esrecurse: 4.3.0
      estraverse: 4.3.0
    dev: true

  /eslint-scope/6.0.0:
    resolution: {integrity: sha512-uRDL9MWmQCkaFus8RF5K9/L/2fn+80yoW3jkD53l4shjCh26fCtvJGasxjUqP5OT87SYTxCVA3BwTUzuELx9kA==}
    engines: {node: ^12.22.0 || ^14.17.0 || >=16.0.0}
    dependencies:
      esrecurse: 4.3.0
      estraverse: 5.3.0
    dev: true

  /eslint-scope/7.1.0:
    resolution: {integrity: sha512-aWwkhnS0qAXqNOgKOK0dJ2nvzEbhEvpy8OlJ9kZ0FeZnA6zpjv1/Vei+puGFFX7zkPCkHHXb7IDX3A+7yPrRWg==}
    engines: {node: ^12.22.0 || ^14.17.0 || >=16.0.0}
    dependencies:
      esrecurse: 4.3.0
      estraverse: 5.3.0
    dev: true

  /eslint-template-visitor/2.3.2_eslint@8.4.1:
    resolution: {integrity: sha512-3ydhqFpuV7x1M9EK52BPNj6V0Kwu0KKkcIAfpUhwHbR8ocRln/oUHgfxQupY8O1h4Qv/POHDumb/BwwNfxbtnA==}
    peerDependencies:
      eslint: '>=7.0.0'
    dependencies:
      '@babel/core': 7.16.0
      '@babel/eslint-parser': 7.12.16_@babel+core@7.16.0+eslint@8.4.1
      eslint: 8.4.1
      eslint-visitor-keys: 2.1.0
      esquery: 1.4.0
      multimap: 1.1.0
    transitivePeerDependencies:
      - supports-color
    dev: true

  /eslint-utils/2.1.0:
    resolution: {integrity: sha512-w94dQYoauyvlDc43XnGB8lU3Zt713vNChgt4EWwhXAP2XkBvndfxF0AgIqKOOasjPIPzj9JqgwkwbCYD0/V3Zg==}
    engines: {node: '>=6'}
    dependencies:
      eslint-visitor-keys: 1.3.0
    dev: true

  /eslint-utils/3.0.0_eslint@8.4.1:
    resolution: {integrity: sha512-uuQC43IGctw68pJA1RgbQS8/NP7rch6Cwd4j3ZBtgo4/8Flj4eGE7ZYSZRN3iq5pVUv6GPdW5Z1RFleo84uLDA==}
    engines: {node: ^10.0.0 || ^12.0.0 || >= 14.0.0}
    peerDependencies:
      eslint: '>=5'
    dependencies:
      eslint: 8.4.1
      eslint-visitor-keys: 2.1.0
    dev: true

  /eslint-visitor-keys/1.3.0:
    resolution: {integrity: sha512-6J72N8UNa462wa/KFODt/PJ3IU60SDpC3QXC1Hjc1BXXpfL2C9R5+AU7jhe0F6GREqVMh4Juu+NY7xn+6dipUQ==}
    engines: {node: '>=4'}
    dev: true

  /eslint-visitor-keys/2.1.0:
    resolution: {integrity: sha512-0rSmRBzXgDzIsD6mGdJgevzgezI534Cer5L/vyMX0kHzT/jiB43jRhd9YUlMGYLQy2zprNmoT8qasCGtY+QaKw==}
    engines: {node: '>=10'}
    dev: true

  /eslint-visitor-keys/3.1.0:
    resolution: {integrity: sha512-yWJFpu4DtjsWKkt5GeNBBuZMlNcYVs6vRCLoCVEJrTjaSB6LC98gFipNK/erM2Heg/E8mIK+hXG/pJMLK+eRZA==}
    engines: {node: ^12.22.0 || ^14.17.0 || >=16.0.0}
    dev: true

  /eslint/8.4.1:
    resolution: {integrity: sha512-TxU/p7LB1KxQ6+7aztTnO7K0i+h0tDi81YRY9VzB6Id71kNz+fFYnf5HD5UOQmxkzcoa0TlVZf9dpMtUv0GpWg==}
    engines: {node: ^12.22.0 || ^14.17.0 || >=16.0.0}
    hasBin: true
    dependencies:
      '@eslint/eslintrc': 1.0.5
      '@humanwhocodes/config-array': 0.9.2
      ajv: 6.12.6
      chalk: 4.1.2
      cross-spawn: 7.0.3
      debug: 4.3.2
      doctrine: 3.0.0
      enquirer: 2.3.6
      escape-string-regexp: 4.0.0
      eslint-scope: 7.1.0
      eslint-utils: 3.0.0_eslint@8.4.1
      eslint-visitor-keys: 3.1.0
      espree: 9.2.0
      esquery: 1.4.0
      esutils: 2.0.3
      fast-deep-equal: 3.1.3
      file-entry-cache: 6.0.1
      functional-red-black-tree: 1.0.1
      glob-parent: 6.0.2
      globals: 13.10.0
      ignore: 4.0.6
      import-fresh: 3.3.0
      imurmurhash: 0.1.4
      is-glob: 4.0.3
      js-yaml: 4.1.0
      json-stable-stringify-without-jsonify: 1.0.1
      levn: 0.4.1
      lodash.merge: 4.6.2
      minimatch: 3.0.4
      natural-compare: 1.4.0
      optionator: 0.9.1
      progress: 2.0.3
      regexpp: 3.2.0
      semver: 7.3.5
      strip-ansi: 6.0.1
      strip-json-comments: 3.1.1
      text-table: 0.2.0
      v8-compile-cache: 2.2.0
    transitivePeerDependencies:
      - supports-color
    dev: true

  /esno/0.12.1_typescript@4.5.2:
    resolution: {integrity: sha512-OmPcnNEXVmfiGANoPxsUZHYs+USGgWveC+RVVbvyFXRtwwoBQa7K2TjRe9o2FCkfLB56ewq/0MiEmowyCE3ARA==}
    hasBin: true
    dependencies:
      cross-spawn: 7.0.3
      esbuild: 0.13.15
      esbuild-node-loader: 0.6.3_typescript@4.5.2
      esbuild-register: 3.2.0_esbuild@0.13.15
      import-meta-resolve: 1.1.1
    transitivePeerDependencies:
      - typescript
    dev: true

  /espree/9.2.0:
    resolution: {integrity: sha512-oP3utRkynpZWF/F2x/HZJ+AGtnIclaR7z1pYPxy7NYM2fSO6LgK/Rkny8anRSPK/VwEA1eqm2squui0T7ZMOBg==}
    engines: {node: ^12.22.0 || ^14.17.0 || >=16.0.0}
    dependencies:
      acorn: 8.6.0
      acorn-jsx: 5.3.1_acorn@8.6.0
      eslint-visitor-keys: 3.1.0
    dev: true

  /esprima/4.0.1:
    resolution: {integrity: sha512-eGuFFw7Upda+g4p+QHvnW0RyTX/SVeJBDM/gCtMARO0cLuT2HcEKnTPvhjV6aGeqrCB/sbNop0Kszm0jsaWU4A==}
    engines: {node: '>=4'}
    hasBin: true
    dev: false

  /esquery/1.4.0:
    resolution: {integrity: sha512-cCDispWt5vHHtwMY2YrAQ4ibFkAL8RbH5YGBnZBc90MolvvfkkQcJro/aZiAQUlQ3qgrYS6D6v8Gc5G5CQsc9w==}
    engines: {node: '>=0.10'}
    dependencies:
      estraverse: 5.3.0
    dev: true

  /esrecurse/4.3.0:
    resolution: {integrity: sha512-KmfKL3b6G+RXvP8N1vr3Tq1kL/oCFgn2NYXEtqP8/L3pKapUA4G8cFVaoF3SU323CD4XypR/ffioHmkti6/Tag==}
    engines: {node: '>=4.0'}
    dependencies:
      estraverse: 5.3.0
    dev: true

  /estraverse/4.3.0:
    resolution: {integrity: sha512-39nnKffWz8xN1BU/2c79n9nB9HDzo0niYUqx6xyqUnyoAnQyyWpOTdZEeiCch8BBu515t4wp9ZmgVfVhn9EBpw==}
    engines: {node: '>=4.0'}
    dev: true

  /estraverse/5.3.0:
    resolution: {integrity: sha512-MMdARuVEQziNTeJD8DgMqmhwR11BRQ/cBP+pLtYdSTnf3MIO8fFeiINEbX36ZdNlfU/7A9f3gUw49B3oQsvwBA==}
    engines: {node: '>=4.0'}

  /estree-walker/2.0.2:
    resolution: {integrity: sha512-Rfkk/Mp/DL7JVje3u18FxFujQlTNR2q6QfMSMB7AvCBx91NGj/ba3kCfza0f6dVDbw7YlRf/nDrn7pQrCCyQ/w==}

  /esutils/2.0.3:
    resolution: {integrity: sha512-kVscqXk4OCp68SZ0dkgEKVi6/8ij300KBWTJq32P/dYeWTSwK41WyTxalN1eRmA5Z9UU/LX9D7FWSmV9SAYx6g==}
    engines: {node: '>=0.10.0'}

  /execa/5.1.1:
    resolution: {integrity: sha512-8uSpZZocAZRBAPIEINJj3Lo9HyGitllczc27Eh5YYojjMFMn8yHMDMaUHE2Jqfq05D/wucwI4JGURyXt1vchyg==}
    engines: {node: '>=10'}
    dependencies:
      cross-spawn: 7.0.3
      get-stream: 6.0.1
      human-signals: 2.1.0
      is-stream: 2.0.1
      merge-stream: 2.0.0
      npm-run-path: 4.0.1
      onetime: 5.1.2
      signal-exit: 3.0.3
      strip-final-newline: 2.0.0
    dev: true

  /execa/6.0.0:
    resolution: {integrity: sha512-m4wU9j4Z9nXXoqT8RSfl28JSwmMNLFF69OON8H/lL3NeU0tNpGz313bcOfYoBBHokB0dC2tMl3VUcKgHELhL2Q==}
    engines: {node: ^12.20.0 || ^14.13.1 || >=16.0.0}
    dependencies:
      cross-spawn: 7.0.3
      get-stream: 6.0.1
      human-signals: 3.0.1
      is-stream: 3.0.0
      merge-stream: 2.0.0
      npm-run-path: 5.0.1
      onetime: 6.0.0
      signal-exit: 3.0.6
      strip-final-newline: 3.0.0
    dev: true

  /expect/27.4.2:
    resolution: {integrity: sha512-BjAXIDC6ZOW+WBFNg96J22D27Nq5ohn+oGcuP2rtOtcjuxNoV9McpQ60PcQWhdFOSBIQdR72e+4HdnbZTFSTyg==}
    engines: {node: ^10.13.0 || ^12.13.0 || ^14.15.0 || >=15.0.0}
    dependencies:
      '@jest/types': 27.4.2
      ansi-styles: 5.2.0
      jest-get-type: 27.4.0
      jest-matcher-utils: 27.4.2
      jest-message-util: 27.4.2
      jest-regex-util: 27.4.0
    dev: false

  /fast-deep-equal/3.1.3:
    resolution: {integrity: sha512-f3qQ9oQy9j2AhBe/H9VC91wLmKBCCU/gDOnKNAYG5hswO7BLKj09Hc5HYNz9cGI++xlpDCIgDaitVs03ATR84Q==}
    dev: true

  /fast-glob/3.2.7:
    resolution: {integrity: sha512-rYGMRwip6lUMvYD3BTScMwT1HtAs2d71SMv66Vrxs0IekGZEjhM0pcMfjQPnknBt2zeCwQMEupiN02ZP4DiT1Q==}
    engines: {node: '>=8'}
    dependencies:
      '@nodelib/fs.stat': 2.0.4
      '@nodelib/fs.walk': 1.2.6
      glob-parent: 5.1.2
      merge2: 1.4.1
      micromatch: 4.0.4

  /fast-json-stable-stringify/2.1.0:
    resolution: {integrity: sha512-lhd/wF+Lk98HZoTCtlVraHtfh5XYijIjalXck7saUtuanSDyLMxnHhSXEDJqHxD7msR8D0uCmqlkwjCV8xvwHw==}

  /fast-levenshtein/2.0.6:
    resolution: {integrity: sha1-PYpcZog6FqMMqGQ+hR8Zuqd5eRc=}

  /fastq/1.10.1:
    resolution: {integrity: sha512-AWuv6Ery3pM+dY7LYS8YIaCiQvUaos9OB1RyNgaOWnaX+Tik7Onvcsf8x8c+YtDeT0maYLniBip2hox5KtEXXA==}
    dependencies:
      reusify: 1.0.4

  /fb-watchman/2.0.1:
    resolution: {integrity: sha512-DkPJKQeY6kKwmuMretBhr7G6Vodr7bFwDYTXIkfG1gjvNpaxBTQV3PbXg6bR1c1UP4jPOX0jHUbbHANL9vRjVg==}
    dependencies:
      bser: 2.1.1
    dev: false

  /figures/1.7.0:
    resolution: {integrity: sha1-y+Hjr/zxzUS4DK3+0o3Hk6lwHS4=}
    engines: {node: '>=0.10.0'}
    dependencies:
      escape-string-regexp: 1.0.5
      object-assign: 4.1.1
    dev: false

  /figures/2.0.0:
    resolution: {integrity: sha1-OrGi0qYsi/tDGgyUy3l6L84nyWI=}
    engines: {node: '>=4'}
    dependencies:
      escape-string-regexp: 1.0.5
    dev: false

  /figures/4.0.0:
    resolution: {integrity: sha512-VnYcWq6H6F0qDN0QnorznBr0abEovifzUokmnezpKZBUbDmbLAt7LMryOp1TKFVxLxyNYkxEkCEADZR58U9oSw==}
    engines: {node: '>=12'}
    dependencies:
      escape-string-regexp: 5.0.0
      is-unicode-supported: 1.1.0
    dev: false

  /file-entry-cache/6.0.1:
    resolution: {integrity: sha512-7Gps/XWymbLk2QLYK4NzpMOrYjMhdIxXuIvy2QBsLE6ljuodKvdkWs/cpyJJ3CVIVpH0Oi1Hvg1ovbMzLdFBBg==}
    engines: {node: ^10.12.0 || >=12.0.0}
    dependencies:
      flat-cache: 3.0.4
    dev: true

  /fill-range/7.0.1:
    resolution: {integrity: sha512-qOo9F+dMUmC2Lcb4BbVvnKJxTPjCm+RRpe4gDuGrzkL7mEVl/djYSu2OdQ2Pa302N4oqkSg9ir6jaLWJ2USVpQ==}
    engines: {node: '>=8'}
    dependencies:
      to-regex-range: 5.0.1

  /find-replace/3.0.0:
    resolution: {integrity: sha512-6Tb2myMioCAgv5kfvP5/PkZZ/ntTpVK39fHY7WkWBgvbeE+VHd/tZuZ4mrC+bxh4cfOZeYKVPaJIZtZXV7GNCQ==}
    engines: {node: '>=4.0.0'}
    dependencies:
      array-back: 3.1.0
    dev: true

  /find-up/2.1.0:
    resolution: {integrity: sha1-RdG35QbHF93UgndaK3eSCjwMV6c=}
    engines: {node: '>=4'}
    dependencies:
      locate-path: 2.0.0
    dev: true

  /find-up/4.1.0:
    resolution: {integrity: sha512-PpOwAdQ/YlXQ2vj8a3h8IipDuYRi3wceVQQGYWxNINccq40Anw7BlsEXCMbt1Zt+OLA6Fq9suIpIWD0OsnISlw==}
    engines: {node: '>=8'}
    dependencies:
      locate-path: 5.0.0
      path-exists: 4.0.0

  /find-up/5.0.0:
    resolution: {integrity: sha512-78/PXT1wlLLDgTzDs7sjq9hzz0vXD+zn+7wypEe4fXQxCmdmqfGsEPQxmiCSQI3ajFV91bVSsvNtrJRiW6nGng==}
    engines: {node: '>=10'}
    dependencies:
      locate-path: 6.0.0
      path-exists: 4.0.0
    dev: false

  /find-up/6.2.0:
    resolution: {integrity: sha512-yWHzMzXCaFoABSnFTCPKNFlYoq4mSga9QLRRKOCLSJ33hSkzROB14ITbAWW0QDQDyuzsPQ33S1DsOWQb/oW1yA==}
    engines: {node: ^12.20.0 || ^14.13.1 || >=16.0.0}
    dependencies:
      locate-path: 7.0.0
      path-exists: 5.0.0
    dev: false

  /flat-cache/3.0.4:
    resolution: {integrity: sha512-dm9s5Pw7Jc0GvMYbshN6zchCA9RgQlzzEZX3vylR9IqFfS8XciblUXOKfW6SiuJ0e13eDYZoZV5wdrev7P3Nwg==}
    engines: {node: ^10.12.0 || >=12.0.0}
    dependencies:
      flatted: 3.1.1
      rimraf: 3.0.2
    dev: true

  /flatted/3.1.1:
    resolution: {integrity: sha512-zAoAQiudy+r5SvnSw3KJy5os/oRJYHzrzja/tBDqrZtNhUw8bt6y8OBzMWcjWr+8liV8Eb6yOhw8WZ7VFZ5ZzA==}
    dev: true

  /foreground-child/2.0.0:
    resolution: {integrity: sha512-dCIq9FpEcyQyXKCkyzmlPTFNgrCzPudOe+mhvJU5zAtlBnGVy2yKxtfsxK2tQBThwq225jcvBjpw1Gr40uzZCA==}
    engines: {node: '>=8.0.0'}
    dependencies:
      cross-spawn: 7.0.3
      signal-exit: 3.0.3
    dev: false

  /form-data/2.5.1:
    resolution: {integrity: sha512-m21N3WOmEEURgk6B9GLOE4RuWOFf28Lhh9qGYeNlGq4VDXUlJy2th2slBNU8Gp8EzloYZOibZJ7t5ecIrFSjVA==}
    engines: {node: '>= 0.12'}
    dependencies:
      asynckit: 0.4.0
      combined-stream: 1.0.8
      mime-types: 2.1.34
    dev: false

  /form-data/4.0.0:
    resolution: {integrity: sha512-ETEklSGi5t0QMZuiXoA/Q6vcnxcLQP5vdugSpuAyi6SVGi2clPPp+xgEhuMaHC+zGgn31Kd235W35f7Hykkaww==}
    engines: {node: '>= 6'}
    dependencies:
      asynckit: 0.4.0
      combined-stream: 1.0.8
      mime-types: 2.1.34
    dev: false

  /fs.realpath/1.0.0:
    resolution: {integrity: sha1-FQStJSMVjKpA20onh8sBQRmU6k8=}

  /fsevents/2.3.2:
    resolution: {integrity: sha512-xiqMQR4xAeHTuB9uWm+fFRcIOgKBMiOBP+eXiyT7jsgVCq1bkVygt00oASowB7EdtpOHaaPgKt812P9ab+DDKA==}
    engines: {node: ^8.16.0 || ^10.6.0 || >=11.0.0}
    os: [darwin]
    requiresBuild: true
    optional: true

  /function-bind/1.1.1:
    resolution: {integrity: sha512-yIovAzMX49sF8Yl58fSCWJ5svSLuaibPxXQJFLmBObTuCr0Mf1KiPopGM9NiFjiYBCbfaa2Fh6breQ6ANVTI0A==}

  /functional-red-black-tree/1.0.1:
    resolution: {integrity: sha1-GwqzvVU7Kg1jmdKcDj6gslIHgyc=}
    dev: true

  /gensync/1.0.0-beta.2:
    resolution: {integrity: sha512-3hN7NaskYvMDLQY55gnW3NQ+mesEAepTqlg+VEbj7zzqEMBVNhzcGYYeqFo/TlYz6eQiFcp1HcsCZO+nGgS8zg==}
    engines: {node: '>=6.9.0'}

  /get-caller-file/2.0.5:
    resolution: {integrity: sha512-DyFP3BM/3YHTQOCUL/w0OZHR0lpKeGrxotcHWcqNEdnltqFwXVfhEBQ94eIo34AfQpo0rGki4cyIiftY06h2Fg==}
    engines: {node: 6.* || 8.* || >= 10.*}
    dev: false

  /get-func-name/2.0.0:
    resolution: {integrity: sha1-6td0q+5y4gQJQzoGY2YCPdaIekE=}
    dev: false

  /get-intrinsic/1.1.1:
    resolution: {integrity: sha512-kWZrnVM42QCiEA2Ig1bG8zjoIMOgxWwYCEeNdwY6Tv/cOSeGpcoX4pXHfKUxNKVoArnrEr2e9srnAxxGIraS9Q==}
    dependencies:
      function-bind: 1.1.1
      has: 1.0.3
      has-symbols: 1.0.2

  /get-package-type/0.1.0:
    resolution: {integrity: sha512-pjzuKtY64GYfWizNAJ0fr9VqttZkNiK2iS430LtIHzjBEr6bX8Am2zm4sW4Ro5wjWW5cAlRL1qAMTcXbjNAO2Q==}
    engines: {node: '>=8.0.0'}
    dev: false

  /get-port/3.2.0:
    resolution: {integrity: sha1-3Xzn3hh8Bsi/NTeWrHHgmfCYDrw=}
    engines: {node: '>=4'}
    dev: false

  /get-stream/6.0.1:
    resolution: {integrity: sha512-ts6Wi+2j3jQjqi70w5AlN8DFnkSwC+MqmxEzdEALB2qXZYV3X/b1CTfgPLGJNMeAWxdPfU8FO1ms3NUfaHCPYg==}
    engines: {node: '>=10'}
    dev: true

  /get-symbol-description/1.0.0:
    resolution: {integrity: sha512-2EmdH1YvIQiZpltCNgkuiUnyukzxM/R6NDJX31Ke3BG1Nq5b0S2PhX59UKi9vZpPDQVdqn+1IcaAwnzTT5vCjw==}
    engines: {node: '>= 0.4'}
    dependencies:
      call-bind: 1.0.2
      get-intrinsic: 1.1.1
    dev: true

  /glob-parent/5.1.2:
    resolution: {integrity: sha512-AOIgSQCepiJYwP3ARnGx+5VnTu2HBYdzbGP45eLw1vr3zB3vZLeyed1sC9hnbcOc9/SrMyM5RPQrkGz4aS9Zow==}
    engines: {node: '>= 6'}
    dependencies:
      is-glob: 4.0.3

  /glob-parent/6.0.2:
    resolution: {integrity: sha512-XxwI8EOhVQgWp6iDL+3b0r86f4d6AX6zSU55HfB4ydCEuXLXc5FcYeOu+nnGftS4TEju/11rt4KJPTMgbfmv4A==}
    engines: {node: '>=10.13.0'}
    dependencies:
      is-glob: 4.0.3
    dev: true

  /glob/7.1.6:
    resolution: {integrity: sha512-LwaxwyZ72Lk7vZINtNNrywX0ZuLyStrdDtabefZKAY5ZGJhVtgdznluResxNmPitE0SAO+O26sWTHeKSI2wMBA==}
    dependencies:
      fs.realpath: 1.0.0
      inflight: 1.0.6
      inherits: 2.0.4
      minimatch: 3.0.4
      once: 1.4.0
      path-is-absolute: 1.0.1

  /globals/11.12.0:
    resolution: {integrity: sha512-WOBp/EEGUiIsJSp7wcv/y6MO+lV9UoncWqxuFfm8eBwzWNgyfBd6Gz+IeKQ9jCmyhoH99g15M3T+QaVHFjizVA==}
    engines: {node: '>=4'}

  /globals/13.10.0:
    resolution: {integrity: sha512-piHC3blgLGFjvOuMmWZX60f+na1lXFDhQXBf1UYp2fXPXqvEUbOhNwi6BsQ0bQishwedgnjkwv1d9zKf+MWw3g==}
    engines: {node: '>=8'}
    dependencies:
      type-fest: 0.20.2
    dev: true

  /globby/11.0.4:
    resolution: {integrity: sha512-9O4MVG9ioZJ08ffbcyVYyLOJLk5JQ688pJ4eMGLpdWLHq/Wr1D9BlriLQyL0E+jbkuePVZXYFj47QM/v093wHg==}
    engines: {node: '>=10'}
    dependencies:
      array-union: 2.1.0
      dir-glob: 3.0.1
      fast-glob: 3.2.7
      ignore: 5.1.8
      merge2: 1.4.1
      slash: 3.0.0
    dev: true

  /graceful-fs/4.2.6:
    resolution: {integrity: sha512-nTnJ528pbqxYanhpDYsi4Rd8MAeaBA67+RZ10CM1m3bTAVFEDcd5AuA4a6W5YkGZ1iNXHzZz8T6TBKLeBuNriQ==}

  /happy-dom/2.24.4:
    resolution: {integrity: sha512-2JRJPOqWpASWVFQPoz0F57b9/OPtIBRRAiPr4+rg2LK+xV/9M29hKf3/wBCcH2HKytS1YSuyQ903e3hqzLUUcQ==}
    dependencies:
      he: 1.2.0
      node-fetch: 2.6.6
      sync-request: 6.1.0
      webidl-conversions: 7.0.0
      whatwg-encoding: 1.0.5
      whatwg-mimetype: 2.3.0
    dev: false

  /has-ansi/2.0.0:
    resolution: {integrity: sha1-NPUEnOHs3ysGSa8+8k5F7TVBbZE=}
    engines: {node: '>=0.10.0'}
    dependencies:
      ansi-regex: 2.1.1
    dev: false

  /has-bigints/1.0.1:
    resolution: {integrity: sha512-LSBS2LjbNBTf6287JEbEzvJgftkF5qFkmCo9hDRpAzKhUOlJ+hx8dd4USs00SgsUNwc4617J9ki5YtEClM2ffA==}
    dev: true

  /has-flag/3.0.0:
    resolution: {integrity: sha1-tdRU3CGZriJWmfNGfloH87lVuv0=}
    engines: {node: '>=4'}

  /has-flag/4.0.0:
    resolution: {integrity: sha512-EykJT/Q1KjTWctppgIAgfSO0tKVuZUjhgMr17kqTumMl6Afv3EISleU7qZUzoXDFTAHTDC4NOoG/ZxU3EvlMPQ==}
    engines: {node: '>=8'}

  /has-symbols/1.0.2:
    resolution: {integrity: sha512-chXa79rL/UC2KlX17jo3vRGz0azaWEx5tGqZg5pO3NUyEJVB17dMruQlzCCOfUvElghKcm5194+BCRvi2Rv/Gw==}
    engines: {node: '>= 0.4'}

  /has-tostringtag/1.0.0:
    resolution: {integrity: sha512-kFjcSNhnlGV1kyoGk7OXKSawH5JOb/LzUc5w9B02hOTO0dfFRjbHQKvg1d6cf3HbeUmtU9VbbV3qzZ2Teh97WQ==}
    engines: {node: '>= 0.4'}
    dependencies:
      has-symbols: 1.0.2
    dev: true

  /has/1.0.3:
    resolution: {integrity: sha512-f2dvO0VU6Oej7RkWJGrehjbzMAjFp5/VKPp5tTpWIV4JHHZK1/BxbFRtf/siA2SWTe09caDmVtYYzWEIbBS4zw==}
    engines: {node: '>= 0.4.0'}
    dependencies:
      function-bind: 1.1.1

  /he/1.2.0:
    resolution: {integrity: sha512-F/1DnUGPopORZi0ni+CvrCgHQ5FyEAHRLSApuYWMmrbSwoN2Mn/7k+Gl38gJnR7yyDZk6WLXwiGod1JOWNDKGw==}
    hasBin: true
    dev: false

  /hosted-git-info/2.8.8:
    resolution: {integrity: sha512-f/wzC2QaWBs7t9IYqB4T3sR1xviIViXJRJTWBlx2Gf3g0Xi5vI7Yy4koXQ1c9OYDGHN9sBy1DQ2AB8fqZBWhUg==}
    dev: true

  /html-encoding-sniffer/3.0.0:
    resolution: {integrity: sha512-oWv4T4yJ52iKrufjnyZPkrN0CH3QnrUqdB6In1g5Fe1mia8GmF36gnfNySxoZtxD5+NmYw1EElVXiBk93UeskA==}
    engines: {node: '>=12'}
    dependencies:
      whatwg-encoding: 2.0.0
    dev: false

  /html-escaper/2.0.2:
    resolution: {integrity: sha512-H2iMtd0I4Mt5eYiapRdIDjp+XzelXQ0tFE4JS7YFwFevXXMmOp9myNrUvCg0D6ws8iqkRPBfKHgbwig1SmlLfg==}
    dev: false

  /htmlparser2/7.2.0:
    resolution: {integrity: sha512-H7MImA4MS6cw7nbyURtLPO1Tms7C5H602LRETv95z1MxO/7CP7rDVROehUYeYBUYEON94NXXDEPmZuq+hX4sog==}
    dependencies:
      domelementtype: 2.2.0
      domhandler: 4.2.2
      domutils: 2.8.0
      entities: 3.0.1
    dev: true

  /http-basic/8.1.3:
    resolution: {integrity: sha512-/EcDMwJZh3mABI2NhGfHOGOeOZITqfkEO4p/xK+l3NpyncIHUQBoMvCSF/b5GqvKtySC2srL/GGG3+EtlqlmCw==}
    engines: {node: '>=6.0.0'}
    dependencies:
      caseless: 0.12.0
      concat-stream: 1.6.2
      http-response-object: 3.0.2
      parse-cache-control: 1.0.1
    dev: false

  /http-proxy-agent/5.0.0:
    resolution: {integrity: sha512-n2hY8YdoRE1i7r6M0w9DIw5GgZN0G25P8zLCRQ8rjXtTU3vsNFBI/vWK/UIeE6g5MUUz6avwAPXmL6Fy9D/90w==}
    engines: {node: '>= 6'}
    dependencies:
      '@tootallnate/once': 2.0.0
      agent-base: 6.0.2
      debug: 4.3.2
    transitivePeerDependencies:
      - supports-color
    dev: false

  /http-response-object/3.0.2:
    resolution: {integrity: sha512-bqX0XTF6fnXSQcEJ2Iuyr75yVakyjIDCqroJQ/aHfSdlM743Cwqoi2nDYMzLGWUcuTWGWy8AAvOKXTfiv6q9RA==}
    dependencies:
      '@types/node': 10.17.60
    dev: false

  /https-proxy-agent/5.0.0:
    resolution: {integrity: sha512-EkYm5BcKUGiduxzSt3Eppko+PiNWNEpa4ySk9vTC6wDsQJW9rHSa+UhGNJoRYp7bz6Ht1eaRIa6QaJqO5rCFbA==}
    engines: {node: '>= 6'}
    dependencies:
      agent-base: 6.0.2
      debug: 4.3.2
    transitivePeerDependencies:
      - supports-color
    dev: false

  /human-signals/2.1.0:
    resolution: {integrity: sha512-B4FFZ6q/T2jhhksgkbEW3HBvWIfDW85snkQgawt07S7J5QXTk6BkNV+0yAeZrM5QpMAdYlocGoljn0sJ/WQkFw==}
    engines: {node: '>=10.17.0'}
    dev: true

  /human-signals/3.0.1:
    resolution: {integrity: sha512-rQLskxnM/5OCldHo+wNXbpVgDn5A17CUoKX+7Sokwaknlq7CdSnphy0W39GU8dw59XiCXmFXDg4fRuckQRKewQ==}
    engines: {node: '>=12.20.0'}
    dev: true

  /iconv-lite/0.4.24:
    resolution: {integrity: sha512-v3MXnZAcvnywkTUEZomIActle7RXXeedOR31wwl7VlyoXO4Qi9arvSenNQWne1TcRwhCL1HwLI21bEqdpj8/rA==}
    engines: {node: '>=0.10.0'}
    dependencies:
      safer-buffer: 2.1.2
    dev: false

  /iconv-lite/0.6.3:
    resolution: {integrity: sha512-4fCk79wshMdzMp2rH06qWrJE4iolqLhCUH+OiuIgU++RB0+94NlDL81atO7GX55uUKueo0txHNtvEyI6D7WdMw==}
    engines: {node: '>=0.10.0'}
    dependencies:
      safer-buffer: 2.1.2
    dev: false

  /ignore/4.0.6:
    resolution: {integrity: sha512-cyFDKrqc/YdcWFniJhzI42+AzS+gNwmUzOSFcRCQYwySuBBBy/KjuxWLZ/FHEH6Moq1NizMOBWyTcv8O4OZIMg==}
    engines: {node: '>= 4'}
    dev: true

  /ignore/5.1.8:
    resolution: {integrity: sha512-BMpfD7PpiETpBl/A6S498BaIJ6Y/ABT93ETbby2fP00v4EbvPBXWEoaR1UBPKs3iR53pJY7EtZk5KACI57i1Uw==}
    engines: {node: '>= 4'}
    dev: true

  /import-cwd/3.0.0:
    resolution: {integrity: sha512-4pnzH16plW+hgvRECbDWpQl3cqtvSofHWh44met7ESfZ8UZOWWddm8hEyDTqREJ9RbYHY8gi8DqmaelApoOGMg==}
    engines: {node: '>=8'}
    dependencies:
      import-from: 3.0.0
    dev: true

  /import-fresh/3.3.0:
    resolution: {integrity: sha512-veYYhQa+D1QBKznvhUHxb8faxlrwUnxseDAbAp457E0wLNio2bOSKnjYDhMj+YiAq61xrMGhQk9iXVk5FzgQMw==}
    engines: {node: '>=6'}
    dependencies:
      parent-module: 1.0.1
      resolve-from: 4.0.0
    dev: true

  /import-from/3.0.0:
    resolution: {integrity: sha512-CiuXOFFSzkU5x/CR0+z7T91Iht4CXgfCxVOFRhh2Zyhg5wOpWvvDLQUsWl+gcN+QscYBjez8hDCt85O7RLDttQ==}
    engines: {node: '>=8'}
    dependencies:
      resolve-from: 5.0.0
    dev: true

  /import-meta-resolve/1.1.1:
    resolution: {integrity: sha512-JiTuIvVyPaUg11eTrNDx5bgQ/yMKMZffc7YSjvQeSMXy58DO2SQ8BtAf3xteZvmzvjYh14wnqNjL8XVeDy2o9A==}
    dependencies:
      builtins: 4.0.0
    dev: true

  /imurmurhash/0.1.4:
    resolution: {integrity: sha1-khi5srkoojixPcT7a21XbyMUU+o=}
    engines: {node: '>=0.8.19'}

  /indent-string/3.2.0:
    resolution: {integrity: sha1-Sl/W0nzDMvN+VBmlBNu4NxBckok=}
    engines: {node: '>=4'}
    dev: false

  /indent-string/4.0.0:
    resolution: {integrity: sha512-EdDDZu4A2OyIK7Lr/2zG+w5jmbuk1DVBnEwREQvBzspBJkCEbRa8GxU1lghYcaGJCnRWibjDXlq779X1/y5xwg==}
    engines: {node: '>=8'}
    dev: true

  /inflight/1.0.6:
    resolution: {integrity: sha1-Sb1jMdfQLQwJvJEKEHW6gWW1bfk=}
    dependencies:
      once: 1.4.0
      wrappy: 1.0.2

  /inherits/2.0.4:
    resolution: {integrity: sha512-k/vGaX4/Yla3WzyMCvTQOXYeIHvqOKtnqBduzTHpzpQZzAskKMhZ2K+EnBiSM9zGSoIFeMpXKxa4dYeZIQqewQ==}

  /internal-slot/1.0.3:
    resolution: {integrity: sha512-O0DB1JC/sPyZl7cIo78n5dR7eUSwwpYPiXRhTzNxZVAMUuB8vlnRFyLxdrVToks6XPLVnFfbzaVd5WLjhgg+vA==}
    engines: {node: '>= 0.4'}
    dependencies:
      get-intrinsic: 1.1.1
      has: 1.0.3
      side-channel: 1.0.4
    dev: true

  /is-arrayish/0.2.1:
    resolution: {integrity: sha1-d8mYQFJ6qOyxqLppe4BkWnqSap0=}
    dev: true

  /is-bigint/1.0.2:
    resolution: {integrity: sha512-0JV5+SOCQkIdzjBK9buARcV804Ddu7A0Qet6sHi3FimE9ne6m4BGQZfRn+NZiXbBk4F4XmHfDZIipLj9pX8dSA==}
    dev: true

  /is-binary-path/2.1.0:
    resolution: {integrity: sha512-ZMERYes6pDydyuGidse7OsHxtbI7WVeUEozgR/g7rd0xUimYNlvZRE/K2MgZTjWy725IfelLeVcEM97mmtRGXw==}
    engines: {node: '>=8'}
    dependencies:
      binary-extensions: 2.2.0
    dev: true

  /is-boolean-object/1.1.1:
    resolution: {integrity: sha512-bXdQWkECBUIAcCkeH1unwJLIpZYaa5VvuygSyS/c2lf719mTKZDU5UdDRlpd01UjADgmW8RfqaP+mRaVPdr/Ng==}
    engines: {node: '>= 0.4'}
    dependencies:
      call-bind: 1.0.2
    dev: true

  /is-builtin-module/3.1.0:
    resolution: {integrity: sha512-OV7JjAgOTfAFJmHZLvpSTb4qi0nIILDV1gWPYDnDJUTNFM5aGlRAhk4QcT8i7TuAleeEV5Fdkqn3t4mS+Q11fg==}
    engines: {node: '>=6'}
    dependencies:
      builtin-modules: 3.2.0
    dev: true

  /is-callable/1.2.4:
    resolution: {integrity: sha512-nsuwtxZfMX67Oryl9LCQ+upnC0Z0BgpwntpS89m1H/TLF0zNfzfLMV/9Wa/6MZsj0acpEjAO0KF1xT6ZdLl95w==}
    engines: {node: '>= 0.4'}
    dev: true

  /is-core-module/2.8.0:
    resolution: {integrity: sha512-vd15qHsaqrRL7dtH6QNuy0ndJmRDrS9HAM1CAiSifNUFv4x1a0CCVsj18hJ1mShxIG6T2i1sO78MkP56r0nYRw==}
    dependencies:
      has: 1.0.3

  /is-date-object/1.0.2:
    resolution: {integrity: sha512-USlDT524woQ08aoZFzh3/Z6ch9Y/EWXEHQ/AaRN0SkKq4t2Jw2R2339tSXmwuVoY7LLlBCbOIlx2myP/L5zk0g==}
    engines: {node: '>= 0.4'}
    dev: true

  /is-extglob/2.1.1:
    resolution: {integrity: sha1-qIwCU1eR8C7TfHahueqXc8gz+MI=}
    engines: {node: '>=0.10.0'}

  /is-fullwidth-code-point/1.0.0:
    resolution: {integrity: sha1-754xOG8DGn8NZDr4L95QxFfvAMs=}
    engines: {node: '>=0.10.0'}
    dependencies:
      number-is-nan: 1.0.1
    dev: false

  /is-fullwidth-code-point/2.0.0:
    resolution: {integrity: sha1-o7MKXE8ZkYMWeqq5O+764937ZU8=}
    engines: {node: '>=4'}
    dev: false

  /is-fullwidth-code-point/3.0.0:
    resolution: {integrity: sha512-zymm5+u+sCsSWyD9qNaejV3DFvhCKclKdizYaJUuHA83RLjb7nSuGnddCHGv0hk+KY7BMAlsWeK4Ueg6EV6XQg==}
    engines: {node: '>=8'}
    dev: false

  /is-fullwidth-code-point/4.0.0:
    resolution: {integrity: sha512-O4L094N2/dZ7xqVdrXhh9r1KODPJpFms8B5sGdJLPy664AgvXsreZUyCQQNItZRDlYug4xStLjNp/sz3HvBowQ==}
    engines: {node: '>=12'}
    dev: false

  /is-glob/4.0.3:
    resolution: {integrity: sha512-xelSayHH36ZgE7ZWhli7pW34hNbNl8Ojv5KVmkJD4hBdD3th8Tfk9vYasLM+mXWOZhFkgZfxhLSnrwRr4elSSg==}
    engines: {node: '>=0.10.0'}
    dependencies:
      is-extglob: 2.1.1

  /is-negative-zero/2.0.1:
    resolution: {integrity: sha512-2z6JzQvZRa9A2Y7xC6dQQm4FSTSTNWjKIYYTt4246eMTJmIo0Q+ZyOsU66X8lxK1AbB92dFeglPLrhwpeRKO6w==}
    engines: {node: '>= 0.4'}
    dev: true

  /is-number-object/1.0.5:
    resolution: {integrity: sha512-RU0lI/n95pMoUKu9v1BZP5MBcZuNSVJkMkAG2dJqC4z2GlkGUNeH68SuHuBKBD/XFe+LHZ+f9BKkLET60Niedw==}
    engines: {node: '>= 0.4'}
    dev: true

  /is-number/7.0.0:
    resolution: {integrity: sha512-41Cifkg6e8TylSpdtTpeLVMqvSBEVzTttHvERD741+pnZ8ANv0004MRL43QKPDlK9cGvNp6NZWZUBlbGXYxxng==}
    engines: {node: '>=0.12.0'}

  /is-observable/1.1.0:
    resolution: {integrity: sha512-NqCa4Sa2d+u7BWc6CukaObG3Fh+CU9bvixbpcXYhy2VvYS7vVGIdAgnIS5Ks3A/cqk4rebLJ9s8zBstT2aKnIA==}
    engines: {node: '>=4'}
    dependencies:
      symbol-observable: 1.2.0
    dev: false

  /is-potential-custom-element-name/1.0.1:
    resolution: {integrity: sha512-bCYeRA2rVibKZd+s2625gGnGF/t7DSqDs4dP7CrLA1m7jKWz6pps0LpYLJN8Q64HtmPKJ1hrN3nzPNKFEKOUiQ==}
    dev: false

  /is-promise/2.2.2:
    resolution: {integrity: sha512-+lP4/6lKUBfQjZ2pdxThZvLUAafmZb8OAxFb8XXtiQmS35INgr85hdOGoEs124ez1FCnZJt6jau/T+alh58QFQ==}
    dev: false

  /is-regex/1.1.4:
    resolution: {integrity: sha512-kvRdxDsxZjhzUX07ZnLydzS1TU/TJlTUHHY4YLL87e37oUA49DfkLqgy+VjFocowy29cKvcSiu+kIv728jTTVg==}
    engines: {node: '>= 0.4'}
    dependencies:
      call-bind: 1.0.2
      has-tostringtag: 1.0.0
    dev: true

  /is-shared-array-buffer/1.0.1:
    resolution: {integrity: sha512-IU0NmyknYZN0rChcKhRO1X8LYz5Isj/Fsqh8NJOSf+N/hCOTwy29F32Ik7a+QszE63IdvmwdTPDd6cZ5pg4cwA==}
    dev: true

  /is-stream/1.1.0:
    resolution: {integrity: sha1-EtSj3U5o4Lec6428hBc66A2RykQ=}
    engines: {node: '>=0.10.0'}
    dev: false

  /is-stream/2.0.1:
    resolution: {integrity: sha512-hFoiJiTl63nn+kstHGBtewWSKnQLpyb155KHheA1l39uvtO9nWIop1p3udqPcUd/xbF1VLMO4n7OI6p7RbngDg==}
    engines: {node: '>=8'}
    dev: true

  /is-stream/3.0.0:
    resolution: {integrity: sha512-LnQR4bZ9IADDRSkvpqMGvt/tEJWclzklNgSw48V5EAaAeDd6qGvN8ei6k5p0tvxSR171VmGyHuTiAOfxAbr8kA==}
    engines: {node: ^12.20.0 || ^14.13.1 || >=16.0.0}
    dev: true

  /is-string/1.0.7:
    resolution: {integrity: sha512-tE2UXzivje6ofPW7l23cjDOMa09gb7xlAqG6jG5ej6uPV32TlWP3NKPigtaGeHNu9fohccRYvIiZMfOOnOYUtg==}
    engines: {node: '>= 0.4'}
    dependencies:
      has-tostringtag: 1.0.0
    dev: true

  /is-symbol/1.0.3:
    resolution: {integrity: sha512-OwijhaRSgqvhm/0ZdAcXNZt9lYdKFpcRDT5ULUuYXPoT794UNOdU+gpT6Rzo7b4V2HUl/op6GqY894AZwv9faQ==}
    engines: {node: '>= 0.4'}
    dependencies:
      has-symbols: 1.0.2
    dev: true

  /is-typedarray/1.0.0:
    resolution: {integrity: sha1-5HnICFjfDBsR3dppQPlgEfzaSpo=}
    dev: false

  /is-unicode-supported/1.1.0:
    resolution: {integrity: sha512-lDcxivp8TJpLG75/DpatAqNzOpDPSpED8XNtrpBHTdQ2InQ1PbW78jhwSxyxhhu+xbVSast2X38bwj8atwoUQA==}
    engines: {node: '>=12'}
    dev: false

  /is-weakref/1.0.1:
    resolution: {integrity: sha512-b2jKc2pQZjaeFYWEf7ScFj+Be1I+PXmlu572Q8coTXZ+LD/QQZ7ShPMst8h16riVgyXTQwUsFEl74mDvc/3MHQ==}
    dependencies:
      call-bind: 1.0.2
    dev: true

  /isarray/0.0.1:
    resolution: {integrity: sha1-ihis/Kmo9Bd+Cav8YDiTmwXR7t8=}
    dev: false

  /isarray/1.0.0:
    resolution: {integrity: sha1-u5NdSFgsuhaMBoNJV6VKPgcSTxE=}
    dev: false

  /isexe/2.0.0:
    resolution: {integrity: sha1-6PvzdNxVb/iUehDcsFctYz8s+hA=}

  /istanbul-lib-coverage/3.0.0:
    resolution: {integrity: sha512-UiUIqxMgRDET6eR+o5HbfRYP1l0hqkWOs7vNxC/mggutCMUIhWMm8gAHb8tHlyfD3/l6rlgNA5cKdDzEAf6hEg==}
    engines: {node: '>=8'}
    dev: false

  /istanbul-lib-coverage/3.2.0:
    resolution: {integrity: sha512-eOeJ5BHCmHYvQK7xt9GkdHuzuCGS1Y6g9Gvnx3Ym33fz/HpLRYxiS0wHNr+m/MBC8B647Xt608vCDEvhl9c6Mw==}
    engines: {node: '>=8'}
    dev: false

  /istanbul-lib-instrument/4.0.3:
    resolution: {integrity: sha512-BXgQl9kf4WTCPCCpmFGoJkz/+uhvm7h7PFKUYxh7qarQd3ER33vHG//qaE8eN25l07YqZPpHXU9I09l/RD5aGQ==}
    engines: {node: '>=8'}
    dependencies:
      '@babel/core': 7.12.16
      '@istanbuljs/schema': 0.1.3
      istanbul-lib-coverage: 3.0.0
      semver: 6.3.0
    transitivePeerDependencies:
      - supports-color
    dev: false

  /istanbul-lib-report/3.0.0:
    resolution: {integrity: sha512-wcdi+uAKzfiGT2abPpKZ0hSU1rGQjUQnLvtY5MpQ7QCTahD3VODhcu4wcfY1YtkGaDD5yuydOLINXsfbus9ROw==}
    engines: {node: '>=8'}
    dependencies:
      istanbul-lib-coverage: 3.2.0
      make-dir: 3.1.0
      supports-color: 7.2.0
    dev: false

  /istanbul-reports/3.1.1:
    resolution: {integrity: sha512-q1kvhAXWSsXfMjCdNHNPKZZv94OlspKnoGv+R9RGbnqOOQ0VbNfLFgQDVgi7hHenKsndGq3/o0OBdzDXthWcNw==}
    engines: {node: '>=8'}
    dependencies:
      html-escaper: 2.0.2
      istanbul-lib-report: 3.0.0
    dev: false

  /jest-diff/27.4.2:
    resolution: {integrity: sha512-ujc9ToyUZDh9KcqvQDkk/gkbf6zSaeEg9AiBxtttXW59H/AcqEYp1ciXAtJp+jXWva5nAf/ePtSsgWwE5mqp4Q==}
    engines: {node: ^10.13.0 || ^12.13.0 || ^14.15.0 || >=15.0.0}
    dependencies:
      chalk: 4.1.2
      diff-sequences: 27.4.0
      jest-get-type: 27.4.0
      pretty-format: 27.4.2
    dev: false

  /jest-get-type/27.4.0:
    resolution: {integrity: sha512-tk9o+ld5TWq41DkK14L4wox4s2D9MtTpKaAVzXfr5CUKm5ZK2ExcaFE0qls2W71zE/6R2TxxrK9w2r6svAFDBQ==}
    engines: {node: ^10.13.0 || ^12.13.0 || ^14.15.0 || >=15.0.0}
    dev: false

  /jest-haste-map/27.4.2:
    resolution: {integrity: sha512-foiyAEePORUN2eeJnOtcM1y8qW0ShEd9kTjWVL4sVaMcuCJM6gtHegvYPBRT0mpI/bs4ueThM90+Eoj2ncoNsA==}
    engines: {node: ^10.13.0 || ^12.13.0 || ^14.15.0 || >=15.0.0}
    dependencies:
      '@jest/types': 27.4.2
      '@types/graceful-fs': 4.1.5
      '@types/node': 16.11.12
      anymatch: 3.1.1
      fb-watchman: 2.0.1
      graceful-fs: 4.2.6
      jest-regex-util: 27.4.0
      jest-serializer: 27.4.0
      jest-util: 27.4.2
      jest-worker: 27.4.2
      micromatch: 4.0.4
      walker: 1.0.7
    optionalDependencies:
      fsevents: 2.3.2
    dev: false

  /jest-matcher-utils/27.4.2:
    resolution: {integrity: sha512-jyP28er3RRtMv+fmYC/PKG8wvAmfGcSNproVTW2Y0P/OY7/hWUOmsPfxN1jOhM+0u2xU984u2yEagGivz9OBGQ==}
    engines: {node: ^10.13.0 || ^12.13.0 || ^14.15.0 || >=15.0.0}
    dependencies:
      chalk: 4.1.2
      jest-diff: 27.4.2
      jest-get-type: 27.4.0
      pretty-format: 27.4.2
    dev: false

  /jest-message-util/27.4.2:
    resolution: {integrity: sha512-OMRqRNd9E0DkBLZpFtZkAGYOXl6ZpoMtQJWTAREJKDOFa0M6ptB7L67tp+cszMBkvSgKOhNtQp2Vbcz3ZZKo/w==}
    engines: {node: ^10.13.0 || ^12.13.0 || ^14.15.0 || >=15.0.0}
    dependencies:
      '@babel/code-frame': 7.16.0
      '@jest/types': 27.4.2
      '@types/stack-utils': 2.0.0
      chalk: 4.1.2
      graceful-fs: 4.2.6
      micromatch: 4.0.4
      pretty-format: 27.4.2
      slash: 3.0.0
      stack-utils: 2.0.3
    dev: false

  /jest-pnp-resolver/1.2.2_jest-resolve@27.4.2:
    resolution: {integrity: sha512-olV41bKSMm8BdnuMsewT4jqlZ8+3TCARAXjZGT9jcoSnrfUnRCqnMoF9XEeoWjbzObpqF9dRhHQj0Xb9QdF6/w==}
    engines: {node: '>=6'}
    peerDependencies:
      jest-resolve: '*'
    peerDependenciesMeta:
      jest-resolve:
        optional: true
    dependencies:
      jest-resolve: 27.4.2
    dev: false

  /jest-regex-util/27.4.0:
    resolution: {integrity: sha512-WeCpMpNnqJYMQoOjm1nTtsgbR4XHAk1u00qDoNBQoykM280+/TmgA5Qh5giC1ecy6a5d4hbSsHzpBtu5yvlbEg==}
    engines: {node: ^10.13.0 || ^12.13.0 || ^14.15.0 || >=15.0.0}
    dev: false

  /jest-resolve/27.4.2:
    resolution: {integrity: sha512-d/zqPjxCzMqHlOdRTg8cTpO9jY+1/T74KazT8Ws/LwmwxV5sRMWOkiLjmzUCDj/5IqA5XHNK4Hkmlq9Kdpb9Sg==}
    engines: {node: ^10.13.0 || ^12.13.0 || ^14.15.0 || >=15.0.0}
    dependencies:
      '@jest/types': 27.4.2
      chalk: 4.1.2
      graceful-fs: 4.2.6
      jest-haste-map: 27.4.2
      jest-pnp-resolver: 1.2.2_jest-resolve@27.4.2
      jest-util: 27.4.2
      jest-validate: 27.4.2
      resolve: 1.20.0
      resolve.exports: 1.1.0
      slash: 3.0.0
    dev: false

  /jest-serializer/27.4.0:
    resolution: {integrity: sha512-RDhpcn5f1JYTX2pvJAGDcnsNTnsV9bjYPU8xcV+xPwOXnUPOQwf4ZEuiU6G9H1UztH+OapMgu/ckEVwO87PwnQ==}
    engines: {node: ^10.13.0 || ^12.13.0 || ^14.15.0 || >=15.0.0}
    dependencies:
      '@types/node': 16.11.12
      graceful-fs: 4.2.6
    dev: false

  /jest-snapshot/27.4.2:
    resolution: {integrity: sha512-DI7lJlNIu6WSQ+esqhnJzEzU70+dV+cNjoF1c+j5FagWEd3KtOyZvVliAH0RWNQ6KSnAAnKSU0qxJ8UXOOhuUQ==}
    engines: {node: ^10.13.0 || ^12.13.0 || ^14.15.0 || >=15.0.0}
    dependencies:
      '@babel/core': 7.12.16
      '@babel/generator': 7.12.15
      '@babel/parser': 7.12.16
      '@babel/plugin-syntax-typescript': 7.14.5_@babel+core@7.12.16
      '@babel/traverse': 7.12.13
      '@babel/types': 7.12.13
      '@jest/transform': 27.4.2
      '@jest/types': 27.4.2
      '@types/babel__traverse': 7.11.0
      '@types/prettier': 2.2.1
      babel-preset-current-node-syntax: 1.0.1_@babel+core@7.12.16
      chalk: 4.1.2
      expect: 27.4.2
      graceful-fs: 4.2.6
      jest-diff: 27.4.2
      jest-get-type: 27.4.0
      jest-haste-map: 27.4.2
      jest-matcher-utils: 27.4.2
      jest-message-util: 27.4.2
      jest-resolve: 27.4.2
      jest-util: 27.4.2
      natural-compare: 1.4.0
      pretty-format: 27.4.2
      semver: 7.3.5
    transitivePeerDependencies:
      - supports-color
    dev: false

  /jest-util/27.4.2:
    resolution: {integrity: sha512-YuxxpXU6nlMan9qyLuxHaMMOzXAl5aGZWCSzben5DhLHemYQxCc4YK+4L3ZrCutT8GPQ+ui9k5D8rUJoDioMnA==}
    engines: {node: ^10.13.0 || ^12.13.0 || ^14.15.0 || >=15.0.0}
    dependencies:
      '@jest/types': 27.4.2
      '@types/node': 16.11.12
      chalk: 4.1.2
      ci-info: 3.2.0
      graceful-fs: 4.2.6
      picomatch: 2.3.0
    dev: false

  /jest-validate/27.4.2:
    resolution: {integrity: sha512-hWYsSUej+Fs8ZhOm5vhWzwSLmVaPAxRy+Mr+z5MzeaHm9AxUpXdoVMEW4R86y5gOobVfBsMFLk4Rb+QkiEpx1A==}
    engines: {node: ^10.13.0 || ^12.13.0 || ^14.15.0 || >=15.0.0}
    dependencies:
      '@jest/types': 27.4.2
      camelcase: 6.2.0
      chalk: 4.1.2
      jest-get-type: 27.4.0
      leven: 3.1.0
      pretty-format: 27.4.2
    dev: false

  /jest-worker/27.4.2:
    resolution: {integrity: sha512-0QMy/zPovLfUPyHuOuuU4E+kGACXXE84nRnq6lBVI9GJg5DCBiA97SATi+ZP8CpiJwEQy1oCPjRBf8AnLjN+Ag==}
    engines: {node: '>= 10.13.0'}
    dependencies:
      '@types/node': 16.11.12
      merge-stream: 2.0.0
      supports-color: 8.1.1
    dev: false

  /joycon/3.1.1:
    resolution: {integrity: sha512-34wB/Y7MW7bzjKRjUKTa46I2Z7eV62Rkhva+KkopW7Qvv/OSWBqvkSY7vusOPrNuZcUG3tApvdVgNB8POj3SPw==}
    engines: {node: '>=10'}
    dev: true

  /js-tokens/4.0.0:
    resolution: {integrity: sha512-RdJUflcE3cUzKiMqQgsCu06FPu9UdIJO0beYbPhHN4k6apgJtifcoCtT9bcxOpYBtpD2kCM6Sbzg4CausW/PKQ==}

  /js-yaml/3.14.1:
    resolution: {integrity: sha512-okMH7OXXJ7YrN9Ok3/SXrnu4iX9yOk+25nqX4imS2npuvTYDmo/QEZoqwZkYaIDk3jVvBOTOIEgEhaLOynBS9g==}
    hasBin: true
    dependencies:
      argparse: 1.0.10
      esprima: 4.0.1
    dev: false

  /js-yaml/4.1.0:
    resolution: {integrity: sha512-wpxZs9NoxZaJESJGIZTyDEaYpl0FKSA+FB9aJiyemKhMwkxQg63h4T1KJgUGHpTqPDNRcmmYLugrRjJlBtWvRA==}
    hasBin: true
    dependencies:
      argparse: 2.0.1
    dev: true

  /jsdom/19.0.0:
    resolution: {integrity: sha512-RYAyjCbxy/vri/CfnjUWJQQtZ3LKlLnDqj+9XLNnJPgEGeirZs3hllKR20re8LUZ6o1b1X4Jat+Qd26zmP41+A==}
    engines: {node: '>=12'}
    peerDependencies:
      canvas: ^2.5.0
    peerDependenciesMeta:
      canvas:
        optional: true
    dependencies:
      abab: 2.0.5
      acorn: 8.6.0
      acorn-globals: 6.0.0
      cssom: 0.5.0
      cssstyle: 2.3.0
      data-urls: 3.0.1
      decimal.js: 10.3.1
      domexception: 4.0.0
      escodegen: 2.0.0
      form-data: 4.0.0
      html-encoding-sniffer: 3.0.0
      http-proxy-agent: 5.0.0
      https-proxy-agent: 5.0.0
      is-potential-custom-element-name: 1.0.1
      nwsapi: 2.2.0
      parse5: 6.0.1
      saxes: 5.0.1
      symbol-tree: 3.2.4
      tough-cookie: 4.0.0
      w3c-hr-time: 1.0.2
      w3c-xmlserializer: 3.0.0
      webidl-conversions: 7.0.0
      whatwg-encoding: 2.0.0
      whatwg-mimetype: 3.0.0
      whatwg-url: 10.0.0
      ws: 8.3.0
      xml-name-validator: 4.0.0
    transitivePeerDependencies:
      - bufferutil
      - supports-color
      - utf-8-validate
    dev: false

  /jsesc/2.5.2:
    resolution: {integrity: sha512-OYu7XEzjkCQ3C5Ps3QIZsQfNpqoJyZZA99wd9aWd05NCtC5pWOkShK2mkL6HXQR6/Cy2lbNdPlZBpuQHXE63gA==}
    engines: {node: '>=4'}
    hasBin: true

  /json-parse-better-errors/1.0.2:
    resolution: {integrity: sha512-mrqyZKfX5EhL7hvqcV6WG1yYjnjeuYDzDhhcAAUrq8Po85NBQBJP+ZDUT75qZQ98IkUoBqdkExkukOU7Ts2wrw==}
    dev: true

  /json-parse-even-better-errors/2.3.1:
    resolution: {integrity: sha512-xyFwyhro/JEof6Ghe2iz2NcXoj2sloNsWr/XsERDK/oiPCfaNhl5ONfp+jQdAZRQQ0IJWNzH9zIZF7li91kh2w==}
    dev: true

  /json-schema-traverse/0.4.1:
    resolution: {integrity: sha512-xbbCH5dCYU5T8LcEhhuh7HJ88HXuW3qsI3Y0zOZFKfZEHcpWiHU/Jxzk629Brsab/mMiHQti9wMP+845RPe3Vg==}
    dev: true

  /json-stable-stringify-without-jsonify/1.0.1:
    resolution: {integrity: sha1-nbe1lJatPzz+8wp1FC0tkwrXJlE=}
    dev: true

  /json5/1.0.1:
    resolution: {integrity: sha512-aKS4WQjPenRxiQsC93MNfjx+nbF4PAdYzmd/1JIj8HYzqfbu86beTuNgXDzPknWk0n0uARlyewZo4s++ES36Ow==}
    hasBin: true
    dependencies:
      minimist: 1.2.5
    dev: true

  /json5/2.2.0:
    resolution: {integrity: sha512-f+8cldu7X/y7RAJurMEJmdoKXGB/X550w2Nr3tTbezL6RwEE/iMcm+tZnXeoZtKuOq6ft8+CqzEkrIgx1fPoQA==}
    engines: {node: '>=6'}
    hasBin: true
    dependencies:
      minimist: 1.2.5

  /jsonc-eslint-parser/2.0.4_eslint@8.4.1:
    resolution: {integrity: sha512-a3ZRus4qea0tSRCW2qvF/spFt7iCpdeJbiDjxbFZRZ87JCF8sI8hbxpVvUBVyZ3fLB/RQnTi+Y/yZbMlqt1BCg==}
    engines: {node: ^12.22.0 || ^14.17.0 || >=16.0.0}
    dependencies:
      acorn: 8.6.0
      eslint-utils: 3.0.0_eslint@8.4.1
      eslint-visitor-keys: 3.1.0
      espree: 9.2.0
      semver: 7.3.5
    transitivePeerDependencies:
      - eslint
    dev: true

  /jsonc-parser/3.0.0:
    resolution: {integrity: sha512-fQzRfAbIBnR0IQvftw9FJveWiHp72Fg20giDrHz6TdfB12UH/uue0D3hm57UB5KgAVuniLMCaS8P1IMj9NR7cA==}
    dev: true

  /jsx-ast-utils/3.2.0:
    resolution: {integrity: sha512-EIsmt3O3ljsU6sot/J4E1zDRxfBNrhjyf/OKjlydwgEimQuznlM4Wv7U+ueONJMyEn1WRE0K8dhi3dVAXYT24Q==}
    engines: {node: '>=4.0'}
    dependencies:
      array-includes: 3.1.4
      object.assign: 4.1.2
    dev: true

  /just-extend/4.2.1:
    resolution: {integrity: sha512-g3UB796vUFIY90VIv/WX3L2c8CS2MdWUww3CNrYmqza1Fg0DURc2K/O4YrnklBdQarSJ/y8JnJYDGc+1iumQjg==}
    dev: false

  /kleur/3.0.3:
    resolution: {integrity: sha512-eTIzlVOSUR+JxdDFepEYcBMtZ9Qqdef+rnzWdRZuMbOywu5tO2w2N7rqjoANZ5k9vywhL6Br1VRjUIgTQx4E8w==}
    engines: {node: '>=6'}
    dev: true

  /leven/3.1.0:
    resolution: {integrity: sha512-qsda+H8jTaUaN/x5vzW2rzc+8Rw4TAQ/4KjB46IwK5VH+IlVeeeje/EoZRpiXvIqjFgK84QffqPztGI3VBLG1A==}
    engines: {node: '>=6'}
    dev: false

  /levn/0.3.0:
    resolution: {integrity: sha1-OwmSTt+fCDwEkP3UwLxEIeBHZO4=}
    engines: {node: '>= 0.8.0'}
    dependencies:
      prelude-ls: 1.1.2
      type-check: 0.3.2
    dev: false

  /levn/0.4.1:
    resolution: {integrity: sha512-+bT2uH4E5LGE7h/n3evcS/sQlJXCpIp6ym8OWJ5eV6+67Dsql/LaaT7qJBAt2rzfoa/5QBGBhxDix1dMt2kQKQ==}
    engines: {node: '>= 0.8.0'}
    dependencies:
      prelude-ls: 1.2.1
      type-check: 0.4.0
    dev: true

  /lilconfig/2.0.4:
    resolution: {integrity: sha512-bfTIN7lEsiooCocSISTWXkiWJkRqtL9wYtYy+8EK3Y41qh3mpwPU0ycTOgjdY9ErwXCc8QyrQp82bdL0Xkm9yA==}
    engines: {node: '>=10'}
    dev: true

  /lines-and-columns/1.1.6:
    resolution: {integrity: sha1-HADHQ7QzzQpOgHWPe2SldEDZ/wA=}
    dev: true

  /listr-silent-renderer/1.1.1:
    resolution: {integrity: sha1-kktaN1cVN3C/Go4/v3S4u/P5JC4=}
    engines: {node: '>=4'}
    dev: false

  /listr-update-renderer/0.5.0_listr@0.14.3:
    resolution: {integrity: sha512-tKRsZpKz8GSGqoI/+caPmfrypiaq+OQCbd+CovEC24uk1h952lVj5sC7SqyFUm+OaJ5HN/a1YLt5cit2FMNsFA==}
    engines: {node: '>=6'}
    peerDependencies:
      listr: ^0.14.2
    dependencies:
      chalk: 1.1.3
      cli-truncate: 0.2.1
      elegant-spinner: 1.0.1
      figures: 1.7.0
      indent-string: 3.2.0
      listr: 0.14.3
      log-symbols: 1.0.2
      log-update: 2.3.0
      strip-ansi: 3.0.1
    dev: false

  /listr-verbose-renderer/0.5.0:
    resolution: {integrity: sha512-04PDPqSlsqIOaaaGZ+41vq5FejI9auqTInicFRndCBgE3bXG8D6W1I+mWhk+1nqbHmyhla/6BUrd5OSiHwKRXw==}
    engines: {node: '>=4'}
    dependencies:
      chalk: 2.4.2
      cli-cursor: 2.1.0
      date-fns: 1.30.1
      figures: 2.0.0
    dev: false

  /listr/0.14.3:
    resolution: {integrity: sha512-RmAl7su35BFd/xoMamRjpIE4j3v+L28o8CT5YhAXQJm1fD+1l9ngXY8JAQRJ+tFK2i5njvi0iRUKV09vPwA0iA==}
    engines: {node: '>=6'}
    dependencies:
      '@samverschueren/stream-to-observable': 0.3.1_rxjs@6.6.7
      is-observable: 1.1.0
      is-promise: 2.2.2
      is-stream: 1.1.0
      listr-silent-renderer: 1.1.1
      listr-update-renderer: 0.5.0_listr@0.14.3
      listr-verbose-renderer: 0.5.0
      p-map: 2.1.0
      rxjs: 6.6.7
    transitivePeerDependencies:
      - zen-observable
    dev: false

  /load-json-file/4.0.0:
    resolution: {integrity: sha1-L19Fq5HjMhYjT9U62rZo607AmTs=}
    engines: {node: '>=4'}
    dependencies:
      graceful-fs: 4.2.6
      parse-json: 4.0.0
      pify: 3.0.0
      strip-bom: 3.0.0
    dev: true

  /local-pkg/0.4.0:
    resolution: {integrity: sha512-2XBWjO/v63JeR1HPzLJxdTVRQDB84Av2p2KtBA5ahvpyLUPubcAU6iXlAJrONcY7aSqgJhXxElAnKtnYsRolPQ==}
    engines: {node: '>=14'}
    dependencies:
      mlly: 0.2.10
    dev: true

  /locate-path/2.0.0:
    resolution: {integrity: sha1-K1aLJl7slExtnA3pw9u7ygNUzY4=}
    engines: {node: '>=4'}
    dependencies:
      p-locate: 2.0.0
      path-exists: 3.0.0
    dev: true

  /locate-path/5.0.0:
    resolution: {integrity: sha512-t7hw9pI+WvuwNJXwk5zVHpyhIqzg2qTlklJOf0mVxGSbe3Fp2VieZcduNYjaLDoy6p9uGpQEGWG87WpMKlNq8g==}
    engines: {node: '>=8'}
    dependencies:
      p-locate: 4.1.0

  /locate-path/6.0.0:
    resolution: {integrity: sha512-iPZK6eYjbxRu3uB4/WZ3EsEIMJFMqAoopl3R+zuq0UjcAm/MO6KCweDgPfP3elTztoKP3KtnVHxTn2NHBSDVUw==}
    engines: {node: '>=10'}
    dependencies:
      p-locate: 5.0.0
    dev: false

  /locate-path/7.0.0:
    resolution: {integrity: sha512-+cg2yXqDUKfo4hsFxwa3G1cBJeA+gs1vD8FyV9/odWoUlQe/4syxHQ5DPtKjtfm6gnKbZzjCqzX03kXosvZB1w==}
    engines: {node: ^12.20.0 || ^14.13.1 || >=16.0.0}
    dependencies:
      p-locate: 6.0.0
    dev: false

  /lodash.camelcase/4.3.0:
    resolution: {integrity: sha1-soqmKIorn8ZRA1x3EfZathkDMaY=}
    dev: true

  /lodash.get/4.4.2:
    resolution: {integrity: sha1-LRd/ZS+jHpObRDjVNBSZ36OCXpk=}
    dev: false

  /lodash.merge/4.6.2:
    resolution: {integrity: sha512-0KpjqXRVvrYyCsX1swR/XTK0va6VQkQM6MNo7PqW77ByjAhoARA8EfrP1N4+KlKj8YS0ZUCtRT/YUuhyYDujIQ==}
    dev: true

  /lodash/4.17.21:
    resolution: {integrity: sha512-v2kDEe57lecTulaDIuNTPy3Ry4gLGJ6Z1O3vE1krgXZNrsQ+LFTGHVxVjcXPs17LhbZVGedAJv8XZ1tvj5FvSg==}

  /log-symbols/1.0.2:
    resolution: {integrity: sha1-N2/3tY6jCGoPCfrMdGF+ylAeGhg=}
    engines: {node: '>=0.10.0'}
    dependencies:
      chalk: 1.1.3
    dev: false

  /log-symbols/5.1.0:
    resolution: {integrity: sha512-l0x2DvrW294C9uDCoQe1VSU4gf529FkSZ6leBl4TiqZH/e+0R7hSfHQBNut2mNygDgHwvYHfFLn6Oxb3VWj2rA==}
    engines: {node: '>=12'}
    dependencies:
      chalk: 5.0.0
      is-unicode-supported: 1.1.0
    dev: false

  /log-update/2.3.0:
    resolution: {integrity: sha1-iDKP19HOeTiykoN0bwsbwSayRwg=}
    engines: {node: '>=4'}
    dependencies:
      ansi-escapes: 3.2.0
      cli-cursor: 2.1.0
      wrap-ansi: 3.0.1
    dev: false

  /log-update/5.0.0:
    resolution: {integrity: sha512-HovF3knyZX9sleS0OkSJ6f53JEpbzcbomC6/WJ3iuGK8i6CRb6WZ542gO2F3pdQK8hwlijddDefVFhlMpwkOSQ==}
    engines: {node: ^12.20.0 || ^14.13.1 || >=16.0.0}
    dependencies:
      ansi-escapes: 5.0.0
      cli-cursor: 4.0.0
      slice-ansi: 5.0.0
      wrap-ansi: 8.0.1
    dev: false

  /loose-envify/1.4.0:
    resolution: {integrity: sha512-lyuxPGr/Wfhrlem2CL/UcnUc1zcqKAImBDzukY7Y5F/yQiNdko6+fRLevlw1HgMySw7f611UIY408EtxRSoK3Q==}
    hasBin: true
    dependencies:
      js-tokens: 4.0.0

  /lru-cache/6.0.0:
    resolution: {integrity: sha512-Jo6dJ04CmSjuznwJSS3pUeWmd/H0ffTlkXXgwZi+eq1UCmqQwCh+eLsYOYCwY991i2Fah4h1BEMCx4qThGbsiA==}
    engines: {node: '>=10'}
    dependencies:
      yallist: 4.0.0

  /magic-string/0.25.7:
    resolution: {integrity: sha512-4CrMT5DOHTDk4HYDlzmwu4FVCcIYI8gauveasrdCu2IKIFOJ3f0v/8MDGJCDL9oD2ppz/Av1b0Nj345H9M+XIA==}
    dependencies:
      sourcemap-codec: 1.4.8

  /make-dir/3.1.0:
    resolution: {integrity: sha512-g3FeP20LNwhALb/6Cz6Dd4F2ngze0jz7tbzrD2wAV+o9FeNHe4rL+yK2md0J/fiSf1sa1ADhXqi5+oVwOM/eGw==}
    engines: {node: '>=8'}
    dependencies:
      semver: 6.3.0
    dev: false

  /makeerror/1.0.11:
    resolution: {integrity: sha1-4BpckQnyr3lmDk6LlYd5AYT1qWw=}
    dependencies:
      tmpl: 1.0.4
    dev: false

  /memorystream/0.3.1:
    resolution: {integrity: sha1-htcJCzDORV1j+64S3aUaR93K+bI=}
    engines: {node: '>= 0.10.0'}
    dev: true

  /merge-stream/2.0.0:
    resolution: {integrity: sha512-abv/qOcuPfk3URPfDzmZU1LKmuw8kT+0nIHvKrKgFrwifol/doWcdA4ZqsWQ8ENrFKkd67Mfpo/LovbIUsbt3w==}

  /merge2/1.4.1:
    resolution: {integrity: sha512-8q7VEgMJW4J8tcfVPy8g09NcQwZdbwFEqhe/WZkoIzjn/3TGDwtOCYtXGxA3O8tPzpczCCDgv+P2P5y00ZJOOg==}
    engines: {node: '>= 8'}

  /micromatch/4.0.4:
    resolution: {integrity: sha512-pRmzw/XUcwXGpD9aI9q/0XOwLNygjETJ8y0ao0wdqprrzDa4YnxLcz7fQRZr8voh8V10kGhABbNcHVk5wHgWwg==}
    engines: {node: '>=8.6'}
    dependencies:
      braces: 3.0.2
      picomatch: 2.3.0

  /mime-db/1.51.0:
    resolution: {integrity: sha512-5y8A56jg7XVQx2mbv1lu49NR4dokRnhZYTtL+KGfaa27uq4pSTXkwQkFJl4pkRMyNFz/EtYDSkiiEHx3F7UN6g==}
    engines: {node: '>= 0.6'}
    dev: false

  /mime-types/2.1.34:
    resolution: {integrity: sha512-6cP692WwGIs9XXdOO4++N+7qjqv0rqxxVvJ3VHPh/Sc9mVZcQP+ZGhkKiTvWMQRr2tbHkJP/Yn7Y0npb3ZBs4A==}
    engines: {node: '>= 0.6'}
    dependencies:
      mime-db: 1.51.0
    dev: false

  /mimic-fn/1.2.0:
    resolution: {integrity: sha512-jf84uxzwiuiIVKiOLpfYk7N46TSy8ubTonmneY9vrpHNAnp0QBt2BxWV9dO3/j+BoVAb+a5G6YDPW3M5HOdMWQ==}
    engines: {node: '>=4'}
    dev: false

  /mimic-fn/2.1.0:
    resolution: {integrity: sha512-OqbOk5oEQeAZ8WXWydlu9HJjz9WVdEIvamMCcXmuqUYjTknH/sqsWvhQ3vgwKFRR1HpjvNBKQ37nbJgYzGqGcg==}
    engines: {node: '>=6'}

  /mimic-fn/4.0.0:
    resolution: {integrity: sha512-vqiC06CuhBTUdZH+RYl8sFrL096vA45Ok5ISO6sE/Mr1jRbGH4Csnhi8f3wKVl7x8mO4Au7Ir9D3Oyv1VYMFJw==}
    engines: {node: '>=12'}
    dev: true

  /min-indent/1.0.1:
    resolution: {integrity: sha512-I9jwMn07Sy/IwOj3zVkVik2JTvgpaykDZEigL6Rx6N9LbMywwUSMtxET+7lVoDLLd3O3IXwJwvuuns8UB/HeAg==}
    engines: {node: '>=4'}
    dev: true

  /minimatch/3.0.4:
    resolution: {integrity: sha512-yJHVQEhyqPLUTgt9B83PXu6W3rx4MvvHvSUvToogpwoGDOUQ+yDrR0HRot+yOCdCO7u4hX3pWft6kWBBcqh0UA==}
    dependencies:
      brace-expansion: 1.1.11

  /minimist/1.2.5:
    resolution: {integrity: sha512-FM9nNUYrRBAELZQT3xeZQ7fmMOBg6nWNmJKTcgsJeaLstP/UODVpGsr5OhXhhXg6f+qtJ8uiZ+PUxkDWcgIXLw==}

  /mlly/0.2.10:
    resolution: {integrity: sha512-xfyW6c2QBGArtctzNnTV5leOKX8nOMz2simeubtXofdsdSJFSNw+Ncvrs8kxcN3pBrQLXuYBHNFV6NgZ5Ryf4A==}
    dependencies:
      import-meta-resolve: 1.1.1
    dev: true

  /mri/1.2.0:
    resolution: {integrity: sha512-tzzskb3bG8LvYGFF/mDTpq3jpI6Q9wc3LEmBaghu+DdCssd1FakN7Bc0hVNmEyGq1bq3RgfkCb3cmQLpNPOroA==}
    engines: {node: '>=4'}
    dev: false

  /ms/2.0.0:
    resolution: {integrity: sha1-VgiurfwAvmwpAd9fmGF4jeDVl8g=}
    dev: true

  /ms/2.1.2:
    resolution: {integrity: sha512-sGkPx+VjMtmA6MX27oA4FBFELFCZZ4S4XqeGOXCv68tT+jb3vk/RyaKWP0PTKyWtmLSM0b+adUTEvbs1PEaH2w==}

  /multimap/1.1.0:
    resolution: {integrity: sha512-0ZIR9PasPxGXmRsEF8jsDzndzHDj7tIav+JUmvIFB/WHswliFnquxECT/De7GR4yg99ky/NlRKJT82G1y271bw==}
    dev: true

  /mz/2.7.0:
    resolution: {integrity: sha512-z81GNO7nnYMEhrGh9LeymoE4+Yr0Wn5McHIZMK5cfQCl+NDX08sCZgUc9/6MHni9IWuFLm1Z3HTCXu2z9fN62Q==}
    dependencies:
      any-promise: 1.3.0
      object-assign: 4.1.1
      thenify-all: 1.6.0
    dev: true

  /nanoid/3.1.30:
    resolution: {integrity: sha512-zJpuPDwOv8D2zq2WRoMe1HsfZthVewpel9CAvTfc/2mBD1uUT/agc5f7GHGWXlYkFvi1mVxe4IjvP2HNrop7nQ==}
    engines: {node: ^10 || ^12 || ^13.7 || ^14 || >=15.0.1}
    hasBin: true

  /natural-compare/1.4.0:
    resolution: {integrity: sha1-Sr6/7tdUHywnrPspvbvRXI1bpPc=}

  /nice-try/1.0.5:
    resolution: {integrity: sha512-1nh45deeb5olNY7eX82BkPO7SSxR5SSYJiPTrTdFUVYwAl8CKMA5N9PjTYkHiRjisVcxcQ1HXdLhx2qxxJzLNQ==}
    dev: true

  /nise/5.1.0:
    resolution: {integrity: sha512-W5WlHu+wvo3PaKLsJJkgPup2LrsXCcm7AWwyNZkUnn5rwPkuPBi3Iwk5SQtN0mv+K65k7nKKjwNQ30wg3wLAQQ==}
    dependencies:
      '@sinonjs/commons': 1.8.3
      '@sinonjs/fake-timers': 7.1.2
      '@sinonjs/text-encoding': 0.7.1
      just-extend: 4.2.1
      path-to-regexp: 1.8.0
    dev: false

  /node-fetch/2.6.6:
    resolution: {integrity: sha512-Z8/6vRlTUChSdIgMa51jxQ4lrw/Jy5SOW10ObaA47/RElsAN2c5Pn8bTgFGWn/ibwzXTE8qwr1Yzx28vsecXEA==}
    engines: {node: 4.x || >=6.0.0}
    dependencies:
      whatwg-url: 5.0.0
    dev: false

  /node-int64/0.4.0:
    resolution: {integrity: sha1-h6kGXNs1XTGC2PlM4RGIuCXGijs=}
    dev: false

  /node-modules-regexp/1.0.0:
    resolution: {integrity: sha1-jZ2+KJZKSsVxLpExZCEHxx6Q7EA=}
    engines: {node: '>=0.10.0'}

  /node-releases/2.0.1:
    resolution: {integrity: sha512-CqyzN6z7Q6aMeF/ktcMVTzhAHCEpf8SOarwpzpf8pNBY2k5/oM34UHldUwp8VKI7uxct2HxSRdJjBaZeESzcxA==}
    dev: true

  /normalize-package-data/2.5.0:
    resolution: {integrity: sha512-/5CMN3T0R4XTj4DcGaexo+roZSdSFW/0AOOTROrjxzCG1wrWXEsGbRKevjlIL+ZDE4sZlJr5ED4YW0yqmkK+eA==}
    dependencies:
      hosted-git-info: 2.8.8
      resolve: 1.20.0
      semver: 5.7.1
      validate-npm-package-license: 3.0.4
    dev: true

  /normalize-path/3.0.0:
    resolution: {integrity: sha512-6eZs5Ls3WtCisHWp9S2GUy8dqkpGi4BVSz3GaqiE6ezub0512ESztXUwUB6C6IKbQkY2Pnb/mD4WYojCRwcwLA==}
    engines: {node: '>=0.10.0'}

  /npm-run-all/4.1.5:
    resolution: {integrity: sha512-Oo82gJDAVcaMdi3nuoKFavkIHBRVqQ1qvMb+9LHk/cF4P6B2m8aP04hGf7oL6wZ9BuGwX1onlLhpuoofSyoQDQ==}
    engines: {node: '>= 4'}
    hasBin: true
    dependencies:
      ansi-styles: 3.2.1
      chalk: 2.4.2
      cross-spawn: 6.0.5
      memorystream: 0.3.1
      minimatch: 3.0.4
      pidtree: 0.3.1
      read-pkg: 3.0.0
      shell-quote: 1.7.3
      string.prototype.padend: 3.1.3
    dev: true

  /npm-run-path/4.0.1:
    resolution: {integrity: sha512-S48WzZW777zhNIrn7gxOlISNAqi9ZC/uQFnRdbeIHhZhCA6UqpkOT8T1G7BvfdgP4Er8gF4sUbaS0i7QvIfCWw==}
    engines: {node: '>=8'}
    dependencies:
      path-key: 3.1.1
    dev: true

  /npm-run-path/5.0.1:
    resolution: {integrity: sha512-ybBJQUSyFwEEhqO2lXmyKOl9ucHtyZBWVM0h0FiMfT/+WKxCUZFa95qAR2X3w/w6oigN3B0b2UNHZbD+kdfD5w==}
    engines: {node: ^12.20.0 || ^14.13.1 || >=16.0.0}
    dependencies:
      path-key: 4.0.0
    dev: true

  /number-is-nan/1.0.1:
    resolution: {integrity: sha1-CXtgK1NCKlIsGvuHkDGDNpQaAR0=}
    engines: {node: '>=0.10.0'}
    dev: false

  /nwsapi/2.2.0:
    resolution: {integrity: sha512-h2AatdwYH+JHiZpv7pt/gSX1XoRGb7L/qSIeuqA6GwYoF9w1vP1cw42TO0aI2pNyshRK5893hNSl+1//vHK7hQ==}
    dev: false

  /object-assign/4.1.1:
    resolution: {integrity: sha1-IQmtx5ZYh8/AXLvUQsrIv7s2CGM=}
    engines: {node: '>=0.10.0'}

  /object-inspect/1.11.0:
    resolution: {integrity: sha512-jp7ikS6Sd3GxQfZJPyH3cjcbJF6GZPClgdV+EFygjFLQ5FmW/dRUnTd9PQ9k0JhoNDabWFbpF1yCdSWCC6gexg==}

  /object-keys/1.1.1:
    resolution: {integrity: sha512-NuAESUOUMrlIXOfHKzD6bpPu3tYt3xvjNdRIQ+FeT0lNb4K8WR70CaDxhuNguS2XG+GjkyMwOzsN5ZktImfhLA==}
    engines: {node: '>= 0.4'}
    dev: true

  /object.assign/4.1.2:
    resolution: {integrity: sha512-ixT2L5THXsApyiUPYKmW+2EHpXXe5Ii3M+f4e+aJFAHao5amFRW6J0OO6c/LU8Be47utCx2GL89hxGB6XSmKuQ==}
    engines: {node: '>= 0.4'}
    dependencies:
      call-bind: 1.0.2
      define-properties: 1.1.3
      has-symbols: 1.0.2
      object-keys: 1.1.1
    dev: true

  /object.entries/1.1.5:
    resolution: {integrity: sha512-TyxmjUoZggd4OrrU1W66FMDG6CuqJxsFvymeyXI51+vQLN67zYfZseptRge703kKQdo4uccgAKebXFcRCzk4+g==}
    engines: {node: '>= 0.4'}
    dependencies:
      call-bind: 1.0.2
      define-properties: 1.1.3
      es-abstract: 1.19.1
    dev: true

  /object.fromentries/2.0.5:
    resolution: {integrity: sha512-CAyG5mWQRRiBU57Re4FKoTBjXfDoNwdFVH2Y1tS9PqCsfUTymAohOkEMSG3aRNKmv4lV3O7p1et7c187q6bynw==}
    engines: {node: '>= 0.4'}
    dependencies:
      call-bind: 1.0.2
      define-properties: 1.1.3
      es-abstract: 1.19.1
    dev: true

  /object.hasown/1.1.0:
    resolution: {integrity: sha512-MhjYRfj3GBlhSkDHo6QmvgjRLXQ2zndabdf3nX0yTyZK9rPfxb6uRpAac8HXNLy1GpqWtZ81Qh4v3uOls2sRAg==}
    dependencies:
      define-properties: 1.1.3
      es-abstract: 1.19.1
    dev: true

  /object.values/1.1.5:
    resolution: {integrity: sha512-QUZRW0ilQ3PnPpbNtgdNV1PDbEqLIiSFB3l+EnGtBQ/8SUTLj1PZwtQHABZtLgwpJZTSZhuGLOGk57Drx2IvYg==}
    engines: {node: '>= 0.4'}
    dependencies:
      call-bind: 1.0.2
      define-properties: 1.1.3
      es-abstract: 1.19.1
    dev: true

  /once/1.4.0:
    resolution: {integrity: sha1-WDsap3WWHUsROsF9nFC6753Xa9E=}
    dependencies:
      wrappy: 1.0.2

  /onetime/2.0.1:
    resolution: {integrity: sha1-BnQoIw/WdEOyeUsiu6UotoZ5YtQ=}
    engines: {node: '>=4'}
    dependencies:
      mimic-fn: 1.2.0
    dev: false

  /onetime/5.1.2:
    resolution: {integrity: sha512-kbpaSSGJTWdAY5KPVeMOKXSrPtr8C8C7wodJbcsd51jRnmD+GZu8Y0VoU6Dm5Z4vWr0Ig/1NKuWRKf7j5aaYSg==}
    engines: {node: '>=6'}
    dependencies:
      mimic-fn: 2.1.0

  /onetime/6.0.0:
    resolution: {integrity: sha512-1FlR+gjXK7X+AsAHso35MnyN5KqGwJRi/31ft6x0M194ht7S+rWAvd7PHss9xSKMzE0asv1pyIHaJYq+BbacAQ==}
    engines: {node: '>=12'}
    dependencies:
      mimic-fn: 4.0.0
    dev: true

  /optionator/0.8.3:
    resolution: {integrity: sha512-+IW9pACdk3XWmmTXG8m3upGUJst5XRGzxMRjXzAuJ1XnIFNvfhjjIuYkDvysnPQ7qzqVzLt78BCruntqRhWQbA==}
    engines: {node: '>= 0.8.0'}
    dependencies:
      deep-is: 0.1.3
      fast-levenshtein: 2.0.6
      levn: 0.3.0
      prelude-ls: 1.1.2
      type-check: 0.3.2
      word-wrap: 1.2.3
    dev: false

  /optionator/0.9.1:
    resolution: {integrity: sha512-74RlY5FCnhq4jRxVUPKDaRwrVNXMqsGsiW6AJw4XK8hmtm10wC0ypZBLw5IIp85NZMr91+qd1RvvENwg7jjRFw==}
    engines: {node: '>= 0.8.0'}
    dependencies:
      deep-is: 0.1.3
      fast-levenshtein: 2.0.6
      levn: 0.4.1
      prelude-ls: 1.2.1
      type-check: 0.4.0
      word-wrap: 1.2.3
    dev: true

  /p-limit/1.3.0:
    resolution: {integrity: sha512-vvcXsLAJ9Dr5rQOPk7toZQZJApBl2K4J6dANSsEuh6QI41JYcsS/qhTGa9ErIUUgK3WNQoJYvylxvjqmiqEA9Q==}
    engines: {node: '>=4'}
    dependencies:
      p-try: 1.0.0
    dev: true

  /p-limit/2.3.0:
    resolution: {integrity: sha512-//88mFWSJx8lxCzwdAABTJL2MyWB12+eIY7MDL2SqLmAkeKU9qxRvWuSyTjm3FUmpBEMuFfckAIqEaVGUDxb6w==}
    engines: {node: '>=6'}
    dependencies:
      p-try: 2.2.0

  /p-limit/3.1.0:
    resolution: {integrity: sha512-TYOanM3wGwNGsZN2cVTYPArw454xnXj5qmWF1bEoAc4+cU/ol7GVh7odevjp1FNHduHc3KZMcFduxU5Xc6uJRQ==}
    engines: {node: '>=10'}
    dependencies:
      yocto-queue: 0.1.0
    dev: false

  /p-limit/4.0.0:
    resolution: {integrity: sha512-5b0R4txpzjPWVw/cXXUResoD4hb6U/x9BH08L7nw+GN1sezDzPdxeRvpc9c433fZhBan/wusjbCsqwqm4EIBIQ==}
    engines: {node: ^12.20.0 || ^14.13.1 || >=16.0.0}
    dependencies:
      yocto-queue: 1.0.0
    dev: false

  /p-locate/2.0.0:
    resolution: {integrity: sha1-IKAQOyIqcMj9OcwuWAaA893l7EM=}
    engines: {node: '>=4'}
    dependencies:
      p-limit: 1.3.0
    dev: true

  /p-locate/4.1.0:
    resolution: {integrity: sha512-R79ZZ/0wAxKGu3oYMlz8jy/kbhsNrS7SKZ7PxEHBgJ5+F2mtFW2fK2cOtBh1cHYkQsbzFV7I+EoRKe6Yt0oK7A==}
    engines: {node: '>=8'}
    dependencies:
      p-limit: 2.3.0

  /p-locate/5.0.0:
    resolution: {integrity: sha512-LaNjtRWUBY++zB5nE/NwcaoMylSPk+S+ZHNB1TzdbMJMny6dynpAGt7X/tl/QYq3TIeE6nxHppbo2LGymrG5Pw==}
    engines: {node: '>=10'}
    dependencies:
      p-limit: 3.1.0
    dev: false

  /p-locate/6.0.0:
    resolution: {integrity: sha512-wPrq66Llhl7/4AGC6I+cqxT07LhXvWL08LNXz1fENOw0Ap4sRZZ/gZpTTJ5jpurzzzfS2W/Ge9BY3LgLjCShcw==}
    engines: {node: ^12.20.0 || ^14.13.1 || >=16.0.0}
    dependencies:
      p-limit: 4.0.0
    dev: false

  /p-map/2.1.0:
    resolution: {integrity: sha512-y3b8Kpd8OAN444hxfBbFfj1FY/RjtTd8tzYwhUqNYXx0fXx2iX4maP4Qr6qhIKbQXI02wTLAda4fYUbDagTUFw==}
    engines: {node: '>=6'}
    dev: false

  /p-try/1.0.0:
    resolution: {integrity: sha1-y8ec26+P1CKOE/Yh8rGiN8GyB7M=}
    engines: {node: '>=4'}
    dev: true

  /p-try/2.2.0:
    resolution: {integrity: sha512-R4nPAVTAU0B9D35/Gk3uJf/7XYbQcyohSKdvAxIRSNghFl4e71hVoGnBNQz9cWaXxO2I10KTC+3jMdvvoKw6dQ==}
    engines: {node: '>=6'}

  /parent-module/1.0.1:
    resolution: {integrity: sha512-GQ2EWRpQV8/o+Aw8YqtfZZPfNRWZYkbidE9k5rpl/hC3vtHHBfGm2Ifi6qWV+coDGkrUKZAxE3Lot5kcsRlh+g==}
    engines: {node: '>=6'}
    dependencies:
      callsites: 3.1.0
    dev: true

  /parse-cache-control/1.0.1:
    resolution: {integrity: sha1-juqz5U+laSD+Fro493+iGqzC104=}
    dev: false

  /parse-json/4.0.0:
    resolution: {integrity: sha1-vjX1Qlvh9/bHRxhPmKeIy5lHfuA=}
    engines: {node: '>=4'}
    dependencies:
      error-ex: 1.3.2
      json-parse-better-errors: 1.0.2
    dev: true

  /parse-json/5.2.0:
    resolution: {integrity: sha512-ayCKvm/phCGxOkYRSCM82iDwct8/EonSEgCSxWxD7ve6jHggsFl4fZVQBPRNgQoKiuV/odhFrGzQXZwbifC8Rg==}
    engines: {node: '>=8'}
    dependencies:
      '@babel/code-frame': 7.16.0
      error-ex: 1.3.2
      json-parse-even-better-errors: 2.3.1
      lines-and-columns: 1.1.6
    dev: true

  /parse5/6.0.1:
    resolution: {integrity: sha512-Ofn/CTFzRGTTxwpNEs9PP93gXShHcTq255nzRYSKe8AkVpZY7e1fpmTfOyoIvjP5HG7Z2ZM7VS9PPhQGW2pOpw==}
    dev: false

  /path-exists/3.0.0:
    resolution: {integrity: sha1-zg6+ql94yxiSXqfYENe1mwEP1RU=}
    engines: {node: '>=4'}
    dev: true

  /path-exists/4.0.0:
    resolution: {integrity: sha512-ak9Qy5Q7jYb2Wwcey5Fpvg2KoAc/ZIhLSLOSBmRmygPsGwkVVt0fZa0qrtMz+m6tJTAHfZQ8FnmB4MG4LWy7/w==}
    engines: {node: '>=8'}

  /path-exists/5.0.0:
    resolution: {integrity: sha512-RjhtfwJOxzcFmNOi6ltcbcu4Iu+FL3zEj83dk4kAS+fVpTxXLO1b38RvJgT/0QwvV/L3aY9TAnyv0EOqW4GoMQ==}
    engines: {node: ^12.20.0 || ^14.13.1 || >=16.0.0}
    dev: false

  /path-is-absolute/1.0.1:
    resolution: {integrity: sha1-F0uSaHNVNP+8es5r9TpanhtcX18=}
    engines: {node: '>=0.10.0'}

  /path-key/2.0.1:
    resolution: {integrity: sha1-QRyttXTFoUDTpLGRDUDYDMn0C0A=}
    engines: {node: '>=4'}
    dev: true

  /path-key/3.1.1:
    resolution: {integrity: sha512-ojmeN0qd+y0jszEtoY48r0Peq5dwMEkIlCOu6Q5f41lfkswXuKtYrhgoTpLnyIcHm24Uhqx+5Tqm2InSwLhE6Q==}
    engines: {node: '>=8'}

  /path-key/4.0.0:
    resolution: {integrity: sha512-haREypq7xkM7ErfgIyA0z+Bj4AGKlMSdlQE2jvJo6huWD1EdkKYV+G/T4nq0YEF2vgTT8kqMFKo1uHn950r4SQ==}
    engines: {node: '>=12'}
    dev: true

  /path-parse/1.0.6:
    resolution: {integrity: sha512-GSmOT2EbHrINBf9SR7CDELwlJ8AENk3Qn7OikK4nFYAu3Ote2+JYNVvkpAEQm3/TLNEJFD/xZJjzyxg3KBWOzw==}

  /path-to-regexp/1.8.0:
    resolution: {integrity: sha512-n43JRhlUKUAlibEJhPeir1ncUID16QnEjNpwzNdO3Lm4ywrBpBZ5oLD0I6br9evr1Y9JTqwRtAh7JLoOzAQdVA==}
    dependencies:
      isarray: 0.0.1
    dev: false

  /path-type/3.0.0:
    resolution: {integrity: sha512-T2ZUsdZFHgA3u4e5PfPbjd7HDDpxPnQb5jN0SrDsjNSuVXHJqtwTnWqG0B1jZrgmJ/7lj1EmVIByWt1gxGkWvg==}
    engines: {node: '>=4'}
    dependencies:
      pify: 3.0.0
    dev: true

  /path-type/4.0.0:
    resolution: {integrity: sha512-gDKb8aZMDeD/tZWs9P6+q0J9Mwkdl6xMV8TjnGP3qJVJ06bdMgkbBlLU8IdfOsIsFz2BW1rNVT3XuNEl8zPAvw==}
    engines: {node: '>=8'}
    dev: true

  /pathval/1.1.1:
    resolution: {integrity: sha512-Dp6zGqpTdETdR63lehJYPeIOqpiNBNtc7BpWSLrOje7UaIsE5aY92r/AunQA7rsXvet3lrJ3JnZX29UPTKXyKQ==}
    dev: false

  /picocolors/1.0.0:
    resolution: {integrity: sha512-1fygroTLlHu66zi26VoTDv8yRgm0Fccecssto+MhsZ0D/DGW2sm8E8AjW7NU5VVTRt5GxbeZ5qBuJr+HyLYkjQ==}

  /picomatch/2.3.0:
    resolution: {integrity: sha512-lY1Q/PiJGC2zOv/z391WOTD+Z02bCgsFfvxoXXf6h7kv9o+WmsmzYqrAwY63sNgOxE4xEdq0WyUnXfKeBrSvYw==}
    engines: {node: '>=8.6'}

  /pidtree/0.3.1:
    resolution: {integrity: sha512-qQbW94hLHEqCg7nhby4yRC7G2+jYHY4Rguc2bjw7Uug4GIJuu1tvf2uHaZv5Q8zdt+WKJ6qK1FOI6amaWUo5FA==}
    engines: {node: '>=0.10'}
    hasBin: true
    dev: true

  /pify/3.0.0:
    resolution: {integrity: sha1-5aSs0sEB/fPZpNB/DbxNtJ3SgXY=}
    engines: {node: '>=4'}
    dev: true

  /pirates/4.0.1:
    resolution: {integrity: sha512-WuNqLTbMI3tmfef2TKxlQmAiLHKtFhlsCZnPIpuv2Ow0RDVO8lfy1Opf4NUzlMXLjPl+Men7AuVdX6TA+s+uGA==}
    engines: {node: '>= 6'}
    dependencies:
      node-modules-regexp: 1.0.0

  /pkg-dir/2.0.0:
    resolution: {integrity: sha1-9tXREJ4Z1j7fQo4L1X4Sd3YVM0s=}
    engines: {node: '>=4'}
    dependencies:
      find-up: 2.1.0
    dev: true

  /pluralize/8.0.0:
    resolution: {integrity: sha512-Nc3IT5yHzflTfbjgqWcCPpo7DaKy4FnpB0l/zCAW0Tc7jxAiuqSxHasntB3D7887LSrA93kDJ9IXovxJYxyLCA==}
    engines: {node: '>=4'}
    dev: true

  /postcss-load-config/3.1.0:
    resolution: {integrity: sha512-ipM8Ds01ZUophjDTQYSVP70slFSYg3T0/zyfII5vzhN6V57YSxMgG5syXuwi5VtS8wSf3iL30v0uBdoIVx4Q0g==}
    engines: {node: '>= 10'}
    peerDependencies:
      ts-node: '>=9.0.0'
    peerDependenciesMeta:
      ts-node:
        optional: true
    dependencies:
      import-cwd: 3.0.0
      lilconfig: 2.0.4
      yaml: 1.10.2
    dev: true

  /postcss/8.4.4:
    resolution: {integrity: sha512-joU6fBsN6EIer28Lj6GDFoC/5yOZzLCfn0zHAn/MYXI7aPt4m4hK5KC5ovEZXy+lnCjmYIbQWngvju2ddyEr8Q==}
    engines: {node: ^10 || ^12 || >=14}
    dependencies:
      nanoid: 3.1.30
      picocolors: 1.0.0
      source-map-js: 1.0.1

  /prelude-ls/1.1.2:
    resolution: {integrity: sha1-IZMqVJ9eUv/ZqCf1cOBL5iqX2lQ=}
    engines: {node: '>= 0.8.0'}
    dev: false

  /prelude-ls/1.2.1:
    resolution: {integrity: sha512-vkcDPrRZo1QZLbn5RLGPpg/WmIQ65qoWWhcGKf/b5eplkkarX0m9z8ppCat4mlOqUsWpyNuYgO3VRyrYHSzX5g==}
    engines: {node: '>= 0.8.0'}
    dev: true

  /pretty-format/27.4.2:
    resolution: {integrity: sha512-p0wNtJ9oLuvgOQDEIZ9zQjZffK7KtyR6Si0jnXULIDwrlNF8Cuir3AZP0hHv0jmKuNN/edOnbMjnzd4uTcmWiw==}
    engines: {node: ^10.13.0 || ^12.13.0 || ^14.15.0 || >=15.0.0}
    dependencies:
      '@jest/types': 27.4.2
      ansi-regex: 5.0.1
      ansi-styles: 5.2.0
      react-is: 17.0.1
    dev: false

  /process-nextick-args/2.0.1:
    resolution: {integrity: sha512-3ouUOpQhtgrbOa17J7+uxOTpITYWaGP7/AhoR3+A+/1e9skrzelGi/dXzEYyvbxubEF6Wn2ypscTKiKJFFn1ag==}
    dev: false

  /progress/2.0.3:
    resolution: {integrity: sha512-7PiHtLll5LdnKIMw100I+8xJXR5gW2QwWYkT6iJva0bXitZKa/XMrSbdmg3r2Xnaidz9Qumd0VPaMrZlF9V9sA==}
    engines: {node: '>=0.4.0'}
    dev: true

  /promise/8.1.0:
    resolution: {integrity: sha512-W04AqnILOL/sPRXziNicCjSNRruLAuIHEOVBazepu0545DDNGYHz7ar9ZgZ1fMU8/MA4mVxp5rkBWRi6OXIy3Q==}
    dependencies:
      asap: 2.0.6
    dev: false

  /prompts/2.4.1:
    resolution: {integrity: sha512-EQyfIuO2hPDsX1L/blblV+H7I0knhgAd82cVneCwcdND9B8AuCDuRcBH6yIcG4dFzlOUqbazQqwGjx5xmsNLuQ==}
    engines: {node: '>= 6'}
    dependencies:
      kleur: 3.0.3
      sisteransi: 1.0.5
    dev: true

  /prop-types/15.7.2:
    resolution: {integrity: sha512-8QQikdH7//R2vurIJSutZ1smHYTcLpRWEOlHnzcWHmBYrOGUysKwSsrC89BCiFj3CbrfJ/nXFdJepOVrY1GCHQ==}
    dependencies:
      loose-envify: 1.4.0
      object-assign: 4.1.1
      react-is: 16.13.1
    dev: true

  /psl/1.8.0:
    resolution: {integrity: sha512-RIdOzyoavK+hA18OGGWDqUTsCLhtA7IcZ/6NCs4fFJaHBDab+pDDmDIByWFRQJq2Cd7r1OoQxBGKOaztq+hjIQ==}
    dev: false

  /punycode/2.1.1:
    resolution: {integrity: sha512-XRsRjdf+j5ml+y/6GKHPZbrF/8p2Yga0JPtdqTIY2Xe5ohJPD9saDJJLPvp9+NSBprVvevdXZybnj2cv8OEd0A==}
    engines: {node: '>=6'}

  /qs/6.10.2:
    resolution: {integrity: sha512-mSIdjzqznWgfd4pMii7sHtaYF8rx8861hBO80SraY5GT0XQibWZWJSid0avzHGkDIZLImux2S5mXO0Hfct2QCw==}
    engines: {node: '>=0.6'}
    dependencies:
      side-channel: 1.0.4
    dev: false

  /queue-microtask/1.2.2:
    resolution: {integrity: sha512-dB15eXv3p2jDlbOiNLyMabYg1/sXvppd8DP2J3EOCQ0AkuSXCW2tP7mnVouVLJKgUMY6yP0kcQDVpLCN13h4Xg==}

  /react-is/16.13.1:
    resolution: {integrity: sha512-24e6ynE2H+OKt4kqsOvNd8kBpV65zoxbA4BVsEOB3ARVWQki/DHzaUoC5KuON/BiccDaCCTZBuOcfZs70kR8bQ==}
    dev: true

  /react-is/17.0.1:
    resolution: {integrity: sha512-NAnt2iGDXohE5LI7uBnLnqvLQMtzhkiAOLXTmv+qnF9Ky7xAPcX8Up/xWIhxvLVGJvuLiNc4xQLtuqDRzb4fSA==}
    dev: false

  /react-is/17.0.2:
    resolution: {integrity: sha512-w2GsyukL62IJnlaff/nRegPQR94C/XXamvMWmSHRJ4y7Ts/4ocGRmTHvOs8PSE6pB3dWOrD/nueuU5sduBsQ4w==}
    dev: true

  /react-refresh/0.11.0:
    resolution: {integrity: sha512-F27qZr8uUqwhWZboondsPx8tnC3Ct3SxZA3V5WyEvujRyyNv0VYPhoBg1gZ8/MV5tubQp76Trw8lTv9hzRBa+A==}
    engines: {node: '>=0.10.0'}
    dev: true

  /react-shallow-renderer/16.14.1_react@17.0.2:
    resolution: {integrity: sha512-rkIMcQi01/+kxiTE9D3fdS959U1g7gs+/rborw++42m1O9FAQiNI/UNRZExVUoAOprn4umcXf+pFRou8i4zuBg==}
    peerDependencies:
      react: ^16.0.0 || ^17.0.0
    dependencies:
      object-assign: 4.1.1
      react: 17.0.2
      react-is: 17.0.2
    dev: true

  /react-test-renderer/17.0.2_react@17.0.2:
    resolution: {integrity: sha512-yaQ9cB89c17PUb0x6UfWRs7kQCorVdHlutU1boVPEsB8IDZH6n9tHxMacc3y0JoXOJUsZb/t/Mb8FUWMKaM7iQ==}
    peerDependencies:
      react: 17.0.2
    dependencies:
      object-assign: 4.1.1
      react: 17.0.2
      react-is: 17.0.2
      react-shallow-renderer: 16.14.1_react@17.0.2
      scheduler: 0.20.2
    dev: true

  /react/17.0.2:
    resolution: {integrity: sha512-gnhPt75i/dq/z3/6q/0asP78D0u592D5L1pd7M8P+dck6Fu/jJeL6iVVK23fptSUZj8Vjf++7wXA8UNclGQcbA==}
    engines: {node: '>=0.10.0'}
    dependencies:
      loose-envify: 1.4.0
      object-assign: 4.1.1
    dev: false

  /read-pkg-up/7.0.1:
    resolution: {integrity: sha512-zK0TB7Xd6JpCLmlLmufqykGE+/TlOePD6qKClNW7hHDKFh/J7/7gCWGR7joEQEW1bKq3a3yUZSObOoWLFQ4ohg==}
    engines: {node: '>=8'}
    dependencies:
      find-up: 4.1.0
      read-pkg: 5.2.0
      type-fest: 0.8.1
    dev: true

  /read-pkg/3.0.0:
    resolution: {integrity: sha1-nLxoaXj+5l0WwA4rGcI3/Pbjg4k=}
    engines: {node: '>=4'}
    dependencies:
      load-json-file: 4.0.0
      normalize-package-data: 2.5.0
      path-type: 3.0.0
    dev: true

  /read-pkg/5.2.0:
    resolution: {integrity: sha512-Ug69mNOpfvKDAc2Q8DRpMjjzdtrnv9HcSMX+4VsZxD1aZ6ZzrIE7rlzXBtWTyhULSMKg076AW6WR5iZpD0JiOg==}
    engines: {node: '>=8'}
    dependencies:
      '@types/normalize-package-data': 2.4.0
      normalize-package-data: 2.5.0
      parse-json: 5.2.0
      type-fest: 0.6.0
    dev: true

  /readable-stream/2.3.7:
    resolution: {integrity: sha512-Ebho8K4jIbHAxnuxi7o42OrZgF/ZTNcsZj6nRKyUmkhLFq8CHItp/fy6hQZuZmP/n3yZ9VBUbp4zz/mX8hmYPw==}
    dependencies:
      core-util-is: 1.0.3
      inherits: 2.0.4
      isarray: 1.0.0
      process-nextick-args: 2.0.1
      safe-buffer: 5.1.2
      string_decoder: 1.1.1
      util-deprecate: 1.0.2
    dev: false

  /readdirp/3.6.0:
    resolution: {integrity: sha512-hOS089on8RduqdbhvQ5Z37A0ESjsqz6qnRcffsMU3495FuTdqSm+7bhJ29JvIOsBDEEnan5DPu9t3To9VRlMzA==}
    engines: {node: '>=8.10.0'}
    dependencies:
      picomatch: 2.3.0
    dev: true

  /regexp-tree/0.1.23:
    resolution: {integrity: sha512-+7HWfb4Bvu8Rs2eQTUIpX9I/PlQkYOuTNbRpKLJlQpSgwSkzFYh+pUj0gtvglnOZLKB6YgnIgRuJ2/IlpL48qw==}
    hasBin: true
    dev: true

  /regexp.prototype.flags/1.3.1:
    resolution: {integrity: sha512-JiBdRBq91WlY7uRJ0ds7R+dU02i6LKi8r3BuQhNXn+kmeLN+EfHhfjqMRis1zJxnlu88hq/4dx0P2OP3APRTOA==}
    engines: {node: '>= 0.4'}
    dependencies:
      call-bind: 1.0.2
      define-properties: 1.1.3
    dev: true

  /regexpp/3.2.0:
    resolution: {integrity: sha512-pq2bWo9mVD43nbts2wGv17XLiNLya+GklZ8kaDLV2Z08gDCsGpnKn9BFMepvWuHCbyVvY7J5o5+BVvoQbmlJLg==}
    engines: {node: '>=8'}
    dev: true

  /require-directory/2.1.1:
    resolution: {integrity: sha1-jGStX9MNqxyXbiNE/+f3kqam30I=}
    engines: {node: '>=0.10.0'}
    dev: false

  /resolve-from/4.0.0:
    resolution: {integrity: sha512-pb/MYmXstAkysRFx8piNI1tGFNQIFA3vkE3Gq4EuA1dF6gHp/+vgZqsCGJapvy8N3Q+4o7FwvquPJcnZ7RYy4g==}
    engines: {node: '>=4'}
    dev: true

  /resolve-from/5.0.0:
    resolution: {integrity: sha512-qYg9KP24dD5qka9J47d0aVky0N+b4fTU89LN9iDnjB5waksiC49rvMB0PrUJQGoTmH50XPiqOvAjDfaijGxYZw==}
    engines: {node: '>=8'}

  /resolve.exports/1.1.0:
    resolution: {integrity: sha512-J1l+Zxxp4XK3LUDZ9m60LRJF/mAe4z6a4xyabPHk7pvK5t35dACV32iIjJDFeWZFfZlO29w6SZ67knR0tHzJtQ==}
    engines: {node: '>=10'}
    dev: false

  /resolve/1.20.0:
    resolution: {integrity: sha512-wENBPt4ySzg4ybFQW2TT1zMQucPK95HSh/nq2CFTZVOGut2+pQvSsgtda4d26YrYcr067wjbmzOG8byDPBX63A==}
    dependencies:
      is-core-module: 2.8.0
      path-parse: 1.0.6

  /resolve/2.0.0-next.3:
    resolution: {integrity: sha512-W8LucSynKUIDu9ylraa7ueVZ7hc0uAgJBxVsQSKOXOyle8a93qXhcz+XAXZ8bIq2d6i4Ehddn6Evt+0/UwKk6Q==}
    dependencies:
      is-core-module: 2.8.0
      path-parse: 1.0.6
    dev: true

  /restore-cursor/2.0.0:
    resolution: {integrity: sha1-n37ih/gv0ybU/RYpI9YhKe7g368=}
    engines: {node: '>=4'}
    dependencies:
      onetime: 2.0.1
      signal-exit: 3.0.3
    dev: false

  /restore-cursor/4.0.0:
    resolution: {integrity: sha512-I9fPXU9geO9bHOt9pHHOhOkYerIMsmVaWB0rA2AI9ERh/+x/i7MV5HKBNrg+ljO5eoPVgCcnFuRjJ9uH6I/3eg==}
    engines: {node: ^12.20.0 || ^14.13.1 || >=16.0.0}
    dependencies:
      onetime: 5.1.2
      signal-exit: 3.0.3
    dev: false

  /reusify/1.0.4:
    resolution: {integrity: sha512-U9nH88a3fc/ekCF1l0/UP1IosiuIjyTh7hBvXVMHYgVcfGvt897Xguj2UOLDeI5BG2m7/uwyaLVT6fbtCwTyzw==}
    engines: {iojs: '>=1.0.0', node: '>=0.10.0'}

  /rimraf/3.0.2:
    resolution: {integrity: sha512-JZkJMZkAGFFPP2YqXZXPbMlMBgsxzE8ILs4lMIX/2o0L9UBw9O/Y3o6wFw/i9YLapcUJWwqbi3kdxIPdC62TIA==}
    hasBin: true
    dependencies:
      glob: 7.1.6

  /rollup/2.60.2:
    resolution: {integrity: sha512-1Bgjpq61sPjgoZzuiDSGvbI1tD91giZABgjCQBKM5aYLnzjq52GoDuWVwT/cm/MCxCMPU8gqQvkj8doQ5C8Oqw==}
    engines: {node: '>=10.0.0'}
    hasBin: true
    optionalDependencies:
      fsevents: 2.3.2
    dev: true

  /run-parallel/1.2.0:
    resolution: {integrity: sha512-5l4VyZR86LZ/lDxZTR6jqL8AFE2S0IFLMP26AbjsLVADxHdhB/c0GUsH+y39UfCi3dzz8OlQuPmnaJOMoDHQBA==}
    dependencies:
      queue-microtask: 1.2.2

  /rxjs/6.6.7:
    resolution: {integrity: sha512-hTdwr+7yYNIT5n4AMYp85KA6yw2Va0FLa3Rguvbpa4W3I5xynaBZo41cM3XM+4Q6fRMj3sBYIR1VAmZMXYJvRQ==}
    engines: {npm: '>=2.0.0'}
    dependencies:
      tslib: 1.14.1

  /sade/1.7.4:
    resolution: {integrity: sha512-y5yauMD93rX840MwUJr7C1ysLFBgMspsdTo4UVrDg3fXDvtwOyIqykhVAAm6fk/3au77773itJStObgK+LKaiA==}
    engines: {node: '>= 6'}
    dependencies:
      mri: 1.2.0
    dev: false

  /safe-buffer/5.1.2:
    resolution: {integrity: sha512-Gd2UZBJDkXlY7GbJxfsE8/nvKkUEU1G38c1siN6QP6a9PT9MmHB8GnpscSmMJSoF8LOIrt8ud/wPtojys4G6+g==}

  /safe-regex/2.1.1:
    resolution: {integrity: sha512-rx+x8AMzKb5Q5lQ95Zoi6ZbJqwCLkqi3XuJXp5P3rT8OEc6sZCJG5AE5dU3lsgRr/F4Bs31jSlVN+j5KrsGu9A==}
    dependencies:
      regexp-tree: 0.1.23
    dev: true

  /safer-buffer/2.1.2:
    resolution: {integrity: sha512-YZo3K82SD7Riyi0E1EQPojLz7kpepnSQI9IyPbHHg1XXXevb5dJI7tpyN2ADxGcQbHG7vcyRHk0cbwqcQriUtg==}
    dev: false

  /saxes/5.0.1:
    resolution: {integrity: sha512-5LBh1Tls8c9xgGjw3QrMwETmTMVk0oFgvrFSvWx62llR2hcEInrKNZ2GZCCuuy2lvWrdl5jhbpeqc5hRYKFOcw==}
    engines: {node: '>=10'}
    dependencies:
      xmlchars: 2.2.0
    dev: false

  /scheduler/0.20.2:
    resolution: {integrity: sha512-2eWfGgAqqWFGqtdMmcL5zCMK1U8KlXv8SQFGglL3CEtd0aDVDWgeF/YoCmvln55m5zSk3J/20hTaSBeSObsQDQ==}
    dependencies:
      loose-envify: 1.4.0
      object-assign: 4.1.1
    dev: true

  /semver/5.7.1:
    resolution: {integrity: sha512-sauaDf/PZdVgrLTNYHRtpXa1iRiKcaebiKQ1BJdpQlWH2lCvexQdX55snPFyK7QzpudqbCI0qXFfOasHdyNDGQ==}
    hasBin: true

  /semver/6.3.0:
    resolution: {integrity: sha512-b39TBaTSfV6yBrapU89p5fKekE2m/NwnDocOVruQFS1/veMgdzuPcnOM34M6CwxW8jH/lxEa5rBoDeUwu5HHTw==}
    hasBin: true

  /semver/7.3.5:
    resolution: {integrity: sha512-PoeGJYh8HK4BTO/a9Tf6ZG3veo/A7ZVsYrSA6J8ny9nb3B1VrpkuN+z9OE5wfE5p6H4LchYZsegiQgbJD94ZFQ==}
    engines: {node: '>=10'}
    hasBin: true
    dependencies:
      lru-cache: 6.0.0

  /shebang-command/1.2.0:
    resolution: {integrity: sha1-RKrGW2lbAzmJaMOfNj/uXer98eo=}
    engines: {node: '>=0.10.0'}
    dependencies:
      shebang-regex: 1.0.0
    dev: true

  /shebang-command/2.0.0:
    resolution: {integrity: sha512-kHxr2zZpYtdmrN1qDjrrX/Z1rR1kG8Dx+gkpK1G4eXmvXswmcE1hTWBWYUzlraYw1/yZp6YuDY77YtvbN0dmDA==}
    engines: {node: '>=8'}
    dependencies:
      shebang-regex: 3.0.0

  /shebang-regex/1.0.0:
    resolution: {integrity: sha1-2kL0l0DAtC2yypcoVxyxkMmO/qM=}
    engines: {node: '>=0.10.0'}
    dev: true

  /shebang-regex/3.0.0:
    resolution: {integrity: sha512-7++dFhtcx3353uBaq8DDR4NuxBetBzC7ZQOhmTQInHEd6bSrXdiEyzCvG07Z44UYdLShWUyXt5M/yhz8ekcb1A==}
    engines: {node: '>=8'}

  /shell-quote/1.7.3:
    resolution: {integrity: sha512-Vpfqwm4EnqGdlsBFNmHhxhElJYrdfcxPThu+ryKS5J8L/fhAwLazFZtq+S+TWZ9ANj2piSQLGj6NQg+lKPmxrw==}
    dev: true

  /side-channel/1.0.4:
    resolution: {integrity: sha512-q5XPytqFEIKHkGdiMIrY10mvLRvnQh42/+GoBlFW3b2LXLE2xxJpZFdm94we0BaoV3RwJyGqg5wS7epxTv0Zvw==}
    dependencies:
      call-bind: 1.0.2
      get-intrinsic: 1.1.1
      object-inspect: 1.11.0

  /signal-exit/3.0.3:
    resolution: {integrity: sha512-VUJ49FC8U1OxwZLxIbTTrDvLnf/6TDgxZcK8wxR8zs13xpx7xbG60ndBlhNrFi2EMuFRoeDoJO7wthSLq42EjA==}

  /signal-exit/3.0.6:
    resolution: {integrity: sha512-sDl4qMFpijcGw22U5w63KmD3cZJfBuFlVNbVMKje2keoKML7X2UzWbc4XrmEbDwg0NXJc3yv4/ox7b+JWb57kQ==}
    dev: true

  /sinon-chai/3.7.0_chai@4.3.4+sinon@12.0.1:
    resolution: {integrity: sha512-mf5NURdUaSdnatJx3uhoBOrY9dtL19fiOtAdT1Azxg3+lNJFiuN0uzaU3xX1LeAfL17kHQhTAJgpsfhbMJMY2g==}
    peerDependencies:
      chai: ^4.0.0
      sinon: '>=4.0.0'
    dependencies:
      chai: 4.3.4
      sinon: 12.0.1
    dev: false

  /sinon/12.0.1:
    resolution: {integrity: sha512-iGu29Xhym33ydkAT+aNQFBINakjq69kKO6ByPvTsm3yyIACfyQttRTP03aBP/I8GfhFmLzrnKwNNkr0ORb1udg==}
    dependencies:
      '@sinonjs/commons': 1.8.3
      '@sinonjs/fake-timers': 8.1.0
      '@sinonjs/samsam': 6.0.2
      diff: 5.0.0
      nise: 5.1.0
      supports-color: 7.2.0
    dev: false

  /sisteransi/1.0.5:
    resolution: {integrity: sha512-bLGGlR1QxBcynn2d5YmDX4MGjlZvy2MRBDRNHLJ8VI6l6+9FUiyTFNJ0IveOSP0bcXgVDPRcfGqA0pjaqUpfVg==}
    dev: true

  /slash/3.0.0:
    resolution: {integrity: sha512-g9Q1haeby36OSStwb4ntCGGGaKsaVSjQ68fBxoQcutl5fS1vuY18H3wSt3jFyFtrkx+Kz0V1G85A4MyAdDMi2Q==}
    engines: {node: '>=8'}

  /slice-ansi/0.0.4:
    resolution: {integrity: sha1-7b+JA/ZvfOL46v1s7tZeJkyDGzU=}
    engines: {node: '>=0.10.0'}
    dev: false

  /slice-ansi/5.0.0:
    resolution: {integrity: sha512-FC+lgizVPfie0kkhqUScwRu1O/lF6NOgJmlCgK+/LYxDCTk8sGelYaHDhFcDN+Sn3Cv+3VSa4Byeo+IMCzpMgQ==}
    engines: {node: '>=12'}
    dependencies:
      ansi-styles: 6.1.0
      is-fullwidth-code-point: 4.0.0
    dev: false

  /source-map-js/1.0.1:
    resolution: {integrity: sha512-4+TN2b3tqOCd/kaGRJ/sTYA0tR0mdXx26ipdolxcwtJVqEnqNYvlCAt1q3ypy4QMlYus+Zh34RNtYLoq2oQ4IA==}
    engines: {node: '>=0.10.0'}

  /source-map-support/0.5.21:
    resolution: {integrity: sha512-uBHU3L3czsIyYXKX88fdrGovxdSCoTGDRZ6SYXtSRxLZUzHg5P/66Ht6uoUlHu9EZod+inXhKo3qQgwXUT/y1w==}
    dependencies:
      buffer-from: 1.1.2
      source-map: 0.6.1
    dev: false

  /source-map/0.5.7:
    resolution: {integrity: sha1-igOdLRAh0i0eoUyA2OpGi6LvP8w=}
    engines: {node: '>=0.10.0'}

  /source-map/0.6.1:
    resolution: {integrity: sha512-UjgapumWlbMhkBgzT7Ykc5YXUT46F0iKu8SGXq0bcwP5dz/h0Plj6enJqjz1Zbq2l5WaqYnrVbwWOWMyF3F47g==}
    engines: {node: '>=0.10.0'}

  /source-map/0.7.3:
    resolution: {integrity: sha512-CkCj6giN3S+n9qrYiBTX5gystlENnRW5jZeNLHpe6aue+SrHcG5VYwujhW9s4dY31mEGsxBDrHR6oI69fTXsaQ==}
    engines: {node: '>= 8'}
    dev: false

  /sourcemap-codec/1.4.8:
    resolution: {integrity: sha512-9NykojV5Uih4lgo5So5dtw+f0JgJX30KCNI8gwhz2J9A15wD0Ml6tjHKwf6fTSa6fAdVBdZeNOs9eJ71qCk8vA==}

  /spdx-correct/3.1.1:
    resolution: {integrity: sha512-cOYcUWwhCuHCXi49RhFRCyJEK3iPj1Ziz9DpViV3tbZOwXD49QzIN3MpOLJNxh2qwq2lJJZaKMVw9qNi4jTC0w==}
    dependencies:
      spdx-expression-parse: 3.0.1
      spdx-license-ids: 3.0.7
    dev: true

  /spdx-exceptions/2.3.0:
    resolution: {integrity: sha512-/tTrYOC7PPI1nUAgx34hUpqXuyJG+DTHJTnIULG4rDygi4xu/tfgmq1e1cIRwRzwZgo4NLySi+ricLkZkw4i5A==}
    dev: true

  /spdx-expression-parse/3.0.1:
    resolution: {integrity: sha512-cbqHunsQWnJNE6KhVSMsMeH5H/L9EpymbzqTQ3uLwNCLZ1Q481oWaofqH7nO6V07xlXwY6PhQdQ2IedWx/ZK4Q==}
    dependencies:
      spdx-exceptions: 2.3.0
      spdx-license-ids: 3.0.7
    dev: true

  /spdx-license-ids/3.0.7:
    resolution: {integrity: sha512-U+MTEOO0AiDzxwFvoa4JVnMV6mZlJKk2sBLt90s7G0Gd0Mlknc7kxEn3nuDPNZRta7O2uy8oLcZLVT+4sqNZHQ==}
    dev: true

  /sprintf-js/1.0.3:
    resolution: {integrity: sha1-BOaSb2YolTVPPdAVIDYzuFcpfiw=}
    dev: false

  /stack-utils/2.0.3:
    resolution: {integrity: sha512-gL//fkxfWUsIlFL2Tl42Cl6+HFALEaB1FU76I/Fy+oZjRreP7OPMXFlGbxM7NQsI0ZpUfw76sHnv0WNYuTb7Iw==}
    engines: {node: '>=10'}
    dependencies:
      escape-string-regexp: 2.0.0
    dev: false

  /string-argv/0.3.1:
    resolution: {integrity: sha512-a1uQGz7IyVy9YwhqjZIZu1c8JO8dNIe20xBmSS6qu9kv++k3JGzCVmprbNN5Kn+BgzD5E7YYwg1CcjuJMRNsvg==}
    engines: {node: '>=0.6.19'}
    dev: true

  /string-width/1.0.2:
    resolution: {integrity: sha1-EYvfW4zcUaKn5w0hHgfisLmxB9M=}
    engines: {node: '>=0.10.0'}
    dependencies:
      code-point-at: 1.1.0
      is-fullwidth-code-point: 1.0.0
      strip-ansi: 3.0.1
    dev: false

  /string-width/2.1.1:
    resolution: {integrity: sha512-nOqH59deCq9SRHlxq1Aw85Jnt4w6KvLKqWVik6oA9ZklXLNIOlqg4F2yrT1MVaTjAqvVwdfeZ7w7aCvJD7ugkw==}
    engines: {node: '>=4'}
    dependencies:
      is-fullwidth-code-point: 2.0.0
      strip-ansi: 4.0.0
    dev: false

  /string-width/4.2.3:
    resolution: {integrity: sha512-wKyQRQpjJ0sIp62ErSZdGsjMJWsap5oRNihHhu6G7JVO/9jIB6UyevL+tXuOqrng8j/cxKTWyWUwvSTriiZz/g==}
    engines: {node: '>=8'}
    dependencies:
      emoji-regex: 8.0.0
      is-fullwidth-code-point: 3.0.0
      strip-ansi: 6.0.1
    dev: false

  /string-width/5.0.1:
    resolution: {integrity: sha512-5ohWO/M4//8lErlUUtrFy3b11GtNOuMOU0ysKCDXFcfXuuvUXu95akgj/i8ofmaGdN0hCqyl6uu9i8dS/mQp5g==}
    engines: {node: '>=12'}
    dependencies:
      emoji-regex: 9.2.2
      is-fullwidth-code-point: 4.0.0
      strip-ansi: 7.0.1
    dev: false

  /string.prototype.matchall/4.0.6:
    resolution: {integrity: sha512-6WgDX8HmQqvEd7J+G6VtAahhsQIssiZ8zl7zKh1VDMFyL3hRTJP4FTNA3RbIp2TOQ9AYNDcc7e3fH0Qbup+DBg==}
    dependencies:
      call-bind: 1.0.2
      define-properties: 1.1.3
      es-abstract: 1.19.1
      get-intrinsic: 1.1.1
      has-symbols: 1.0.2
      internal-slot: 1.0.3
      regexp.prototype.flags: 1.3.1
      side-channel: 1.0.4
    dev: true

  /string.prototype.padend/3.1.3:
    resolution: {integrity: sha512-jNIIeokznm8SD/TZISQsZKYu7RJyheFNt84DUPrh482GC8RVp2MKqm2O5oBRdGxbDQoXrhhWtPIWQOiy20svUg==}
    engines: {node: '>= 0.4'}
    dependencies:
      call-bind: 1.0.2
      define-properties: 1.1.3
      es-abstract: 1.19.1
    dev: true

  /string.prototype.trimend/1.0.4:
    resolution: {integrity: sha512-y9xCjw1P23Awk8EvTpcyL2NIr1j7wJ39f+k6lvRnSMz+mz9CGz9NYPelDk42kOz6+ql8xjfK8oYzy3jAP5QU5A==}
    dependencies:
      call-bind: 1.0.2
      define-properties: 1.1.3
    dev: true

  /string.prototype.trimstart/1.0.4:
    resolution: {integrity: sha512-jh6e984OBfvxS50tdY2nRZnoC5/mLFKOREQfw8t5yytkoUsJRNxvI/E39qu1sD0OtWI3OC0XgKSmcWwziwYuZw==}
    dependencies:
      call-bind: 1.0.2
      define-properties: 1.1.3
    dev: true

  /string_decoder/1.1.1:
    resolution: {integrity: sha512-n/ShnvDi6FHbbVfviro+WojiFzv+s8MPMHBczVePfUpDJLwoLT0ht1l4YwBCbi8pJAveEEdnkHyPyTP/mzRfwg==}
    dependencies:
      safe-buffer: 5.1.2
    dev: false

  /strip-ansi/3.0.1:
    resolution: {integrity: sha1-ajhfuIU9lS1f8F0Oiq+UJ43GPc8=}
    engines: {node: '>=0.10.0'}
    dependencies:
      ansi-regex: 2.1.1
    dev: false

  /strip-ansi/4.0.0:
    resolution: {integrity: sha1-qEeQIusaw2iocTibY1JixQXuNo8=}
    engines: {node: '>=4'}
    dependencies:
      ansi-regex: 3.0.0
    dev: false

  /strip-ansi/6.0.1:
    resolution: {integrity: sha512-Y38VPSHcqkFrCpFnQ9vuSXmquuv5oXOKpGeT6aGrr3o3Gc9AlVa6JBfUSOCnbxGGZF+/0ooI7KrPuUSztUdU5A==}
    engines: {node: '>=8'}
    dependencies:
      ansi-regex: 5.0.1

  /strip-ansi/7.0.1:
    resolution: {integrity: sha512-cXNxvT8dFNRVfhVME3JAe98mkXDYN2O1l7jmcwMnOslDeESg1rF/OZMtK0nRAhiari1unG5cD4jG3rapUAkLbw==}
    engines: {node: '>=12'}
    dependencies:
      ansi-regex: 6.0.1
    dev: false

  /strip-bom/3.0.0:
    resolution: {integrity: sha1-IzTBjpx1n3vdVv3vfprj1YjmjtM=}
    engines: {node: '>=4'}
    dev: true

  /strip-final-newline/2.0.0:
    resolution: {integrity: sha512-BrpvfNAE3dcvq7ll3xVumzjKjZQ5tI1sEUIKr3Uoks0XUl45St3FlatVqef9prk4jRDzhW6WZg+3bk93y6pLjA==}
    engines: {node: '>=6'}
    dev: true

  /strip-final-newline/3.0.0:
    resolution: {integrity: sha512-dOESqjYr96iWYylGObzd39EuNTa5VJxyvVAEm5Jnh7KGo75V43Hk1odPQkNDyXNmUR6k+gEiDVXnjB8HJ3crXw==}
    engines: {node: '>=12'}
    dev: true

  /strip-indent/3.0.0:
    resolution: {integrity: sha512-laJTa3Jb+VQpaC6DseHhF7dXVqHTfJPCRDaEbid/drOhgitgYku/letMUqOXFoWV0zIIUbjpdH2t+tYj4bQMRQ==}
    engines: {node: '>=8'}
    dependencies:
      min-indent: 1.0.1
    dev: true

  /strip-json-comments/3.1.1:
    resolution: {integrity: sha512-6fPc+R4ihwqP6N/aIv2f1gMH8lOVtWQHoqC4yK6oSDVVocumAsfCqjkXnqiYMhmMwS/mEHLp7Vehlt3ql6lEig==}
    engines: {node: '>=8'}
    dev: true

  /sucrase/3.20.3:
    resolution: {integrity: sha512-azqwq0/Bs6RzLAdb4dXxsCgMtAaD2hzmUr4UhSfsxO46JFPAwMnnb441B/qsudZiS6Ylea3JXZe3Q497lsgXzQ==}
    engines: {node: '>=8'}
    hasBin: true
    dependencies:
      commander: 4.1.1
      glob: 7.1.6
      lines-and-columns: 1.1.6
      mz: 2.7.0
      pirates: 4.0.1
      ts-interface-checker: 0.1.13
    dev: true

  /supports-color/2.0.0:
    resolution: {integrity: sha1-U10EXOa2Nj+kARcIRimZXp3zJMc=}
    engines: {node: '>=0.8.0'}
    dev: false

  /supports-color/5.5.0:
    resolution: {integrity: sha512-QjVjwdXIt408MIiAqCX4oUKsgU2EqAGzs2Ppkm4aQYbjm+ZEWEcW4SfFNTr4uMNZma0ey4f5lgLrkB0aX0QMow==}
    engines: {node: '>=4'}
    dependencies:
      has-flag: 3.0.0

  /supports-color/7.2.0:
    resolution: {integrity: sha512-qpCAvRl9stuOHveKsn7HncJRvv501qIacKzQlO/+Lwxc9+0q2wLyv4Dfvt80/DPn2pqOBsJdDiogXGR9+OvwRw==}
    engines: {node: '>=8'}
    dependencies:
      has-flag: 4.0.0

  /supports-color/8.1.1:
    resolution: {integrity: sha512-MpUEN2OodtUzxvKQl72cUF7RQ5EiHsGvSsVG0ia9c5RbWGL2CI4C7EpPS8UTBIplnlzZiNuV56w+FuNxy3ty2Q==}
    engines: {node: '>=10'}
    dependencies:
      has-flag: 4.0.0
    dev: false

  /symbol-observable/1.2.0:
    resolution: {integrity: sha512-e900nM8RRtGhlV36KGEU9k65K3mPb1WV70OdjfxlG2EAuM1noi/E/BaW/uMhL7bPEssK8QV57vN3esixjUvcXQ==}
    engines: {node: '>=0.10.0'}
    dev: false

  /symbol-tree/3.2.4:
    resolution: {integrity: sha512-9QNk5KwDF+Bvz+PyObkmSYjI5ksVUYtjW7AU22r2NKcfLJcXp96hkDWU3+XndOsUb+AQ9QhfzfCT2O+CNWT5Tw==}
    dev: false

  /sync-request/6.1.0:
    resolution: {integrity: sha512-8fjNkrNlNCrVc/av+Jn+xxqfCjYaBoHqCsDz6mt030UMxJGr+GSfCV1dQt2gRtlL63+VPidwDVLr7V2OcTSdRw==}
    engines: {node: '>=8.0.0'}
    dependencies:
      http-response-object: 3.0.2
      sync-rpc: 1.3.6
      then-request: 6.0.2
    dev: false

  /sync-rpc/1.3.6:
    resolution: {integrity: sha512-J8jTXuZzRlvU7HemDgHi3pGnh/rkoqR/OZSjhTyyZrEkkYQbk7Z33AXp37mkPfPpfdOuj7Ex3H/TJM1z48uPQw==}
    dependencies:
      get-port: 3.2.0
    dev: false

  /test-exclude/6.0.0:
    resolution: {integrity: sha512-cAGWPIyOHU6zlmg88jwm7VRyXnMN7iV68OGAbYDk/Mh/xC/pzVPlQtY6ngoIH/5/tciuhGfvESU8GrHrcxD56w==}
    engines: {node: '>=8'}
    dependencies:
      '@istanbuljs/schema': 0.1.3
      glob: 7.1.6
      minimatch: 3.0.4
    dev: false

  /text-table/0.2.0:
    resolution: {integrity: sha1-f17oI66AUgfACvLfSoTsP8+lcLQ=}
    dev: true

  /then-request/6.0.2:
    resolution: {integrity: sha512-3ZBiG7JvP3wbDzA9iNY5zJQcHL4jn/0BWtXIkagfz7QgOL/LqjCEOBQuJNZfu0XYnv5JhKh+cDxCPM4ILrqruA==}
    engines: {node: '>=6.0.0'}
    dependencies:
      '@types/concat-stream': 1.6.1
      '@types/form-data': 0.0.33
      '@types/node': 8.10.66
      '@types/qs': 6.9.7
      caseless: 0.12.0
      concat-stream: 1.6.2
      form-data: 2.5.1
      http-basic: 8.1.3
      http-response-object: 3.0.2
      promise: 8.1.0
      qs: 6.10.2
    dev: false

  /thenify-all/1.6.0:
    resolution: {integrity: sha1-GhkY1ALY/D+Y+/I02wvMjMEOlyY=}
    engines: {node: '>=0.8'}
    dependencies:
      thenify: 3.3.1
    dev: true

  /thenify/3.3.1:
    resolution: {integrity: sha512-RVZSIV5IG10Hk3enotrhvz0T9em6cyHBLkH/YAZuKqd8hRkKhSfCGIcP2KUY0EPxndzANBmNllzWPwak+bheSw==}
    dependencies:
      any-promise: 1.3.0
    dev: true

  /tmpl/1.0.4:
    resolution: {integrity: sha1-I2QN17QtAEM5ERQIIOXPRA5SHdE=}
    dev: false

  /to-fast-properties/2.0.0:
    resolution: {integrity: sha1-3F5pjL0HkmW8c+A3doGk5Og/YW4=}
    engines: {node: '>=4'}

  /to-regex-range/5.0.1:
    resolution: {integrity: sha512-65P7iz6X5yEr1cwcgvQxbbIw7Uk3gOy5dIdtZ4rDveLqhrdJP+Li/Hx6tyK0NEb+2GCyneCMJiGqrADCSNk8sQ==}
    engines: {node: '>=8.0'}
    dependencies:
      is-number: 7.0.0

  /tough-cookie/4.0.0:
    resolution: {integrity: sha512-tHdtEpQCMrc1YLrMaqXXcj6AxhYi/xgit6mZu1+EDWUn+qhUf8wMQoFIy9NXuq23zAwtcB0t/MjACGR18pcRbg==}
    engines: {node: '>=6'}
    dependencies:
      psl: 1.8.0
      punycode: 2.1.1
      universalify: 0.1.2
    dev: false

  /tr46/0.0.3:
    resolution: {integrity: sha1-gYT9NH2snNwYWZLzpmIuFLnZq2o=}
    dev: false

  /tr46/3.0.0:
    resolution: {integrity: sha512-l7FvfAHlcmulp8kr+flpQZmVwtu7nfRV7NZujtN0OqES8EL4O4e0qqzL0DC5gAvx/ZC/9lk6rhcUwYvkBnBnYA==}
    engines: {node: '>=12'}
    dependencies:
      punycode: 2.1.1
    dev: false

  /tree-kill/1.2.2:
    resolution: {integrity: sha512-L0Orpi8qGpRG//Nd+H90vFB+3iHnue1zSSGmNOOCh1GLJ7rUKVwV2HvijphGQS2UmhUZewS9VgvxYIdgr+fG1A==}
    hasBin: true
    dev: true

  /ts-interface-checker/0.1.13:
    resolution: {integrity: sha512-Y/arvbn+rrz3JCKl9C4kVNfTfSm2/mEp5FSz5EsZSANGPSlQrpRI5M4PKF+mJnE52jOO90PnPSc3Ur3bTQw0gA==}
    dev: true

  /tsconfig-paths/3.11.0:
    resolution: {integrity: sha512-7ecdYDnIdmv639mmDwslG6KQg1Z9STTz1j7Gcz0xa+nshh/gKDAHcPxRbWOsA3SPp0tXP2leTcY9Kw+NAkfZzA==}
    dependencies:
      '@types/json5': 0.0.29
      json5: 1.0.1
      minimist: 1.2.5
      strip-bom: 3.0.0
    dev: true

  /tslib/1.14.1:
    resolution: {integrity: sha512-Xni35NKzjgMrwevysHTCArtLDpPvye8zV/0E4EyYn43P7/7qvQwPh9BGkHewbMulVntbigmcT7rdX3BNo9wRJg==}

  /tsup/5.10.3_typescript@4.5.2:
    resolution: {integrity: sha512-yjbup830+Ym6ahEkIrwIiy0DlY3xkfmGBcvxQLXOa2cUIwRIP8HdrEheg9E1Fthqrzf9Gus9SO1UFiz+Dz+/tQ==}
    hasBin: true
    peerDependencies:
      typescript: ^4.2.3
    peerDependenciesMeta:
      typescript:
        optional: true
    dependencies:
      bundle-require: 2.1.8_esbuild@0.13.15
      cac: 6.7.12
      chokidar: 3.5.2
      debug: 4.3.2
      esbuild: 0.13.15
      execa: 5.1.1
      globby: 11.0.4
      joycon: 3.1.1
      postcss-load-config: 3.1.0
      resolve-from: 5.0.0
      rollup: 2.60.2
      sucrase: 3.20.3
      tree-kill: 1.2.2
      typescript: 4.5.2
    transitivePeerDependencies:
      - supports-color
      - ts-node
    dev: true

  /tsutils/3.21.0_typescript@4.5.2:
    resolution: {integrity: sha512-mHKK3iUXL+3UF6xL5k0PEhKRUBKPBCv/+RkEOpjRWxxx27KKRBmmA60A9pgOUvMi8GKhRMPEmjBRPzs2W7O1OA==}
    engines: {node: '>= 6'}
    peerDependencies:
      typescript: '>=2.8.0 || >= 3.2.0-dev || >= 3.3.0-dev || >= 3.4.0-dev || >= 3.5.0-dev || >= 3.6.0-dev || >= 3.6.0-beta || >= 3.7.0-dev || >= 3.7.0-beta'
    dependencies:
      tslib: 1.14.1
      typescript: 4.5.2
    dev: true

  /type-check/0.3.2:
    resolution: {integrity: sha1-WITKtRLPHTVeP7eE8wgEsrUg23I=}
    engines: {node: '>= 0.8.0'}
    dependencies:
      prelude-ls: 1.1.2
    dev: false

  /type-check/0.4.0:
    resolution: {integrity: sha512-XleUoc9uwGXqjWwXaUTZAmzMcFZ5858QA2vvx1Ur5xIcixXIP+8LnFDgRplU30us6teqdlskFfu+ae4K79Ooew==}
    engines: {node: '>= 0.8.0'}
    dependencies:
      prelude-ls: 1.2.1
    dev: true

  /type-detect/4.0.8:
    resolution: {integrity: sha512-0fr/mIH1dlO+x7TlcMy+bIDqKPsw/70tVyeHW787goQjhmqaZe10uwLujubK9q9Lg6Fiho1KUKDYz0Z7k7g5/g==}
    engines: {node: '>=4'}

  /type-fest/0.20.2:
    resolution: {integrity: sha512-Ne+eE4r0/iWnpAxD852z3A+N0Bt5RN//NjJwRd2VFHEmrywxf5vsZlh4R6lixl6B+wz/8d+maTSAkN1FIkI3LQ==}
    engines: {node: '>=10'}
    dev: true

  /type-fest/0.6.0:
    resolution: {integrity: sha512-q+MB8nYR1KDLrgr4G5yemftpMC7/QLqVndBmEEdqzmNj5dcFOO4Oo8qlwZE3ULT3+Zim1F8Kq4cBnikNhlCMlg==}
    engines: {node: '>=8'}
    dev: true

  /type-fest/0.8.1:
    resolution: {integrity: sha512-4dbzIzqvjtgiM5rw1k5rEHtBANKmdudhGyBEajN01fEyhaAIhsoKNy6y7+IN93IfpFtwY9iqi7kD+xwKhQsNJA==}
    engines: {node: '>=8'}
    dev: true

  /type-fest/1.4.0:
    resolution: {integrity: sha512-yGSza74xk0UG8k+pLh5oeoYirvIiWo5t0/o3zHHAO2tRDiZcxWP7fywNlXhqb6/r6sWvwi+RsyQMWhVLe4BVuA==}
    engines: {node: '>=10'}
    dev: false

  /typedarray-to-buffer/3.1.5:
    resolution: {integrity: sha512-zdu8XMNEDepKKR+XYOXAVPtWui0ly0NtohUscw+UmaHiAWT8hrV1rr//H6V+0DvJ3OQ19S979M0laLfX8rm82Q==}
    dependencies:
      is-typedarray: 1.0.0
    dev: false

  /typedarray/0.0.6:
    resolution: {integrity: sha1-hnrHTjhkGHsdPUfZlqeOxciDB3c=}
    dev: false

  /typescript/4.5.2:
    resolution: {integrity: sha512-5BlMof9H1yGt0P8/WF+wPNw6GfctgGjXp5hkblpyT+8rkASSmkUKMXrxR0Xg8ThVCi/JnHQiKXeBaEwCeQwMFw==}
    engines: {node: '>=4.2.0'}
    hasBin: true
    dev: true

  /typical/4.0.0:
    resolution: {integrity: sha512-VAH4IvQ7BDFYglMd7BPRDfLgxZZX4O4TFcRDA6EN5X7erNJJq+McIEp8np9aVtxrCJ6qx4GTYVfOWNjcqwZgRw==}
    engines: {node: '>=8'}
    dev: true

  /unbox-primitive/1.0.1:
    resolution: {integrity: sha512-tZU/3NqK3dA5gpE1KtyiJUrEB0lxnGkMFHptJ7q6ewdZ8s12QrODwNbhIJStmJkd1QDXa1NRA8aF2A1zk/Ypyw==}
    dependencies:
      function-bind: 1.1.1
      has-bigints: 1.0.1
      has-symbols: 1.0.2
      which-boxed-primitive: 1.0.2
    dev: true

  /universalify/0.1.2:
    resolution: {integrity: sha512-rBJeI5CXAlmy1pV+617WB9J63U6XcazHHF2f2dbJix4XzpUF0RS3Zbj0FGIOCAva5P/d/GBOYaACQ1w+0azUkg==}
    engines: {node: '>= 4.0.0'}
    dev: false

  /unplugin-auto-import/0.5.1_vite@2.7.1:
    resolution: {integrity: sha512-Q3CvNbCB7nLbu+JdrF6jYs0Nx7kHmV2KzDcZHzTrdri3EhU1lUOgto+ce+Jw01Ds7RxBi9lwWwF3QoFwFPul1A==}
    engines: {node: '>=14'}
    peerDependencies:
      '@vueuse/core': '*'
    peerDependenciesMeta:
      '@vueuse/core':
        optional: true
    dependencies:
      '@antfu/utils': 0.3.0
      '@rollup/pluginutils': 4.1.1
      local-pkg: 0.4.0
      magic-string: 0.25.7
      resolve: 1.20.0
      unplugin: 0.2.21_vite@2.7.1
    transitivePeerDependencies:
      - rollup
      - vite
      - webpack
    dev: true

  /unplugin-vue-components/0.17.6_vite@2.7.1+vue@3.2.24:
    resolution: {integrity: sha512-Z2XvwKeY7/++MucRKzJihDsbdL8rFb71VfmuhtMtLE8zurjFu57XKFx0RNFUD5zD4g0HEyR9GGTwXu2YI0rang==}
    engines: {node: '>=14'}
    peerDependencies:
      '@babel/parser': ^7.15.8
      '@babel/traverse': ^7.15.4
      vue: 2 || 3
    peerDependenciesMeta:
      '@babel/parser':
        optional: true
      '@babel/traverse':
        optional: true
    dependencies:
      '@antfu/utils': 0.3.0
      '@rollup/pluginutils': 4.1.1
      chokidar: 3.5.2
      debug: 4.3.2
      fast-glob: 3.2.7
      local-pkg: 0.4.0
      magic-string: 0.25.7
      minimatch: 3.0.4
      resolve: 1.20.0
      unplugin: 0.2.21_vite@2.7.1
      vue: 3.2.24
    transitivePeerDependencies:
      - rollup
      - supports-color
      - vite
      - webpack
    dev: true

  /unplugin/0.2.21_vite@2.7.1:
    resolution: {integrity: sha512-IJ15/L5XbhnV7J09Zjk0FT5HEkBjkXucWAXQWRsmEtUxmmxwh23yavrmDbCF6ZPxWiVB28+wnKIHePTRRpQPbQ==}
    peerDependencies:
      rollup: ^2.50.0
      vite: ^2.3.0
      webpack: 4 || 5
    peerDependenciesMeta:
      rollup:
        optional: true
      vite:
        optional: true
      webpack:
        optional: true
    dependencies:
      vite: 2.7.1
      webpack-virtual-modules: 0.4.3
    dev: true

  /uri-js/4.4.1:
    resolution: {integrity: sha512-7rKUyy33Q1yc98pQ1DAmLtwX109F7TIfWlW1Ydo8Wl1ii1SeHieeh0HHfPeL2fMXK6z0s8ecKs9frCuLJvndBg==}
    dependencies:
      punycode: 2.1.1
    dev: true

  /util-deprecate/1.0.2:
    resolution: {integrity: sha1-RQ1Nyfpw3nMnYvvS1KKJgUGaDM8=}
    dev: false

  /v8-compile-cache/2.2.0:
    resolution: {integrity: sha512-gTpR5XQNKFwOd4clxfnhaqvfqMpqEwr4tOtCyz4MtYZX2JYhfr1JvBFKdS+7K/9rfpZR3VLX+YWBbKoxCgS43Q==}
    dev: true

  /v8-to-istanbul/8.1.0:
    resolution: {integrity: sha512-/PRhfd8aTNp9Ggr62HPzXg2XasNFGy5PBt0Rp04du7/8GNNSgxFL6WBTkgMKSL9bFjH+8kKEG3f37FmxiTqUUA==}
    engines: {node: '>=10.12.0'}
    dependencies:
      '@types/istanbul-lib-coverage': 2.0.3
      convert-source-map: 1.7.0
      source-map: 0.7.3
    dev: false

  /validate-npm-package-license/3.0.4:
    resolution: {integrity: sha512-DpKm2Ui/xN7/HQKCtpZxoRWBhZ9Z0kqtygG8XCgNQ8ZlDnxuQmWhj566j8fN4Cu3/JmbhsDo7fcAJq4s9h27Ew==}
    dependencies:
      spdx-correct: 3.1.1
      spdx-expression-parse: 3.0.1
    dev: true

  /vite/2.7.1:
    resolution: {integrity: sha512-TDXXhcu5lyQ6uosK4ZWaOyB4VzOiizk0biitRzDzaEtgSUi8rVYPc4k1xgOjLSf0OuceDJmojFKXHOX9DB1WuQ==}
    engines: {node: '>=12.2.0'}
    hasBin: true
    peerDependencies:
      less: '*'
      sass: '*'
      stylus: '*'
    peerDependenciesMeta:
      less:
        optional: true
      sass:
        optional: true
      stylus:
        optional: true
    dependencies:
      esbuild: 0.13.15
      postcss: 8.4.4
      resolve: 1.20.0
      rollup: 2.60.2
    optionalDependencies:
      fsevents: 2.3.2
    dev: true

  /vue-eslint-parser/8.0.1_eslint@8.4.1:
    resolution: {integrity: sha512-lhWjDXJhe3UZw2uu3ztX51SJAPGPey1Tff2RK3TyZURwbuI4vximQLzz4nQfCv8CZq4xx7uIiogHMMoSJPr33A==}
    engines: {node: ^12.22.0 || ^14.17.0 || >=16.0.0}
    peerDependencies:
      eslint: '>=6.0.0'
    dependencies:
      debug: 4.3.2
      eslint: 8.4.1
      eslint-scope: 6.0.0
      eslint-visitor-keys: 3.1.0
      espree: 9.2.0
      esquery: 1.4.0
      lodash: 4.17.21
      semver: 7.3.5
    transitivePeerDependencies:
      - supports-color
    dev: true

  /vue/3.2.24:
    resolution: {integrity: sha512-PvCklXNfcUMyeP/a9nME27C32IipwUDoS45rDyKn5+RQrWyjL+0JAJtf98HL6y9bfqQRTlYjSowWEB1nXxvG5Q==}
    dependencies:
      '@vue/compiler-dom': 3.2.24
      '@vue/compiler-sfc': 3.2.24
      '@vue/runtime-dom': 3.2.24
      '@vue/server-renderer': 3.2.24_vue@3.2.24
      '@vue/shared': 3.2.24

  /w3c-hr-time/1.0.2:
    resolution: {integrity: sha512-z8P5DvDNjKDoFIHK7q8r8lackT6l+jo/Ye3HOle7l9nICP9lf1Ci25fy9vHd0JOWewkIFzXIEig3TdKT7JQ5fQ==}
    dependencies:
      browser-process-hrtime: 1.0.0
    dev: false

  /w3c-xmlserializer/3.0.0:
    resolution: {integrity: sha512-3WFqGEgSXIyGhOmAFtlicJNMjEps8b1MG31NCA0/vOF9+nKMUW1ckhi9cnNHmf88Rzw5V+dwIwsm2C7X8k9aQg==}
    engines: {node: '>=12'}
    dependencies:
      xml-name-validator: 4.0.0
    dev: false

  /walker/1.0.7:
    resolution: {integrity: sha1-L3+bj9ENZ3JisYqITijRlhjgKPs=}
    dependencies:
      makeerror: 1.0.11
    dev: false

  /webidl-conversions/3.0.1:
    resolution: {integrity: sha1-JFNCdeKnvGvnvIZhHMFq4KVlSHE=}
    dev: false

  /webidl-conversions/7.0.0:
    resolution: {integrity: sha512-VwddBukDzu71offAQR975unBIGqfKZpM+8ZX6ySk8nYhVoo5CYaZyzt3YBvYtRtO+aoGlqxPg/B87NGVZ/fu6g==}
    engines: {node: '>=12'}
    dev: false

  /webpack-virtual-modules/0.4.3:
    resolution: {integrity: sha512-5NUqC2JquIL2pBAAo/VfBP6KuGkHIZQXW/lNKupLPfhViwh8wNsu0BObtl09yuKZszeEUfbXz8xhrHvSG16Nqw==}
    dev: true

  /whatwg-encoding/1.0.5:
    resolution: {integrity: sha512-b5lim54JOPN9HtzvK9HFXvBma/rnfFeqsic0hSpjtDbVxR3dJKLc+KB4V6GgiGOvl7CY/KNh8rxSo9DKQrnUEw==}
    dependencies:
      iconv-lite: 0.4.24
    dev: false

  /whatwg-encoding/2.0.0:
    resolution: {integrity: sha512-p41ogyeMUrw3jWclHWTQg1k05DSVXPLcVxRTYsXUk+ZooOCZLcoYgPZ/HL/D/N+uQPOtcp1me1WhBEaX02mhWg==}
    engines: {node: '>=12'}
    dependencies:
      iconv-lite: 0.6.3
    dev: false

  /whatwg-mimetype/2.3.0:
    resolution: {integrity: sha512-M4yMwr6mAnQz76TbJm914+gPpB/nCwvZbJU28cUD6dR004SAxDLOOSUaB1JDRqLtaOV/vi0IC5lEAGFgrjGv/g==}
    dev: false

  /whatwg-mimetype/3.0.0:
    resolution: {integrity: sha512-nt+N2dzIutVRxARx1nghPKGv1xHikU7HKdfafKkLNLindmPU/ch3U31NOCGGA/dmPcmb1VlofO0vnKAcsm0o/Q==}
    engines: {node: '>=12'}
    dev: false

  /whatwg-url/10.0.0:
    resolution: {integrity: sha512-CLxxCmdUby142H5FZzn4D8ikO1cmypvXVQktsgosNy4a4BHrDHeciBBGZhb0bNoR5/MltoCatso+vFjjGx8t0w==}
    engines: {node: '>=12'}
    dependencies:
      tr46: 3.0.0
      webidl-conversions: 7.0.0
    dev: false

  /whatwg-url/5.0.0:
    resolution: {integrity: sha1-lmRU6HZUYuN2RNNib2dCzotwll0=}
    dependencies:
      tr46: 0.0.3
      webidl-conversions: 3.0.1
    dev: false

  /which-boxed-primitive/1.0.2:
    resolution: {integrity: sha512-bwZdv0AKLpplFY2KZRX6TvyuN7ojjr7lwkg6ml0roIy9YeuSr7JS372qlNW18UQYzgYK9ziGcerWqZOmEn9VNg==}
    dependencies:
      is-bigint: 1.0.2
      is-boolean-object: 1.1.1
      is-number-object: 1.0.5
      is-string: 1.0.7
      is-symbol: 1.0.3
    dev: true

  /which/1.3.1:
    resolution: {integrity: sha512-HxJdYWq1MTIQbJ3nw0cqssHoTNU267KlrDuGZ1WYlxDStUtKUhOaJmh112/TZmHxxUfuJqPXSOm7tDyas0OSIQ==}
    hasBin: true
    dependencies:
      isexe: 2.0.0
    dev: true

  /which/2.0.2:
    resolution: {integrity: sha512-BLI3Tl1TW3Pvl70l3yq3Y64i+awpwXqsGBYWkkqMtnbXgrMD+yj7rhW0kuEDxzJaYXGjEW5ogapKNMEKNMjibA==}
    engines: {node: '>= 8'}
    hasBin: true
    dependencies:
      isexe: 2.0.0

  /word-wrap/1.2.3:
    resolution: {integrity: sha512-Hz/mrNwitNRh/HUAtM/VT/5VH+ygD6DV7mYKZAtHOrbs8U7lvPS6xf7EJKMF0uW1KJCl0H701g3ZGus+muE5vQ==}
    engines: {node: '>=0.10.0'}

  /wrap-ansi/3.0.1:
    resolution: {integrity: sha1-KIoE2H7aXChuBg3+jxNc6NAH+Lo=}
    engines: {node: '>=4'}
    dependencies:
      string-width: 2.1.1
      strip-ansi: 4.0.0
    dev: false

  /wrap-ansi/7.0.0:
    resolution: {integrity: sha512-YVGIj2kamLSTxw6NsZjoBxfSwsn0ycdesmc4p+Q21c5zPuZ1pl+NfxVdxPtdHvmNVOQ6XSYG4AUtyt/Fi7D16Q==}
    engines: {node: '>=10'}
    dependencies:
      ansi-styles: 4.3.0
      string-width: 4.2.3
      strip-ansi: 6.0.1
    dev: false

  /wrap-ansi/8.0.1:
    resolution: {integrity: sha512-QFF+ufAqhoYHvoHdajT/Po7KoXVBPXS2bgjIam5isfWJPfIOnQZ50JtUiVvCv/sjgacf3yRrt2ZKUZ/V4itN4g==}
    engines: {node: '>=12'}
    dependencies:
      ansi-styles: 6.1.0
      string-width: 5.0.1
      strip-ansi: 7.0.1
    dev: false

  /wrappy/1.0.2:
    resolution: {integrity: sha1-tSQ9jz7BqjXxNkYFvA0QNuMKtp8=}

  /write-file-atomic/3.0.3:
    resolution: {integrity: sha512-AvHcyZ5JnSfq3ioSyjrBkH9yW4m7Ayk8/9My/DD9onKeu/94fwrMocemO2QAJFAlnnDN+ZDS+ZjAR5ua1/PV/Q==}
    dependencies:
      imurmurhash: 0.1.4
      is-typedarray: 1.0.0
      signal-exit: 3.0.3
      typedarray-to-buffer: 3.1.5
    dev: false

  /ws/8.3.0:
    resolution: {integrity: sha512-Gs5EZtpqZzLvmIM59w4igITU57lrtYVFneaa434VROv4thzJyV6UjIL3D42lslWlI+D4KzLYnxSwtfuiO79sNw==}
    engines: {node: '>=10.0.0'}
    peerDependencies:
      bufferutil: ^4.0.1
      utf-8-validate: ^5.0.2
    peerDependenciesMeta:
      bufferutil:
        optional: true
      utf-8-validate:
        optional: true
    dev: false

  /xml-name-validator/4.0.0:
    resolution: {integrity: sha512-ICP2e+jsHvAj2E2lIHxa5tjXRlKDJo4IdvPvCXbXQGdzSfmSpNVyIKMvoZHjDY9DP0zV17iI85o90vRFXNccRw==}
    engines: {node: '>=12'}
    dev: false

  /xmlchars/2.2.0:
    resolution: {integrity: sha512-JZnDKK8B0RCDw84FNdDAIpZK+JuJw+s7Lz8nksI7SIuU3UXJJslUthsi+uWBUYOwPFwW7W7PRLRfUKpxjtjFCw==}
    dev: false

  /y18n/5.0.8:
    resolution: {integrity: sha512-0pfFzegeDWJHJIAmTLRP2DwHjdF5s7jo9tuztdQxAhINCdvS+3nGINqPd00AphqJR/0LhANUS6/+7SCb98YOfA==}
    engines: {node: '>=10'}
    dev: false

  /yallist/4.0.0:
    resolution: {integrity: sha512-3wdGidZyq5PB084XLES5TpOSRA3wjXAlIWMhum2kRcv/41Sn2emQ0dycQW4uZXLejwKvg6EsvbdlVL+FYEct7A==}

  /yaml-eslint-parser/0.5.0:
    resolution: {integrity: sha512-nJeyLA3YHAzhBTZbRAbu3W6xrSCucyxExmA+ZDtEdUFpGllxAZpto2Zxo2IG0r0eiuEiBM4e+wiAdxTziTq94g==}
    engines: {node: ^12.22.0 || ^14.17.0 || >=16.0.0}
    dependencies:
      eslint-visitor-keys: 3.1.0
      lodash: 4.17.21
      yaml: 1.10.2
    dev: true

  /yaml/1.10.2:
    resolution: {integrity: sha512-r3vXyErRCYJ7wg28yvBY5VSoAF8ZvlcW9/BwUzEtUsjvX/DKs24dIkuwjtuprwJJHsbyUbLApepYTR1BN4uHrg==}
    engines: {node: '>= 6'}
    dev: true

  /yargs-parser/20.2.9:
    resolution: {integrity: sha512-y11nGElTIV+CT3Zv9t7VKl+Q3hTQoT9a1Qzezhhl6Rp21gJ/IVTW7Z3y9EWXhuUBC2Shnf+DX0antecpAwSP8w==}
    engines: {node: '>=10'}
    dev: false

  /yargs/16.2.0:
    resolution: {integrity: sha512-D1mvvtDG0L5ft/jGWkLpG1+m0eQxOfaBvTNELraWj22wSVUMWxZUvYgJYcKh6jGGIkJFhH4IZPQhR4TKpc8mBw==}
    engines: {node: '>=10'}
    dependencies:
      cliui: 7.0.4
      escalade: 3.1.1
      get-caller-file: 2.0.5
      require-directory: 2.1.1
      string-width: 4.2.3
      y18n: 5.0.8
      yargs-parser: 20.2.9
    dev: false

  /yocto-queue/0.1.0:
    resolution: {integrity: sha512-rVksvsnNCdJ/ohGc6xgPwyN8eheCxsiLM8mxuE/t/mOVqJewPuO1miLpTHQiRgTKCLexL4MeAFVagts7HmNZ2Q==}
    engines: {node: '>=10'}
    dev: false

  /yocto-queue/1.0.0:
    resolution: {integrity: sha512-9bnSc/HEW2uRy67wc+T8UwauLuPJVn28jb+GtJY16iiKWyvmYJRXVT4UamsAEGQfPohgr2q4Tq0sQbQlxTfi1g==}
    engines: {node: '>=12.20'}
    dev: false<|MERGE_RESOLUTION|>--- conflicted
+++ resolved
@@ -43,11 +43,8 @@
       sinon: ^12.0.1
       sinon-chai: ^3.7.0
       source-map: ^0.7.3
-<<<<<<< HEAD
+      source-map-support: ^0.5.21
       strip-ansi: ^7.0.1
-=======
-      source-map-support: ^0.5.21
->>>>>>> f25bf1bd
       tsup: ^5.10.3
       typescript: ^4.5.2
       vite: ^2.7.1
@@ -77,11 +74,8 @@
       sinon: 12.0.1
       sinon-chai: 3.7.0_chai@4.3.4+sinon@12.0.1
       source-map: 0.7.3
-<<<<<<< HEAD
+      source-map-support: 0.5.21
       strip-ansi: 7.0.1
-=======
-      source-map-support: 0.5.21
->>>>>>> f25bf1bd
     devDependencies:
       '@antfu/eslint-config': 0.12.2_eslint@8.4.1+typescript@4.5.2
       '@antfu/ni': 0.11.0
