--- conflicted
+++ resolved
@@ -245,37 +245,7 @@
       vite: 2.7.10
       vitest: link:../../packages/vitest
 
-<<<<<<< HEAD
-  test/solid:
-    specifiers:
-      jsdom: ^19.0.0
-      solid-js: ^1.2.6
-      typescript: ^4.5.4
-      vite-plugin-solid: ^2.1.4
-      vitest: workspace:*
-    devDependencies:
-      jsdom: 19.0.0
-      solid-js: 1.2.6
-      typescript: 4.5.4
-      vite-plugin-solid: 2.1.4
-      vitest: link:../../packages/vitest
-
-  test/svelte:
-    specifiers:
-      '@sveltejs/vite-plugin-svelte': ^1.0.0-next.32
-      '@testing-library/svelte': ^3.0.3
-      svelte: ^3.44.3
-      vitest: workspace:*
-    devDependencies:
-      '@sveltejs/vite-plugin-svelte': 1.0.0-next.32_svelte@3.44.3+vite@2.7.3
-      '@testing-library/svelte': 3.0.3_svelte@3.44.3
-      svelte: 3.44.3
-      vitest: link:../../packages/vitest
-
-  test/testing-lib-react:
-=======
   examples/react-testing-lib-msw:
->>>>>>> fdfffaeb
     specifiers:
       '@testing-library/react': ^12.1.2
       '@testing-library/user-event': ^13.5.0
@@ -317,6 +287,20 @@
       vite-plugin-ruby: 3.0.5_vite@2.7.10
       vitest: link:../../packages/vitest
       vue: 3.2.26
+
+  examples/solid:
+    specifiers:
+      jsdom: ^19.0.0
+      solid-js: ^1.2.6
+      typescript: ^4.5.4
+      vite-plugin-solid: ^2.1.4
+      vitest: workspace:*
+    devDependencies:
+      jsdom: 19.0.0
+      solid-js: 1.2.6
+      typescript: 4.5.4
+      vite-plugin-solid: 2.1.4
+      vitest: link:../../packages/vitest
 
   examples/svelte:
     specifiers:
@@ -900,28 +884,12 @@
       semver: 6.3.0
     dev: true
 
-<<<<<<< HEAD
-  /@babel/helper-create-class-features-plugin/7.16.0_@babel+core@7.16.0:
-    resolution: {integrity: sha512-XLwWvqEaq19zFlF5PTgOod4bUA+XbkR4WLQBct1bkzmxJGB0ZEJaoKF4c8cgH9oBtCDuYJ8BP5NB9uFiEgO5QA==}
-=======
   /@babel/helper-compilation-targets/7.16.7_@babel+core@7.16.7:
     resolution: {integrity: sha512-mGojBwIWcwGD6rfqgRXVlVYmPAv7eOpIemUG3dGnDdCY4Pae70ROij3XmfrH6Fa1h1aiDylpglbZyktfzyo/hA==}
->>>>>>> fdfffaeb
     engines: {node: '>=6.9.0'}
     peerDependencies:
       '@babel/core': ^7.0.0
     dependencies:
-<<<<<<< HEAD
-      '@babel/core': 7.16.0
-      '@babel/helper-annotate-as-pure': 7.16.0
-      '@babel/helper-function-name': 7.16.0
-      '@babel/helper-member-expression-to-functions': 7.16.0
-      '@babel/helper-optimise-call-expression': 7.16.0
-      '@babel/helper-replace-supers': 7.16.0
-      '@babel/helper-split-export-declaration': 7.16.0
-    transitivePeerDependencies:
-      - supports-color
-=======
       '@babel/compat-data': 7.16.4
       '@babel/core': 7.16.7
       '@babel/helper-validator-option': 7.16.7
@@ -929,12 +897,28 @@
       semver: 6.3.0
     dev: true
 
+  /@babel/helper-create-class-features-plugin/7.16.0_@babel+core@7.16.7:
+    resolution: {integrity: sha512-XLwWvqEaq19zFlF5PTgOod4bUA+XbkR4WLQBct1bkzmxJGB0ZEJaoKF4c8cgH9oBtCDuYJ8BP5NB9uFiEgO5QA==}
+    engines: {node: '>=6.9.0'}
+    peerDependencies:
+      '@babel/core': ^7.0.0
+    dependencies:
+      '@babel/core': 7.16.7
+      '@babel/helper-annotate-as-pure': 7.16.7
+      '@babel/helper-function-name': 7.16.7
+      '@babel/helper-member-expression-to-functions': 7.16.0
+      '@babel/helper-optimise-call-expression': 7.16.0
+      '@babel/helper-replace-supers': 7.16.0
+      '@babel/helper-split-export-declaration': 7.16.7
+    transitivePeerDependencies:
+      - supports-color
+    dev: true
+
   /@babel/helper-environment-visitor/7.16.7:
     resolution: {integrity: sha512-SLLb0AAn6PkUeAfKJCCOl9e1R53pQlGAfc4y4XuMRZfqeMYLE0dM1LMhqbGAlGQY0lfw5/ohoYWAe9V1yibRag==}
     engines: {node: '>=6.9.0'}
     dependencies:
       '@babel/types': 7.16.7
->>>>>>> fdfffaeb
     dev: true
 
   /@babel/helper-function-name/7.16.0:
@@ -1042,11 +1026,6 @@
       '@babel/types': 7.16.0
     dev: true
 
-  /@babel/helper-plugin-utils/7.14.5:
-    resolution: {integrity: sha512-/37qQCE3K0vvZKwoK4XU/irIJQdIfCJuhU5eKnNxpFDsOkgFaUAwbv+RYw6eYgsC0E4hS7r5KqGULUogqui0fQ==}
-    engines: {node: '>=6.9.0'}
-    dev: true
-
   /@babel/helper-plugin-utils/7.16.5:
     resolution: {integrity: sha512-59KHWHXxVA9K4HNF4sbHCf+eJeFe0Te/ZFGqBT4OjXhrwvA04sGfaEGsVTdsjoszq0YTP49RC9UKe5g8uN2RwQ==}
     engines: {node: '>=6.9.0'}
@@ -1146,21 +1125,20 @@
       chalk: 2.4.2
       js-tokens: 4.0.0
 
-<<<<<<< HEAD
+  /@babel/highlight/7.16.7:
+    resolution: {integrity: sha512-aKpPMfLvGO3Q97V0qhw/V2SWNWlwfJknuwAunU7wZLSfrM4xTBvg7E5opUVi1kJTBKihE38CPg4nBiqX83PWYw==}
+    engines: {node: '>=6.9.0'}
+    dependencies:
+      '@babel/helper-validator-identifier': 7.16.7
+      chalk: 2.4.2
+      js-tokens: 4.0.0
+    dev: true
+
   /@babel/parser/7.16.4:
     resolution: {integrity: sha512-6V0qdPUaiVHH3RtZeLIsc+6pDhbYzHR8ogA8w+f+Wc77DuXto19g2QUwveINoS34Uw+W8/hQDGJCx+i4n7xcng==}
     engines: {node: '>=6.0.0'}
     hasBin: true
-=======
-  /@babel/highlight/7.16.7:
-    resolution: {integrity: sha512-aKpPMfLvGO3Q97V0qhw/V2SWNWlwfJknuwAunU7wZLSfrM4xTBvg7E5opUVi1kJTBKihE38CPg4nBiqX83PWYw==}
-    engines: {node: '>=6.9.0'}
-    dependencies:
-      '@babel/helper-validator-identifier': 7.16.7
-      chalk: 2.4.2
-      js-tokens: 4.0.0
-    dev: true
->>>>>>> fdfffaeb
+    dev: true
 
   /@babel/parser/7.16.6:
     resolution: {integrity: sha512-Gr86ujcNuPDnNOY8mi383Hvi8IYrJVJYuf3XcuBM/Dgd+bINn/7tHqsj+tKkoreMbmGsFLsltI/JJd8fOFWGDQ==}
@@ -1192,23 +1170,18 @@
       '@babel/helper-plugin-utils': 7.16.7
     dev: true
 
-<<<<<<< HEAD
-  /@babel/plugin-syntax-typescript/7.16.0_@babel+core@7.16.0:
+  /@babel/plugin-syntax-typescript/7.16.0_@babel+core@7.16.7:
     resolution: {integrity: sha512-Xv6mEXqVdaqCBfJFyeab0fH2DnUoMsDmhamxsSi4j8nLd4Vtw213WMJr55xxqipC/YVWyPY3K0blJncPYji+dQ==}
     engines: {node: '>=6.9.0'}
     peerDependencies:
       '@babel/core': ^7.0.0-0
     dependencies:
-      '@babel/core': 7.16.0
-      '@babel/helper-plugin-utils': 7.14.5
-    dev: true
-
-  /@babel/plugin-transform-react-jsx-development/7.16.0_@babel+core@7.16.0:
-    resolution: {integrity: sha512-qq65iSqBRq0Hr3wq57YG2AmW0H6wgTnIzpffTphrUWUgLCOK+zf1f7G0vuOiXrp7dU1qq+fQBoqZ3wCDAkhFzw==}
-=======
+      '@babel/core': 7.16.7
+      '@babel/helper-plugin-utils': 7.16.7
+    dev: true
+
   /@babel/plugin-transform-react-jsx-development/7.16.7_@babel+core@7.16.7:
     resolution: {integrity: sha512-RMvQWvpla+xy6MlBpPlrKZCMRs2AGiHOGHY3xRwl0pEeim348dDyxeH4xBsMPbIMhujeq7ihE702eM2Ew0Wo+A==}
->>>>>>> fdfffaeb
     engines: {node: '>=6.9.0'}
     peerDependencies:
       '@babel/core': ^7.0.0-0
@@ -1251,30 +1224,30 @@
       '@babel/types': 7.16.7
     dev: true
 
-  /@babel/plugin-transform-typescript/7.16.1_@babel+core@7.16.0:
+  /@babel/plugin-transform-typescript/7.16.1_@babel+core@7.16.7:
     resolution: {integrity: sha512-NO4XoryBng06jjw/qWEU2LhcLJr1tWkhpMam/H4eas/CDKMX/b2/Ylb6EI256Y7+FVPCawwSM1rrJNOpDiz+Lg==}
     engines: {node: '>=6.9.0'}
     peerDependencies:
       '@babel/core': ^7.0.0-0
     dependencies:
-      '@babel/core': 7.16.0
-      '@babel/helper-create-class-features-plugin': 7.16.0_@babel+core@7.16.0
-      '@babel/helper-plugin-utils': 7.14.5
-      '@babel/plugin-syntax-typescript': 7.16.0_@babel+core@7.16.0
+      '@babel/core': 7.16.7
+      '@babel/helper-create-class-features-plugin': 7.16.0_@babel+core@7.16.7
+      '@babel/helper-plugin-utils': 7.16.7
+      '@babel/plugin-syntax-typescript': 7.16.0_@babel+core@7.16.7
     transitivePeerDependencies:
       - supports-color
     dev: true
 
-  /@babel/preset-typescript/7.16.0_@babel+core@7.16.0:
+  /@babel/preset-typescript/7.16.0_@babel+core@7.16.7:
     resolution: {integrity: sha512-txegdrZYgO9DlPbv+9QOVpMnKbOtezsLHWsnsRF4AjbSIsVaujrq1qg8HK0mxQpWv0jnejt0yEoW1uWpvbrDTg==}
     engines: {node: '>=6.9.0'}
     peerDependencies:
       '@babel/core': ^7.0.0-0
     dependencies:
-      '@babel/core': 7.16.0
-      '@babel/helper-plugin-utils': 7.14.5
-      '@babel/helper-validator-option': 7.14.5
-      '@babel/plugin-transform-typescript': 7.16.1_@babel+core@7.16.0
+      '@babel/core': 7.16.7
+      '@babel/helper-plugin-utils': 7.16.7
+      '@babel/helper-validator-option': 7.16.7
+      '@babel/plugin-transform-typescript': 7.16.1_@babel+core@7.16.7
     transitivePeerDependencies:
       - supports-color
     dev: true
@@ -1635,11 +1608,7 @@
     dependencies:
       '@types/istanbul-lib-coverage': 2.0.3
       '@types/istanbul-reports': 3.0.0
-<<<<<<< HEAD
-      '@types/node': 16.11.12
-=======
       '@types/node': 17.0.8
->>>>>>> fdfffaeb
       '@types/yargs': 16.0.4
       chalk: 4.1.2
     dev: true
@@ -2124,9 +2093,6 @@
   /@types/concat-stream/1.6.1:
     resolution: {integrity: sha512-eHE4cQPoj6ngxBZMvVf6Hw7Mh4jMW4U9lpGmS5GBPB9RYxlFg+CHaVN7ErNY4W9XfLIEn20b4VDYaIrbq0q4uA==}
     dependencies:
-<<<<<<< HEAD
-      '@types/node': 17.0.0
-=======
       '@types/node': 17.0.8
     dev: true
 
@@ -2137,7 +2103,6 @@
 
   /@types/cookie/0.4.1:
     resolution: {integrity: sha512-XW/Aa8APYr6jSVVA1y/DEIZX0/GMKLEVekNG727R8cs56ahETkRAy/3DR7+fJyh7oUgGwNQaRfXCun0+KbWY7Q==}
->>>>>>> fdfffaeb
     dev: true
 
   /@types/d3-color/2.0.3:
@@ -2185,9 +2150,6 @@
   /@types/form-data/0.0.33:
     resolution: {integrity: sha1-yayFsqX9GENbjIXZ7LUObWyJP/g=}
     dependencies:
-<<<<<<< HEAD
-      '@types/node': 17.0.0
-=======
       '@types/node': 17.0.8
     dev: true
 
@@ -2202,7 +2164,6 @@
     dependencies:
       '@types/through': 0.0.30
       rxjs: 7.4.0
->>>>>>> fdfffaeb
     dev: true
 
   /@types/istanbul-lib-coverage/2.0.3:
@@ -2235,11 +2196,7 @@
   /@types/jsdom/16.2.14:
     resolution: {integrity: sha512-6BAy1xXEmMuHeAJ4Fv4yXKwBDTGTOseExKE3OaHiNycdHdZw59KfYzrt0DkDluvwmik1HRt6QS7bImxUmpSy+w==}
     dependencies:
-<<<<<<< HEAD
-      '@types/node': 16.11.12
-=======
       '@types/node': 17.0.8
->>>>>>> fdfffaeb
       '@types/parse5': 6.0.3
       '@types/tough-cookie': 4.0.1
     dev: true
@@ -2419,11 +2376,7 @@
     resolution: {integrity: sha512-8uALY5LTvSuHgloDVUvWP3pIauILm+8/0pDMokuDYIoNsOkSwd5AiHBTSEJjKTDcZr5z8UpgOWZkxBF4iJftoA==}
     requiresBuild: true
     dependencies:
-<<<<<<< HEAD
-      '@types/node': 17.0.0
-=======
       '@types/node': 17.0.5
->>>>>>> fdfffaeb
     dev: true
     optional: true
 
@@ -3059,31 +3012,29 @@
     hasBin: true
     dev: true
 
-<<<<<<< HEAD
-  /babel-plugin-jsx-dom-expressions/0.30.9_@babel+core@7.16.0:
+  /available-typed-arrays/1.0.5:
+    resolution: {integrity: sha512-DMD0KiN46eipeziST1LPP/STfDU0sufISXmjSgvVsoU2tqxctQeASejWcfNtxYKqETM1UxQ8sp2OrSBWpHY6sw==}
+    engines: {node: '>= 0.4'}
+    dev: true
+
+  /axios/0.24.0:
+    resolution: {integrity: sha512-Q6cWsys88HoPgAaFAVUb0WpPk0O8iTeisR9IMqy9G8AbO4NlpVknrnQS03zzF9PGAWgO3cgletO3VjV/P7VztA==}
+    dependencies:
+      follow-redirects: 1.14.6
+    transitivePeerDependencies:
+      - debug
+    dev: false
+
+  /babel-plugin-jsx-dom-expressions/0.30.9_@babel+core@7.16.7:
     resolution: {integrity: sha512-FdfgH5IgB5vUCHGQtj65uZ4uiW42VPN2h2KgRwRkINL9/vHRPw0bsGKL+2CaI/LmLKvot9IXhqjSV/HhD0KDWA==}
     dependencies:
-      '@babel/helper-module-imports': 7.16.0
-      '@babel/plugin-syntax-jsx': 7.16.0_@babel+core@7.16.0
-      '@babel/types': 7.16.0
+      '@babel/helper-module-imports': 7.16.7
+      '@babel/plugin-syntax-jsx': 7.16.7_@babel+core@7.16.7
+      '@babel/types': 7.16.7
       html-entities: 2.3.2
     transitivePeerDependencies:
       - '@babel/core'
     dev: true
-=======
-  /available-typed-arrays/1.0.5:
-    resolution: {integrity: sha512-DMD0KiN46eipeziST1LPP/STfDU0sufISXmjSgvVsoU2tqxctQeASejWcfNtxYKqETM1UxQ8sp2OrSBWpHY6sw==}
-    engines: {node: '>= 0.4'}
-    dev: true
-
-  /axios/0.24.0:
-    resolution: {integrity: sha512-Q6cWsys88HoPgAaFAVUb0WpPk0O8iTeisR9IMqy9G8AbO4NlpVknrnQS03zzF9PGAWgO3cgletO3VjV/P7VztA==}
-    dependencies:
-      follow-redirects: 1.14.6
-    transitivePeerDependencies:
-      - debug
-    dev: false
->>>>>>> fdfffaeb
 
   /babel-plugin-macros/2.8.0:
     resolution: {integrity: sha512-SEP5kJpfGYqYKpBrj5XU3ahw5p5GOHJ0U5ssOSQ/WBVdwkD2Dzlce95exQTs3jOVWPPKLBN2rlEWkCK7dSmLvg==}
@@ -3093,10 +3044,10 @@
       resolve: 1.20.0
     dev: false
 
-  /babel-preset-solid/1.2.6_@babel+core@7.16.0:
+  /babel-preset-solid/1.2.6_@babel+core@7.16.7:
     resolution: {integrity: sha512-rFl9Sv/llx5fbE1zfx9QlQMsJz3q/nQZds2xq5Atnayop1NOyK9l/ychF2g3DWXoN9MbAR+ZxZqxzsPnOXAV+A==}
     dependencies:
-      babel-plugin-jsx-dom-expressions: 0.30.9_@babel+core@7.16.0
+      babel-plugin-jsx-dom-expressions: 0.30.9_@babel+core@7.16.7
     transitivePeerDependencies:
       - '@babel/core'
     dev: true
@@ -5744,16 +5695,15 @@
       call-bind: 1.0.2
     dev: true
 
-<<<<<<< HEAD
+  /is-weakset/2.0.2:
+    resolution: {integrity: sha512-t2yVvttHkQktwnNNmBQ98AhENLdPUTDTE21uPqAQ0ARwQfGeQKRVS0NNurH7bTf7RrvcVn1OOge45CnBeHCSmg==}
+    dependencies:
+      call-bind: 1.0.2
+      get-intrinsic: 1.1.1
+    dev: true
+
   /is-what/3.14.1:
     resolution: {integrity: sha512-sNxgpk9793nzSs7bA6JQJGeIuRBQhAaNGG77kzYQgMkrID+lS6SlK07K5LaptscDlSaIgH+GPFzf+d75FVxozA==}
-=======
-  /is-weakset/2.0.2:
-    resolution: {integrity: sha512-t2yVvttHkQktwnNNmBQ98AhENLdPUTDTE21uPqAQ0ARwQfGeQKRVS0NNurH7bTf7RrvcVn1OOge45CnBeHCSmg==}
-    dependencies:
-      call-bind: 1.0.2
-      get-intrinsic: 1.1.1
->>>>>>> fdfffaeb
     dev: true
 
   /isarray/1.0.0:
@@ -7381,25 +7331,12 @@
       fsevents: 2.3.2
     dev: true
 
-<<<<<<< HEAD
-  /rollup/2.60.2:
-    resolution: {integrity: sha512-1Bgjpq61sPjgoZzuiDSGvbI1tD91giZABgjCQBKM5aYLnzjq52GoDuWVwT/cm/MCxCMPU8gqQvkj8doQ5C8Oqw==}
+  /rollup/2.63.0:
+    resolution: {integrity: sha512-nps0idjmD+NXl6OREfyYXMn/dar3WGcyKn+KBzPdaLecub3x/LrId0wUcthcr8oZUAcZAR8NKcfGGFlNgGL1kQ==}
     engines: {node: '>=10.0.0'}
     hasBin: true
     optionalDependencies:
       fsevents: 2.3.2
-    dev: true
-
-  /rollup/2.61.1:
-    resolution: {integrity: sha512-BbTXlEvB8d+XFbK/7E5doIcRtxWPRiqr0eb5vQ0+2paMM04Ye4PZY5nHOQef2ix24l/L0SpLd5hwcH15QHPdvA==}
-=======
-  /rollup/2.63.0:
-    resolution: {integrity: sha512-nps0idjmD+NXl6OREfyYXMn/dar3WGcyKn+KBzPdaLecub3x/LrId0wUcthcr8oZUAcZAR8NKcfGGFlNgGL1kQ==}
->>>>>>> fdfffaeb
-    engines: {node: '>=10.0.0'}
-    hasBin: true
-    optionalDependencies:
-      fsevents: 2.3.2
 
   /rst-selector-parser/2.2.3:
     resolution: {integrity: sha1-gbIw6i/MYGbInjRy3nlChdmwPZE=}
@@ -7559,9 +7496,9 @@
     peerDependencies:
       solid-js: ^1.0.0
     dependencies:
-      '@babel/generator': 7.16.0
-      '@babel/helper-module-imports': 7.16.0
-      '@babel/types': 7.16.0
+      '@babel/generator': 7.16.7
+      '@babel/helper-module-imports': 7.16.7
+      '@babel/types': 7.16.7
       solid-js: 1.2.6
     dev: true
 
@@ -7937,13 +7874,12 @@
       punycode: 2.1.1
     dev: true
 
-<<<<<<< HEAD
+  /ts-deepmerge/1.1.0:
+    resolution: {integrity: sha512-VvwaV/6RyYMwT9d8dClmfHIsG2PCdm6WY430QKOIbPRR50Y/1Q2ilp4i2XEZeHFcNqfaYnAQzpyUC6XA0AqqBg==}
+    dev: true
+
   /ts-toolbelt/9.6.0:
     resolution: {integrity: sha512-nsZd8ZeNUzukXPlJmTBwUAuABDe/9qtVDelJeT/qW0ow3ZS3BsQJtNkan1802aM9Uf68/Y8ljw86Hu0h5IUW3w==}
-=======
-  /ts-deepmerge/1.1.0:
-    resolution: {integrity: sha512-VvwaV/6RyYMwT9d8dClmfHIsG2PCdm6WY430QKOIbPRR50Y/1Q2ilp4i2XEZeHFcNqfaYnAQzpyUC6XA0AqqBg==}
->>>>>>> fdfffaeb
     dev: true
 
   /tsconfig-paths/3.11.0:
@@ -8214,27 +8150,6 @@
       spdx-expression-parse: 3.0.1
     dev: true
 
-<<<<<<< HEAD
-  /vite-plugin-solid/2.1.4:
-    resolution: {integrity: sha512-lhEPlDf4PB+KKu5ExaT3zaENqC8shpJ4H74a2R0qbr1MCiFvhE/AooWvIlclpHzBtDK6MmUKv25qSFoSC1EaXQ==}
-    dependencies:
-      '@babel/core': 7.16.0
-      '@babel/preset-typescript': 7.16.0_@babel+core@7.16.0
-      babel-preset-solid: 1.2.6_@babel+core@7.16.0
-      merge-anything: 4.0.2
-      solid-js: 1.2.6
-      solid-refresh: 0.3.2_solid-js@1.2.6
-      vite: 2.7.1
-    transitivePeerDependencies:
-      - less
-      - sass
-      - stylus
-      - supports-color
-    dev: true
-
-  /vite/2.7.1:
-    resolution: {integrity: sha512-TDXXhcu5lyQ6uosK4ZWaOyB4VzOiizk0biitRzDzaEtgSUi8rVYPc4k1xgOjLSf0OuceDJmojFKXHOX9DB1WuQ==}
-=======
   /vecti/2.0.0:
     resolution: {integrity: sha512-HyUw7WgC52Ioudn2ibN5UnqF06Aalh8UoURBLUORpkNGQWj0OxqblXysH4km10bMWb4F9wrZc8iHXdF/mpL4Qg==}
     dev: true
@@ -8271,9 +8186,25 @@
       - supports-color
     dev: true
 
+  /vite-plugin-solid/2.1.4:
+    resolution: {integrity: sha512-lhEPlDf4PB+KKu5ExaT3zaENqC8shpJ4H74a2R0qbr1MCiFvhE/AooWvIlclpHzBtDK6MmUKv25qSFoSC1EaXQ==}
+    dependencies:
+      '@babel/core': 7.16.7
+      '@babel/preset-typescript': 7.16.0_@babel+core@7.16.7
+      babel-preset-solid: 1.2.6_@babel+core@7.16.7
+      merge-anything: 4.0.2
+      solid-js: 1.2.6
+      solid-refresh: 0.3.2_solid-js@1.2.6
+      vite: 2.7.10
+    transitivePeerDependencies:
+      - less
+      - sass
+      - stylus
+      - supports-color
+    dev: true
+
   /vite/2.7.10:
     resolution: {integrity: sha512-KEY96ntXUid1/xJihJbgmLZx7QSC2D4Tui0FdS0Old5OokYzFclcofhtxtjDdGOk/fFpPbHv9yw88+rB93Tb8w==}
->>>>>>> fdfffaeb
     engines: {node: '>=12.2.0'}
     hasBin: true
     peerDependencies:
@@ -8289,17 +8220,6 @@
         optional: true
     dependencies:
       esbuild: 0.13.15
-<<<<<<< HEAD
-      postcss: 8.4.4
-      resolve: 1.20.0
-      rollup: 2.60.2
-    optionalDependencies:
-      fsevents: 2.3.2
-    dev: true
-
-  /vite/2.7.3:
-    resolution: {integrity: sha512-GAY1P+9fLJOju1SRm8+hykVnEXog+E+KXuqqyMBQDriKCUIKzWnPn142yNNhSdf/ixYGYdUa5ce3A8WaEajzGw==}
-=======
       postcss: 8.4.5
       resolve: 1.20.0
       rollup: 2.63.0
@@ -8308,7 +8228,6 @@
 
   /vite/2.7.7:
     resolution: {integrity: sha512-Nm4ingl//gMSj/p1aCBHuTc5Fd8W8Mwdci/HUvqCVq8xaJqF7z08S/LRq1M9kS0jRfJk1/f/CwUyQAr6YgsOLw==}
->>>>>>> fdfffaeb
     engines: {node: '>=12.2.0'}
     hasBin: true
     peerDependencies:
