--- conflicted
+++ resolved
@@ -4767,18 +4767,16 @@
     resolution: {integrity: sha1-GwqzvVU7Kg1jmdKcDj6gslIHgyc=}
     dev: true
 
-<<<<<<< HEAD
   /functions-have-names/1.2.2:
     resolution: {integrity: sha512-bLgc3asbWdwPbx2mNk2S49kmJCuQeu0nfmaOgbs8WIyzzkw3r4htszdIi9Q9EMezDPTYuJx2wvjZ/EwgAthpnA==}
     dev: true
-=======
+
   /fuse.js/6.5.3:
     resolution: {integrity: sha512-sA5etGE7yD/pOqivZRBvUBd/NaL2sjAu6QuSaFoe1H2BrJSkH/T/UXAJ8CdXdw7DvY3Hs8CXKYkDWX7RiP5KOg==}
     engines: {node: '>=10'}
     requiresBuild: true
     dev: false
     optional: true
->>>>>>> 31405586
 
   /gensync/1.0.0-beta.2:
     resolution: {integrity: sha512-3hN7NaskYvMDLQY55gnW3NQ+mesEAepTqlg+VEbj7zzqEMBVNhzcGYYeqFo/TlYz6eQiFcp1HcsCZO+nGgS8zg==}
@@ -5929,19 +5927,17 @@
       path-key: 4.0.0
     dev: true
 
-<<<<<<< HEAD
-  /nth-check/2.0.1:
-    resolution: {integrity: sha512-it1vE95zF6dTT9lBsYbxvqh0Soy4SPowchj0UBGj/V6cTPnXXtQOPUbhZ6CmGzAD/rW22LQK6E96pcdJXk4A4w==}
-    dependencies:
-      boolbase: 1.0.0
-    dev: true
-=======
   /nprogress/0.2.0:
     resolution: {integrity: sha1-y480xTIT2JVyP8urkH6UIq28r7E=}
     requiresBuild: true
     dev: false
     optional: true
->>>>>>> 31405586
+
+  /nth-check/2.0.1:
+    resolution: {integrity: sha512-it1vE95zF6dTT9lBsYbxvqh0Soy4SPowchj0UBGj/V6cTPnXXtQOPUbhZ6CmGzAD/rW22LQK6E96pcdJXk4A4w==}
+    dependencies:
+      boolbase: 1.0.0
+    dev: true
 
   /nwsapi/2.2.0:
     resolution: {integrity: sha512-h2AatdwYH+JHiZpv7pt/gSX1XoRGb7L/qSIeuqA6GwYoF9w1vP1cw42TO0aI2pNyshRK5893hNSl+1//vHK7hQ==}
