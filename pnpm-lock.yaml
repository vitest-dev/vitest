--- conflicted
+++ resolved
@@ -6,14 +6,10 @@
     specifiers:
       '@antfu/eslint-config': ^0.13.1
       '@antfu/ni': ^0.12.0
-<<<<<<< HEAD
-      '@iconify-json/carbon': ^1.0.12
-=======
       '@rollup/plugin-alias': ^3.1.8
       '@rollup/plugin-commonjs': ^21.0.1
       '@rollup/plugin-json': ^4.1.0
       '@rollup/plugin-node-resolve': ^13.0.6
->>>>>>> 99dfdcae
       '@types/chai': ^4.3.0
       '@types/chai-subset': ^1.3.3
       '@types/diff': ^5.0.1
@@ -74,15 +70,10 @@
     devDependencies:
       '@antfu/eslint-config': 0.13.1_eslint@8.4.1+typescript@4.5.3
       '@antfu/ni': 0.12.0
-<<<<<<< HEAD
-      '@iconify-json/carbon': 1.0.12
-      '@types/chai-subset': 1.3.3
-=======
       '@rollup/plugin-alias': 3.1.8
       '@rollup/plugin-commonjs': 21.0.1
       '@rollup/plugin-json': 4.1.0
       '@rollup/plugin-node-resolve': 13.0.6
->>>>>>> 99dfdcae
       '@types/diff': 5.0.1
       '@types/jsdom': 16.2.13
       '@types/micromatch': 4.0.2
@@ -1058,8 +1049,6 @@
 
   /@polka/url/1.0.0-next.21:
     resolution: {integrity: sha512-a5Sab1C4/icpTZVzZc5Ghpz88yQtGOyNqYXcZgOssB2uuAr+wF/MvN6bgtW32q7HHrvBki+BsZ0OuNv6EV3K9g==}
-<<<<<<< HEAD
-=======
     dev: true
 
   /@rollup/plugin-alias/3.1.8:
@@ -1118,7 +1107,6 @@
       estree-walker: 1.0.1
       picomatch: 2.3.0
     dev: true
->>>>>>> 99dfdcae
 
   /@rollup/pluginutils/4.1.1:
     resolution: {integrity: sha512-clDjivHqWGXi7u+0d2r2sBi4Ie6VLEAzWMIkvJLnDmxoOhBYOTfzGbOQBA32THHm11/LiJbd01tJUpJsbshSWQ==}
@@ -1754,13 +1742,8 @@
       vue: 3.2.24
     dev: true
 
-<<<<<<< HEAD
-  /@vueuse/core/7.2.2:
-    resolution: {integrity: sha512-T9oksrPflNhsgG/Y/7IeCSmITPZ0VKDnTpK8y7SQl4ZIdLIL8L7fJyhJEgSMWyo497j/XK3RKFkOTh4GFTVeIQ==}
-=======
   /@vueuse/core/7.3.0_vue@3.2.24:
     resolution: {integrity: sha512-gPJyMMAquva9Qwqz63qGQT122m5hWI8Kuy8kfPV/JLQU7m01CXooyv8FIrX9TV8OxVcHBTPXPJHY0oyUiFoNgw==}
->>>>>>> 99dfdcae
     peerDependencies:
       '@vue/composition-api': ^1.1.0
       vue: ^2.6.0 || ^3.2.0
@@ -1770,14 +1753,6 @@
       vue:
         optional: true
     dependencies:
-<<<<<<< HEAD
-      '@vueuse/shared': 7.2.2
-      vue-demi: 0.12.1
-    dev: false
-
-  /@vueuse/shared/7.2.2:
-    resolution: {integrity: sha512-9vevEvvQgx4snSrDfZ5BFd7FmlIl9rwTtr8ySzPZhZQslx6lbcsXK3Q97I06Fv8S2TedR//X9fn2QbNtbFmdog==}
-=======
       '@vueuse/shared': 7.3.0_vue@3.2.24
       vue: 3.2.24
       vue-demi: 0.12.1_vue@3.2.24
@@ -1785,7 +1760,6 @@
 
   /@vueuse/shared/7.3.0_vue@3.2.24:
     resolution: {integrity: sha512-vOAeI84tIXKVkzm8s/Mxbrzhj0QN6NyVc/sC6LrW0AjVNdvpD8sB1dZiDn9yh8T77WJmloCEt4zZVIppeq7I+w==}
->>>>>>> 99dfdcae
     peerDependencies:
       '@vue/composition-api': ^1.1.0
       vue: ^2.6.0 || ^3.2.0
@@ -1795,12 +1769,8 @@
       vue:
         optional: true
     dependencies:
-<<<<<<< HEAD
-      vue-demi: 0.12.1
-=======
       vue: 3.2.24
       vue-demi: 0.12.1_vue@3.2.24
->>>>>>> 99dfdcae
     dev: false
 
   /abab/2.0.5:
@@ -4002,8 +3972,6 @@
       istanbul-lib-report: 3.0.0
     dev: true
 
-<<<<<<< HEAD
-=======
   /jest-diff/27.4.2:
     resolution: {integrity: sha512-ujc9ToyUZDh9KcqvQDkk/gkbf6zSaeEg9AiBxtttXW59H/AcqEYp1ciXAtJp+jXWva5nAf/ePtSsgWwE5mqp4Q==}
     engines: {node: ^10.13.0 || ^12.13.0 || ^14.15.0 || >=15.0.0}
@@ -4019,7 +3987,6 @@
     engines: {node: ^10.13.0 || ^12.13.0 || ^14.15.0 || >=15.0.0}
     dev: true
 
->>>>>>> 99dfdcae
   /jiti/1.12.9:
     resolution: {integrity: sha512-TdcJywkQtcwLxogc4rSMAi479G2eDPzfW0fLySks7TPhgZZ4s/tM6stnzayIh3gS/db3zExWJyUx4cNWrwAmoQ==}
     hasBin: true
@@ -5276,10 +5243,7 @@
       '@polka/url': 1.0.0-next.21
       mrmime: 1.0.0
       totalist: 1.1.0
-<<<<<<< HEAD
-=======
-    dev: true
->>>>>>> 99dfdcae
+    dev: true
 
   /sisteransi/1.0.5:
     resolution: {integrity: sha512-bLGGlR1QxBcynn2d5YmDX4MGjlZvy2MRBDRNHLJ8VI6l6+9FUiyTFNJ0IveOSP0bcXgVDPRcfGqA0pjaqUpfVg==}
@@ -5568,10 +5532,7 @@
   /totalist/1.1.0:
     resolution: {integrity: sha512-gduQwd1rOdDMGxFG1gEvhV88Oirdo2p+KjoYFU7k2g+i7n6AFFbDQ5kMPUsW0pNbfQsB/cwXvT1i4Bue0s9g5g==}
     engines: {node: '>=6'}
-<<<<<<< HEAD
-=======
-    dev: true
->>>>>>> 99dfdcae
+    dev: true
 
   /tough-cookie/4.0.0:
     resolution: {integrity: sha512-tHdtEpQCMrc1YLrMaqXXcj6AxhYi/xgit6mZu1+EDWUn+qhUf8wMQoFIy9NXuq23zAwtcB0t/MjACGR18pcRbg==}
@@ -5742,11 +5703,7 @@
       '@unocss/vite': 0.16.1
     dev: true
 
-<<<<<<< HEAD
-  /unplugin-auto-import/0.5.3_@vueuse+core@7.2.2+vite@2.7.1:
-=======
   /unplugin-auto-import/0.5.3_vite@2.7.1:
->>>>>>> 99dfdcae
     resolution: {integrity: sha512-jXs0rnKTS+/TyXOild6RkVp73yz1DeLXVJWR6VRn+oageEsvHgW6zofvc2BmpAm/pTSANxZ48kLi12wOa/iwdw==}
     engines: {node: '>=14'}
     peerDependencies:
@@ -5922,11 +5879,7 @@
       - stylus
     dev: true
 
-<<<<<<< HEAD
-  /vue-demi/0.12.1:
-=======
   /vue-demi/0.12.1_vue@3.2.24:
->>>>>>> 99dfdcae
     resolution: {integrity: sha512-QL3ny+wX8c6Xm1/EZylbgzdoDolye+VpCXRhI2hug9dJTP3OUJ3lmiKN3CsVV3mOJKwFi0nsstbgob0vG7aoIw==}
     engines: {node: '>=12'}
     hasBin: true
@@ -5937,11 +5890,8 @@
     peerDependenciesMeta:
       '@vue/composition-api':
         optional: true
-<<<<<<< HEAD
-=======
     dependencies:
       vue: 3.2.24
->>>>>>> 99dfdcae
     dev: false
 
   /vue-eslint-parser/8.0.1_eslint@8.4.1:
