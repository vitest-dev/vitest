--- conflicted
+++ resolved
@@ -882,14 +882,6 @@
       '@babel/types': 7.16.7
     dev: true
 
-<<<<<<< HEAD
-  /@babel/helper-member-expression-to-functions/7.16.0:
-    resolution: {integrity: sha512-bsjlBFPuWT6IWhl28EdrQ+gTvSvj5tqVP5Xeftp07SEuz5pLnsXZuDkDD3Rfcxy0IsHmbZ+7B2/9SHzxO0T+sQ==}
-    engines: {node: '>=6.9.0'}
-    dependencies:
-      '@babel/types': 7.16.0
-    dev: true
-
   /@babel/helper-member-expression-to-functions/7.16.7:
     resolution: {integrity: sha512-VtJ/65tYiU/6AbMTDwyoXGPKHgTsfRarivm+YbB5uAzKUyuPjgZSgAFeG87FCigc7KNHu2Pegh1XIT3lXjvz3Q==}
     engines: {node: '>=6.9.0'}
@@ -897,8 +889,6 @@
       '@babel/types': 7.16.7
     dev: true
 
-=======
->>>>>>> 1aeaf748
   /@babel/helper-module-imports/7.16.0:
     resolution: {integrity: sha512-kkH7sWzKPq0xt3H1n+ghb4xEMP8k0U7XV3kkB+ZGy69kDk2ySFW1qPi06sjKzFY3t1j6XbJSqr4mF9L7CYVyhg==}
     engines: {node: '>=6.9.0'}
@@ -929,14 +919,6 @@
       - supports-color
     dev: true
 
-<<<<<<< HEAD
-  /@babel/helper-optimise-call-expression/7.16.0:
-    resolution: {integrity: sha512-SuI467Gi2V8fkofm2JPnZzB/SUuXoJA5zXe/xzyPP2M04686RzFKFHPK6HDVN6JvWBIEW8tt9hPR7fXdn2Lgpw==}
-    engines: {node: '>=6.9.0'}
-    dependencies:
-      '@babel/types': 7.16.0
-    dev: true
-
   /@babel/helper-optimise-call-expression/7.16.7:
     resolution: {integrity: sha512-EtgBhg7rd/JcnpZFXpBy0ze1YRfdm7BnBX4uKMBd3ixa3RGAE002JZB66FJyNH7g0F38U05pXmA5P8cBh7z+1w==}
     engines: {node: '>=6.9.0'}
@@ -944,8 +926,6 @@
       '@babel/types': 7.16.7
     dev: true
 
-=======
->>>>>>> 1aeaf748
   /@babel/helper-plugin-utils/7.16.5:
     resolution: {integrity: sha512-59KHWHXxVA9K4HNF4sbHCf+eJeFe0Te/ZFGqBT4OjXhrwvA04sGfaEGsVTdsjoszq0YTP49RC9UKe5g8uN2RwQ==}
     engines: {node: '>=6.9.0'}
@@ -954,19 +934,6 @@
   /@babel/helper-plugin-utils/7.16.7:
     resolution: {integrity: sha512-Qg3Nk7ZxpgMrsox6HreY1ZNKdBq7K72tDSliA6dCl5f007jR4ne8iD5UzuNnCJH2xBf2BEEVGr+/OL6Gdp7RxA==}
     engines: {node: '>=6.9.0'}
-    dev: true
-
-<<<<<<< HEAD
-  /@babel/helper-replace-supers/7.16.0:
-    resolution: {integrity: sha512-TQxuQfSCdoha7cpRNJvfaYxxxzmbxXw/+6cS7V02eeDYyhxderSoMVALvwupA54/pZcOTtVeJ0xccp1nGWladA==}
-    engines: {node: '>=6.9.0'}
-    dependencies:
-      '@babel/helper-member-expression-to-functions': 7.16.0
-      '@babel/helper-optimise-call-expression': 7.16.0
-      '@babel/traverse': 7.16.3
-      '@babel/types': 7.16.0
-    transitivePeerDependencies:
-      - supports-color
     dev: true
 
   /@babel/helper-replace-supers/7.16.7:
@@ -982,15 +949,6 @@
       - supports-color
     dev: true
 
-  /@babel/helper-simple-access/7.16.0:
-    resolution: {integrity: sha512-o1rjBT/gppAqKsYfUdfHq5Rk03lMQrkPHG1OWzHWpLgVXRH4HnMM9Et9CVdIqwkCQlobnGHEJMsgWP/jE1zUiw==}
-    engines: {node: '>=6.9.0'}
-    dependencies:
-      '@babel/types': 7.16.0
-    dev: true
-
-=======
->>>>>>> 1aeaf748
   /@babel/helper-simple-access/7.16.7:
     resolution: {integrity: sha512-ZIzHVyoeLMvXMN/vok/a4LWRy8G2v205mNP0XOuf9XRLyX5/u9CnVulUtDgUTama3lT+bf/UqucuZjqiGuTS1g==}
     engines: {node: '>=6.9.0'}
